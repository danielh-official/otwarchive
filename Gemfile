--- conflicted
+++ resolved
@@ -10,11 +10,8 @@
 
 # Database
 # gem 'sqlite3-ruby', :require => 'sqlite3'
-<<<<<<< HEAD
 gem 'mysql2', '0.3.20'
-=======
-gem 'mysql2', '~> 0.3.20'
->>>>>>> acc0b08f
+
 #https://github.com/qertoip/transaction_retry
 gem 'transaction_retry'
 

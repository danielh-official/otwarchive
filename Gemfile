--- conflicted
+++ resolved
@@ -111,17 +111,11 @@
   gem 'rspec-rails', '~> 3.4.2'
   gem 'pickle'
   gem 'shoulda'
-<<<<<<< HEAD
-  gem 'capybara'
-  gem 'database_cleaner'
-  gem 'cucumber-rails', require: false
-=======
   gem 'factory_girl', '~> 4.5.0'
   gem 'capybara', '~> 2.6.2'
   gem 'database_cleaner', '1.2.0'
   gem 'cucumber', '~> 2.3.2'
   gem 'cucumber-rails', '~> 1.4.3', require: false
->>>>>>> 3b9437b6
   gem 'gherkin' 
   gem 'launchy'    # So you can do Then show me the page
   gem 'delorean'
@@ -137,15 +131,12 @@
 group :test, :development do
   gem 'pry', '~> 0.10.3'
   gem 'whiny_validation'
-<<<<<<< HEAD
   gem 'factory_girl'
 end
 
 group :development do
   gem 'factory_girl_rails'
-=======
   gem 'bundler-audit'
->>>>>>> 3b9437b6
 end
 
 group :test, :development, :staging  do

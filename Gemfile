--- conflicted
+++ resolved
@@ -11,17 +11,13 @@
 # gem 'sqlite3-ruby', :require => 'sqlite3'
 gem 'mysql2'
 
-<<<<<<< HEAD
-=======
 # Version of redis-rb gem
 # We are currently running Redis 2.6.4 (12/6/2012)
 gem 'redis', ">=3.0"
 gem 'redis-namespace'
 
 # Here are all our application-specific gems
-gem 'rack-openid', '>=0.2.1', :require => 'rack/openid'
 
->>>>>>> c4faf44c
 gem 'will_paginate', '>=3.0.2'
 # gem 'will_paginate',
   # :git     => 'git://github.com/huerlisi/will_paginate.git',

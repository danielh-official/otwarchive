--- conflicted
+++ resolved
@@ -1,6 +1,6 @@
 source 'http://rubygems.org'
 
-gem 'bundler', '~>1.0.0'
+gem 'bundler'
 
 gem 'rails', '3.0.4'
 
@@ -28,12 +28,6 @@
 gem 'rest-client', :require => 'rest_client'
 gem 'resque', '>=1.14.0'
 gem 'resque_mailer'
-<<<<<<< HEAD
-=======
-gem 'thinking-sphinx',
-  :git     => 'git://github.com/pat/thinking-sphinx.git',
-  :require => 'thinking_sphinx'
->>>>>>> 72456552
 #gem 'daemon-spawn', :require => 'daemon_spawn'
 gem 'tire'
 gem 'aws-s3', :require => 'aws/s3'

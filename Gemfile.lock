GEM
  remote: http://rubygems.org/
  specs:
    aaronh-chronic (0.3.9)
    actionmailer (3.2.22.2)
      actionpack (= 3.2.22.2)
      mail (~> 2.5.4)
    actionpack (3.2.22.2)
      activemodel (= 3.2.22.2)
      activesupport (= 3.2.22.2)
      builder (~> 3.0.0)
      erubis (~> 2.7.0)
      journey (~> 1.0.4)
      rack (~> 1.4.5)
      rack-cache (~> 1.2)
      rack-test (~> 0.6.1)
      sprockets (~> 2.2.1)
    activemodel (3.2.22.2)
      activesupport (= 3.2.22.2)
      builder (~> 3.0.0)
    activerecord (3.2.22.2)
      activemodel (= 3.2.22.2)
      activesupport (= 3.2.22.2)
      arel (~> 3.0.2)
      tzinfo (~> 0.3.29)
    activeresource (3.2.22.2)
      activemodel (= 3.2.22.2)
      activesupport (= 3.2.22.2)
    activesupport (3.2.22.2)
      i18n (~> 0.6, >= 0.6.4)
      multi_json (~> 1.0)
    acts_as_list (0.7.2)
      activerecord (>= 3.0)
    addressable (2.4.0)
    akismetor (1.0.0)
    ansi (1.5.0)
    arel (3.0.3)
    audited (3.0.0)
    audited-activerecord (3.0.0)
      activerecord (~> 3.0)
      audited (= 3.0.0)
    authlogic (3.3.0)
      activerecord (>= 3.2)
      activesupport (>= 3.2)
    aws-sdk (1.11.1)
      json (~> 1.4)
      nokogiri (>= 1.4.4)
      uuidtools (~> 2.1)
    bcrypt (3.1.10)
    bcrypt (3.1.10-x86-mingw32)
    best_in_place (2.1.0)
      jquery-rails
      rails (~> 3.1)
    builder (3.0.4)
    bullet (5.0.0)
      activesupport (>= 3.0.0)
      uniform_notifier (~> 1.9.0)
    bundler-audit (0.5.0)
      bundler (~> 1.2)
      thor (~> 0.18)
    capistrano (2.15.4)
      highline
      net-scp (>= 1.0.0)
      net-sftp (>= 2.0.0)
      net-ssh (>= 2.0.14)
      net-ssh-gateway (>= 1.1.0)
    capistrano-ext (1.2.1)
      capistrano (>= 1.0.0)
    capistrano-gitflow_version (0.0.3.1)
      capistrano-ext (>= 1.2.1)
      stringex
    capybara (2.6.2)
      addressable
      mime-types (>= 1.16)
      nokogiri (>= 1.3.3)
      rack (>= 1.0.0)
      rack-test (>= 0.5.4)
      xpath (~> 2.0)
    chronic (0.9.1)
    climate_control (0.0.3)
      activesupport (>= 3.0)
    cocaine (0.5.8)
      climate_control (>= 0.0.3, < 1.0)
    coderay (1.1.1)
    connection_pool (2.2.0)
    crack (0.4.3)
      safe_yaml (~> 1.0.0)
    css_parser (1.3.4)
      addressable
    cucumber (2.3.2)
      builder (>= 2.1.2)
      cucumber-core (~> 1.4.0)
      cucumber-wire (~> 0.0.1)
      diff-lcs (>= 1.1.3)
      gherkin (~> 3.2.0)
      multi_json (>= 1.7.5, < 2.0)
      multi_test (>= 0.1.2)
    cucumber-core (1.4.0)
      gherkin (~> 3.2.0)
    cucumber-rails (1.4.3)
      capybara (>= 1.1.2, < 3)
      cucumber (>= 1.3.8, < 3)
      mime-types (>= 1.16, < 4)
      nokogiri (~> 1.5)
      railties (>= 3, < 5)
    cucumber-wire (0.0.1)
    dalli (2.7.5)
    database_cleaner (1.2.0)
    delorean (2.1.0)
      chronic
    diff-lcs (1.2.5)
    docile (1.1.5)
    domain_name (0.5.25)
      unf (>= 0.0.5, < 1.0.0)
    elasticsearch (1.0.15)
      elasticsearch-api (= 1.0.15)
      elasticsearch-transport (= 1.0.15)
    elasticsearch-api (1.0.15)
      multi_json
    elasticsearch-transport (1.0.15)
      faraday
      multi_json
    email_spec (1.6.0)
      launchy (~> 2.1)
      mail (~> 2.2)
    erubis (2.7.0)
    escape_utils (1.2.1)
    factory_girl (4.5.0)
      activesupport (>= 3.0.0)
    factory_girl_rails (4.6.0)
      factory_girl (~> 4.5.0)
      railties (>= 3.0.0)
    faker (1.6.3)
      i18n (~> 0.5)
    faraday (0.9.2)
      multipart-post (>= 1.2, < 3)
    fastimage (1.8.1)
      addressable (~> 2.3, >= 2.3.5)
    ffi (1.9.10-x86-mingw32)
    gherkin (3.2.0)
    globalize (3.1.0)
      activemodel (>= 3.1.0, < 4.0.0)
      activerecord (>= 3.1.0, < 4.0.0)
    google_visualr (2.1.7)
    hashdiff (0.3.0)
    hashr (0.0.22)
    highline (1.6.19)
    hike (1.2.3)
    htmlentities (4.3.4)
    http-cookie (1.0.2)
      domain_name (~> 0.5)
    httparty (0.13.7)
      json (~> 1.8)
      multi_xml (>= 0.5.2)
    i18n (0.7.0)
    journey (1.0.4)
    jquery-rails (3.1.4)
      railties (>= 3.0, < 5.0)
      thor (>= 0.14, < 2.0)
    json (1.8.3)
    kgio (2.10.0)
    launchy (2.4.3)
      addressable (~> 2.3)
    lograge (0.3.5)
      actionpack (>= 3)
      activesupport (>= 3)
      railties (>= 3)
    mail (2.5.4)
      mime-types (~> 1.16)
      treetop (~> 1.4.8)
    mechanize (2.7.4)
      domain_name (~> 0.5, >= 0.5.1)
      http-cookie (~> 1.0)
      mime-types (>= 1.17.2, < 3)
      net-http-digest_auth (~> 1.1, >= 1.1.1)
      net-http-persistent (~> 2.5, >= 2.5.2)
      nokogiri (~> 1.6)
      ntlm-http (~> 0.1, >= 0.1.1)
      webrobots (>= 0.0.9, < 0.2)
    method_source (0.8.2)
    mime-types (1.25.1)
    mimemagic (0.3.0)
    mini_portile2 (2.0.0)
    minitest (5.8.4)
    mono_logger (1.1.0)
    multi_json (1.11.2)
    multi_test (0.1.2)
    multi_xml (0.5.5)
    multipart-post (2.0.0)
    mysql2 (0.3.20)
    mysql2 (0.3.20-x86-mingw32)
    net-http-digest_auth (1.4)
    net-http-persistent (2.9.4)
    net-scp (1.1.1)
      net-ssh (>= 2.6.5)
    net-sftp (2.1.2)
      net-ssh (>= 2.6.5)
    net-ssh (2.6.7)
    net-ssh-gateway (1.2.0)
      net-ssh (>= 2.6.5)
    netrc (0.11.0)
    newrelic-redis (2.0.2)
      newrelic_rpm (~> 3.11)
      redis (< 4.0)
    newrelic_rpm (3.14.1.311)
    nokogiri (1.6.7.2)
      mini_portile2 (~> 2.0.0.rc2)
    nokogiri (1.6.7.2-x86-mingw32)
      mini_portile2 (~> 2.0.0.rc2)
    ntlm-http (0.1.1)
    paperclip (4.3.2)
      activemodel (>= 3.2.0)
      activesupport (>= 3.2.0)
      cocaine (~> 0.5.5)
      mime-types
      mimemagic (= 0.3.0)
    permit_yo (2.1.4)
      activesupport (~> 3.0)
    phraseapp-in-context-editor-ruby (1.0.4)
      i18n (~> 0.7)
      json (~> 1.8)
      phraseapp-ruby (~> 1.2)
    phraseapp-ruby (1.2.4)
    pickle (0.5.1)
      cucumber (>= 0.8)
      rake
    polyglot (0.3.5)
    power_assert (0.3.0)
    pry (0.10.3)
      coderay (~> 1.1.0)
      method_source (~> 0.8.1)
      slop (~> 3.4)
    rack (1.4.7)
    rack-cache (1.6.1)
      rack (>= 0.4)
    rack-dev-mark (0.7.4)
      rack (>= 1.1)
    rack-protection (1.5.3)
      rack
    rack-ssl (1.3.4)
      rack
    rack-test (0.6.3)
      rack (>= 1.0)
    rails (3.2.22.2)
      actionmailer (= 3.2.22.2)
      actionpack (= 3.2.22.2)
      activerecord (= 3.2.22.2)
      activeresource (= 3.2.22.2)
      activesupport (= 3.2.22.2)
      bundler (~> 1.0)
      railties (= 3.2.22.2)
    railties (3.2.22.2)
      actionpack (= 3.2.22.2)
      activesupport (= 3.2.22.2)
      rack-ssl (~> 1.3.2)
      rake (>= 0.8.7)
      rdoc (~> 3.4)
      thor (>= 0.14.6, < 2.0)
    rainbow (2.0.0)
    raindrops (0.16.0)
    rake (10.5.0)
    rdoc (3.12.2)
      json (~> 1.4)
    redis (3.0.4)
    redis-namespace (1.3.0)
      redis (~> 3.0.0)
    resque (1.24.1)
      mono_logger (~> 1.0)
      multi_json (~> 1.0)
      redis-namespace (~> 1.2)
      sinatra (>= 0.9.2)
      vegas (~> 0.1.2)
    resque-scheduler (2.2.0)
      redis (>= 3.0.0)
      resque (>= 1.20.0, < 1.25)
      rufus-scheduler (~> 2.0)
    resque_mailer (2.2.4)
      actionmailer (>= 3.0)
    rest-client (1.8.0)
      http-cookie (>= 1.0.2, < 2.0)
      mime-types (>= 1.16, < 3.0)
      netrc (~> 0.7)
    rest-client (1.8.0-x86-mingw32)
      ffi (~> 1.9)
      http-cookie (>= 1.0.2, < 2.0)
      mime-types (>= 1.16, < 3.0)
      netrc (~> 0.7)
    rollout (2.0.0)
      redis
    rpm_contrib (2.1.11)
      newrelic_rpm (>= 3.1.1)
    rspec (3.4.0)
      rspec-core (~> 3.4.0)
      rspec-expectations (~> 3.4.0)
      rspec-mocks (~> 3.4.0)
    rspec-core (3.4.3)
      rspec-support (~> 3.4.0)
    rspec-expectations (3.4.0)
      diff-lcs (>= 1.2.0, < 2.0)
      rspec-support (~> 3.4.0)
    rspec-mocks (3.4.1)
      diff-lcs (>= 1.2.0, < 2.0)
      rspec-support (~> 3.4.0)
    rspec-rails (3.4.2)
      actionpack (>= 3.0, < 4.3)
      activesupport (>= 3.0, < 4.3)
      railties (>= 3.0, < 4.3)
      rspec-core (~> 3.4.0)
      rspec-expectations (~> 3.4.0)
      rspec-mocks (~> 3.4.0)
      rspec-support (~> 3.4.0)
    rspec-support (3.4.1)
    rufus-scheduler (2.0.24)
      tzinfo (>= 0.3.22)
    rvm-capistrano (1.3.3)
      capistrano (>= 2.0.0)
    safe_yaml (1.0.4)
    sanitize (2.0.4)
      nokogiri (~> 1.6.0)
    shoulda (3.5.0)
      shoulda-context (~> 1.0, >= 1.0.1)
      shoulda-matchers (>= 1.4.1, < 3.0)
    shoulda-context (1.1.4)
    shoulda-matchers (2.2.0)
      activesupport (>= 3.0.0)
    simplecov (0.11.2)
      docile (~> 1.1.0)
      json (~> 1.8)
      simplecov-html (~> 0.10.0)
    simplecov-html (0.10.0)
    sinatra (1.4.6)
      rack (~> 1.4)
      rack-protection (~> 1.4)
      tilt (>= 1.3, < 3)
    slop (3.6.0)
    sprockets (2.2.3)
      hike (~> 1.2)
      multi_json (~> 1.0)
      rack (~> 1.0)
      tilt (~> 1.1, != 1.3.0)
    stringex (2.0.3)
    test-unit (3.1.8)
      power_assert
    thor (0.19.1)
    tilt (1.4.1)
    timeliness (0.3.7)
    tire (0.6.0)
      activemodel (>= 3.0)
      activesupport
      ansi
      hashr (~> 0.0.19)
      multi_json (~> 1.3)
      rake
      rest-client (~> 1.6)
    transaction_isolation (1.0.3)
      activerecord (>= 3.0.11)
    transaction_retry (1.0.2)
      activerecord (>= 3.0.11)
      transaction_isolation (>= 1.0.2)
    treetop (1.4.15)
      polyglot
      polyglot (>= 0.3.1)
    tzinfo (0.3.46)
    unf (0.1.4)
      unf_ext
    unf_ext (0.0.7.1)
    unf_ext (0.0.7.1-x86-mingw32)
    unicode (0.4.4.2)
    unicode (0.4.4.2-x86-mingw32)
    unicorn (4.6.3)
      kgio (~> 2.6)
      rack
      raindrops (~> 0.7)
    unidecoder (1.1.2)
    uniform_notifier (1.9.0)
    uuidtools (2.1.4)
    valium (0.5.0)
      activerecord (>= 3.0.2)
    vcr (3.0.1)
    vegas (0.1.11)
      rack (>= 1.0.0)
    webmock (1.24.2)
      addressable (>= 2.3.6)
      crack (>= 0.3.2)
      hashdiff
    webrobots (0.1.2)
    whenever (0.6.8)
      aaronh-chronic (>= 0.3.9)
      activesupport (>= 2.3.4)
    whiny_validation (0.1.1)
      activerecord
      activesupport
    will_paginate (3.1.0)
    xpath (2.0.0)
      nokogiri (~> 1.3)

PLATFORMS
  ruby
  x86-mingw32

DEPENDENCIES
  acts_as_list
  addressable
  akismetor
  audited-activerecord (~> 3.0)
  authlogic
  aws-sdk
  bcrypt
  best_in_place
  bullet (~> 5.0.0)
  bundler
  bundler-audit
  capistrano-gitflow_version (>= 0.0.3)
  capybara (~> 2.6.2)
  cocaine
  connection_pool
  css_parser
  cucumber (~> 2.3.2)
  cucumber-rails (~> 1.4.3)
  dalli
  database_cleaner (= 1.2.0)
  delorean
  elasticsearch
  email_spec (= 1.6.0)
  escape_utils (= 1.2.1)
  factory_girl (~> 4.5.0)
  factory_girl_rails
  faker (~> 1.6.3)
  fastimage
  gherkin
  globalize (~> 3.1.0)
  google_visualr (>= 2.1)
  htmlentities
  httparty
  kgio (= 2.10.0)
  launchy
  lograge
  mechanize
<<<<<<< HEAD
  minitest
  mysql2 (= 0.3.20)
=======
  mysql2 (~> 0.3.20)
>>>>>>> acc0b08f
  newrelic-redis
  newrelic_rpm
  nokogiri (>= 1.6.6.2)
  paperclip
  permit_yo
  phraseapp-in-context-editor-ruby
  pickle
  pry (~> 0.10.3)
  rack-dev-mark
  rails (= 3.2.22.2)
  redis (>= 3.0)
  redis-namespace
  resque (>= 1.14.0)
  resque-scheduler
  resque_mailer
  rest-client (~> 1.8.0)
  rollout
  rpm_contrib
  rspec (~> 3.4)
  rspec-rails (~> 3.4.2)
  rvm-capistrano
  sanitize
  shoulda
  simplecov (~> 0.11.2)
  test-unit (~> 3.0)
  timeliness
  tire
  transaction_retry
  unicode
  unicorn
  unidecoder
  valium
  vcr (~> 3.0, >= 3.0.1)
  webmock (~> 1.24.2)
  whenever (~> 0.6.2)
  whiny_validation
  will_paginate (>= 3.0.2)

BUNDLED WITH
   1.12.3<|MERGE_RESOLUTION|>--- conflicted
+++ resolved
@@ -256,8 +256,7 @@
       rake (>= 0.8.7)
       rdoc (~> 3.4)
       thor (>= 0.14.6, < 2.0)
-    rainbow (2.0.0)
-    raindrops (0.16.0)
+    raindrops (0.11.0)
     rake (10.5.0)
     rdoc (3.12.2)
       json (~> 1.4)
@@ -436,12 +435,8 @@
   launchy
   lograge
   mechanize
-<<<<<<< HEAD
   minitest
   mysql2 (= 0.3.20)
-=======
-  mysql2 (~> 0.3.20)
->>>>>>> acc0b08f
   newrelic-redis
   newrelic_rpm
   nokogiri (>= 1.6.6.2)

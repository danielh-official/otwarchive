GEM
  remote: http://rubygems.org/
  specs:
    aaronh-chronic (0.3.9)
    actionmailer (3.2.22.1)
      actionpack (= 3.2.22.1)
      mail (~> 2.5.4)
    actionpack (3.2.22.1)
      activemodel (= 3.2.22.1)
      activesupport (= 3.2.22.1)
      builder (~> 3.0.0)
      erubis (~> 2.7.0)
      journey (~> 1.0.4)
      rack (~> 1.4.5)
      rack-cache (~> 1.2)
      rack-test (~> 0.6.1)
      sprockets (~> 2.2.1)
    activemodel (3.2.22.1)
      activesupport (= 3.2.22.1)
      builder (~> 3.0.0)
    activerecord (3.2.22.1)
      activemodel (= 3.2.22.1)
      activesupport (= 3.2.22.1)
      arel (~> 3.0.2)
      tzinfo (~> 0.3.29)
    activeresource (3.2.22.1)
      activemodel (= 3.2.22.1)
      activesupport (= 3.2.22.1)
    activesupport (3.2.22.1)
      i18n (~> 0.6, >= 0.6.4)
      multi_json (~> 1.0)
    acts_as_list (0.2.0)
      activerecord (>= 3.0)
    addressable (2.3.5)
    akismetor (1.0.0)
    ansi (1.5.0)
    arel (3.0.3)
    audited (3.0.0)
    audited-activerecord (3.0.0)
      activerecord (~> 3.0)
      audited (= 3.0.0)
    authlogic (3.3.0)
      activerecord (>= 3.2)
      activesupport (>= 3.2)
    aws-sdk (1.11.1)
      json (~> 1.4)
      nokogiri (>= 1.4.4)
      uuidtools (~> 2.1)
    bcrypt (3.1.10)
    bcrypt (3.1.10-x86-mingw32)
    best_in_place (2.1.0)
      jquery-rails
      rails (~> 3.1)
    builder (3.0.4)
    bullet (4.14.10)
      activesupport (>= 3.0.0)
      uniform_notifier (~> 1.9.0)
    capistrano (2.15.4)
      highline
      net-scp (>= 1.0.0)
      net-sftp (>= 2.0.0)
      net-ssh (>= 2.0.14)
      net-ssh-gateway (>= 1.1.0)
    capistrano-ext (1.2.1)
      capistrano (>= 1.0.0)
    capistrano-gitflow_version (0.0.3.1)
      capistrano-ext (>= 1.2.1)
      stringex
    capybara (2.4.4)
      mime-types (>= 1.16)
      nokogiri (>= 1.3.3)
      rack (>= 1.0.0)
      rack-test (>= 0.5.4)
      xpath (~> 2.0)
    chronic (0.9.1)
    climate_control (0.0.3)
      activesupport (>= 3.0)
    cocaine (0.5.8)
      climate_control (>= 0.0.3, < 1.0)
    coderay (1.1.0)
    connection_pool (2.1.0)
    crack (0.4.3)
      safe_yaml (~> 1.0.0)
    css_parser (1.3.4)
      addressable
    cucumber (1.3.15)
      builder (>= 2.1.2)
      diff-lcs (>= 1.1.3)
      gherkin (~> 2.12)
      multi_json (>= 1.7.5, < 2.0)
      multi_test (>= 0.1.1)
    cucumber-rails (1.3.1)
      capybara (>= 1.1.2)
      cucumber (>= 1.2.0)
      nokogiri (>= 1.5.0)
      rails (~> 3.0)
    dalli (2.7.5)
    database_cleaner (1.0.1)
    delorean (2.1.0)
      chronic
    diff-lcs (1.2.5)
    docile (1.1.5)
    domain_name (0.5.25)
      unf (>= 0.0.5, < 1.0.0)
    elasticsearch (1.0.15)
      elasticsearch-api (= 1.0.15)
      elasticsearch-transport (= 1.0.15)
    elasticsearch-api (1.0.15)
      multi_json
    elasticsearch-transport (1.0.15)
      faraday
      multi_json
    email_spec (1.5.0)
      launchy (~> 2.1)
      mail (~> 2.2)
    erubis (2.7.0)
    escape_utils (0.3.2)
    factory_girl (4.2.0)
      activesupport (>= 3.0.0)
    faker (1.3.0)
      i18n (~> 0.5)
    faraday (0.9.2)
      multipart-post (>= 1.2, < 3)
    fastimage (1.8.1)
      addressable (~> 2.3, >= 2.3.5)
    gherkin (2.12.2)
      multi_json (~> 1.3)
    gherkin (2.12.2-x86-mingw32)
      multi_json (~> 1.3)
    globalize (3.1.0)
      activemodel (>= 3.1.0, < 4.0.0)
      activerecord (>= 3.1.0, < 4.0.0)
    google_visualr (2.1.7)
    hashr (0.0.22)
    highline (1.6.19)
    hike (1.2.3)
    htmlentities (4.3.4)
    http-cookie (1.0.2)
      domain_name (~> 0.5)
    httparty (0.13.7)
      json (~> 1.8)
      multi_xml (>= 0.5.2)
    i18n (0.7.0)
    journey (1.0.4)
    jquery-rails (3.1.4)
      railties (>= 3.0, < 5.0)
      thor (>= 0.14, < 2.0)
    json (1.8.3)
    kgio (2.8.0)
    launchy (2.3.0)
      addressable (~> 2.3)
    lograge (0.3.5)
      actionpack (>= 3)
      activesupport (>= 3)
      railties (>= 3)
    mail (2.5.4)
      mime-types (~> 1.16)
      treetop (~> 1.4.8)
    mechanize (2.7.1)
      domain_name (~> 0.5, >= 0.5.1)
      http-cookie (~> 1.0.0)
      mime-types (~> 1.17, >= 1.17.2)
      net-http-digest_auth (~> 1.1, >= 1.1.1)
      net-http-persistent (~> 2.5, >= 2.5.2)
      nokogiri (~> 1.4)
      ntlm-http (~> 0.1, >= 0.1.1)
      webrobots (>= 0.0.9, < 0.2)
    method_source (0.8.2)
    mime-types (1.25.1)
<<<<<<< HEAD
    mini_portile2 (2.0.0)
=======
    mimemagic (0.3.0)
    mini_portile (0.6.2)
>>>>>>> 9e59e781
    mono_logger (1.1.0)
    multi_json (1.11.2)
    multi_test (0.1.2)
    multi_xml (0.5.5)
    multipart-post (2.0.0)
    mysql2 (0.3.10)
    net-http-digest_auth (1.3)
    net-http-persistent (2.8)
    net-scp (1.1.1)
      net-ssh (>= 2.6.5)
    net-sftp (2.1.2)
      net-ssh (>= 2.6.5)
    net-ssh (2.6.7)
    net-ssh-gateway (1.2.0)
      net-ssh (>= 2.6.5)
    newrelic-redis (2.0.2)
      newrelic_rpm (~> 3.11)
      redis (< 4.0)
    newrelic_rpm (3.14.1.311)
    nokogiri (1.6.7.2)
      mini_portile2 (~> 2.0.0.rc2)
    nokogiri (1.6.7.2-x86-mingw32)
      mini_portile2 (~> 2.0.0.rc2)
    ntlm-http (0.1.1)
    paperclip (4.3.2)
      activemodel (>= 3.2.0)
      activesupport (>= 3.2.0)
      cocaine (~> 0.5.5)
      mime-types
      mimemagic (= 0.3.0)
    permit_yo (2.1.4)
      activesupport (~> 3.0)
    phrase (0.4.33)
      i18n
      json
      rainbow
    pickle (0.5.1)
      cucumber (>= 0.8)
      rake
    polyglot (0.3.5)
    pry (0.9.12.4)
      coderay (~> 1.0)
      method_source (~> 0.8)
      slop (~> 3.4)
    pry (0.9.12.4-x86-mingw32)
      coderay (~> 1.0)
      method_source (~> 0.8)
      slop (~> 3.4)
      win32console (~> 1.3)
    rack (1.4.7)
    rack-cache (1.5.1)
      rack (>= 0.4)
    rack-dev-mark (0.4.5)
      rack (>= 1.1)
    rack-protection (1.5.3)
      rack
    rack-ssl (1.3.4)
      rack
    rack-test (0.6.3)
      rack (>= 1.0)
    rails (3.2.22.1)
      actionmailer (= 3.2.22.1)
      actionpack (= 3.2.22.1)
      activerecord (= 3.2.22.1)
      activeresource (= 3.2.22.1)
      activesupport (= 3.2.22.1)
      bundler (~> 1.0)
      railties (= 3.2.22.1)
    railties (3.2.22.1)
      actionpack (= 3.2.22.1)
      activesupport (= 3.2.22.1)
      rack-ssl (~> 1.3.2)
      rake (>= 0.8.7)
      rdoc (~> 3.4)
      thor (>= 0.14.6, < 2.0)
    rainbow (2.0.0)
    raindrops (0.11.0)
    rake (10.5.0)
    rdoc (3.12.2)
      json (~> 1.4)
    redis (3.0.4)
    redis-namespace (1.3.0)
      redis (~> 3.0.0)
    resque (1.24.1)
      mono_logger (~> 1.0)
      multi_json (~> 1.0)
      redis-namespace (~> 1.2)
      sinatra (>= 0.9.2)
      vegas (~> 0.1.2)
    resque-scheduler (2.2.0)
      redis (>= 3.0.0)
      resque (>= 1.20.0, < 1.25)
      rufus-scheduler (~> 2.0)
    resque_mailer (2.2.4)
      actionmailer (>= 3.0)
    rest-client (1.6.7)
      mime-types (>= 1.16)
    rollout (2.0.0)
      redis
    rpm_contrib (2.1.11)
      newrelic_rpm (>= 3.1.1)
    rspec-core (3.2.0)
      rspec-support (~> 3.2.0)
    rspec-expectations (3.2.0)
      diff-lcs (>= 1.2.0, < 2.0)
      rspec-support (~> 3.2.0)
    rspec-mocks (3.2.0)
      diff-lcs (>= 1.2.0, < 2.0)
      rspec-support (~> 3.2.0)
    rspec-rails (3.2.0)
      actionpack (>= 3.0, <= 4.2)
      activesupport (>= 3.0, <= 4.2)
      railties (>= 3.0, <= 4.2)
      rspec-core (~> 3.2.0)
      rspec-expectations (~> 3.2.0)
      rspec-mocks (~> 3.2.0)
      rspec-support (~> 3.2.0)
    rspec-support (3.2.1)
    rufus-scheduler (2.0.24)
      tzinfo (>= 0.3.22)
    rvm-capistrano (1.3.3)
      capistrano (>= 2.0.0)
    safe_yaml (1.0.4)
    sanitize (2.0.4)
      nokogiri (~> 1.6.0)
    shoulda (3.5.0)
      shoulda-context (~> 1.0, >= 1.0.1)
      shoulda-matchers (>= 1.4.1, < 3.0)
    shoulda-context (1.1.4)
    shoulda-matchers (2.2.0)
      activesupport (>= 3.0.0)
    simplecov (0.8.2)
      docile (~> 1.1.0)
      multi_json
      simplecov-html (~> 0.8.0)
    simplecov-html (0.8.0)
    sinatra (1.4.6)
      rack (~> 1.4)
      rack-protection (~> 1.4)
      tilt (>= 1.3, < 3)
    slop (3.4.7)
    sprockets (2.2.3)
      hike (~> 1.2)
      multi_json (~> 1.0)
      rack (~> 1.0)
      tilt (~> 1.1, != 1.3.0)
    stringex (2.0.3)
    thor (0.19.1)
    tilt (1.4.1)
    timeliness (0.3.7)
    tire (0.6.0)
      activemodel (>= 3.0)
      activesupport
      ansi
      hashr (~> 0.0.19)
      multi_json (~> 1.3)
      rake
      rest-client (~> 1.6)
    transaction_isolation (1.0.3)
      activerecord (>= 3.0.11)
    transaction_retry (1.0.2)
      activerecord (>= 3.0.11)
      transaction_isolation (>= 1.0.2)
    treetop (1.4.15)
      polyglot
      polyglot (>= 0.3.1)
    tzinfo (0.3.46)
    unf (0.1.4)
      unf_ext
    unf_ext (0.0.7.1)
    unf_ext (0.0.7.1-x86-mingw32)
    unicode (0.4.4.2)
    unicode (0.4.4.2-x86-mingw32)
    unicorn (4.6.3)
      kgio (~> 2.6)
      rack
      raindrops (~> 0.7)
    unidecoder (1.1.2)
    uniform_notifier (1.9.0)
    uuidtools (2.1.4)
    valium (0.5.0)
      activerecord (>= 3.0.2)
    vcr (2.5.0)
    vegas (0.1.11)
      rack (>= 1.0.0)
    webmock (1.8.11)
      addressable (>= 2.2.7)
      crack (>= 0.1.7)
    webrobots (0.1.1)
    whenever (0.6.8)
      aaronh-chronic (>= 0.3.9)
      activesupport (>= 2.3.4)
    whiny_validation (0.1.1)
      activerecord
      activesupport
    will_paginate (3.0.7)
    win32console (1.3.2-x86-mingw32)
    xpath (2.0.0)
      nokogiri (~> 1.3)

PLATFORMS
  ruby
  x86-mingw32

DEPENDENCIES
  acts_as_list
  addressable
  akismetor
  audited-activerecord (~> 3.0)
  authlogic
  aws-sdk
  bcrypt
  best_in_place
  bullet
  bundler
  capistrano-gitflow_version (>= 0.0.3)
  capybara
  cocaine
  connection_pool
  css_parser
  cucumber-rails
  dalli
  database_cleaner
  delorean
  elasticsearch
  email_spec
  escape_utils
  factory_girl
  faker
  fastimage
  gherkin
  globalize (~> 3.1.0)
  google_visualr (>= 2.1)
  htmlentities
  httparty
  kgio
  launchy
  lograge
  mechanize
  mysql2 (= 0.3.10)
  newrelic-redis
  newrelic_rpm
  nokogiri (>= 1.6.6.2)
  paperclip
  permit_yo
  phrase
  pickle
  pry
  rack-dev-mark
  rails (= 3.2.22.1)
  redis (>= 3.0)
  redis-namespace
  resque (>= 1.14.0)
  resque-scheduler
  resque_mailer
  rest-client
  rollout
  rpm_contrib
  rspec-rails
  rvm-capistrano
  sanitize
  shoulda
  simplecov
  timeliness
  tire
  transaction_retry
  unicode
  unicorn
  unidecoder
  valium
  vcr (~> 2.5.0)
  webmock (~> 1.8.8)
  whenever (~> 0.6.2)
  whiny_validation
  will_paginate (>= 3.0.2)

BUNDLED WITH
   1.10.6<|MERGE_RESOLUTION|>--- conflicted
+++ resolved
@@ -167,12 +167,8 @@
       webrobots (>= 0.0.9, < 0.2)
     method_source (0.8.2)
     mime-types (1.25.1)
-<<<<<<< HEAD
+    mimemagic (0.3.0)
     mini_portile2 (2.0.0)
-=======
-    mimemagic (0.3.0)
-    mini_portile (0.6.2)
->>>>>>> 9e59e781
     mono_logger (1.1.0)
     multi_json (1.11.2)
     multi_test (0.1.2)
@@ -450,4 +446,4 @@
   will_paginate (>= 3.0.2)
 
 BUNDLED WITH
-   1.10.6+   1.11.2
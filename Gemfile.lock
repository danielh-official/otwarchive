GIT
  remote: git://github.com/ambtus/tolk.git
  revision: 0cf6384dd811ed38e658db3c77d170a95d08e276
  branch: rails3
  specs:
    tolk (1.0)
      will_paginate (~> 3.0.pre2)
      ya2yaml (~> 0.26)

GIT
  remote: git://github.com/odorcicd/authlogic.git
  revision: a087ad0cba3c165ba22fcf176c28b6f7517931e8
  branch: rails3
  specs:
    authlogic (2.1.3)
      activesupport

GIT
  remote: git://github.com/pat/thinking-sphinx.git
  revision: 0d5b51e7f2a6fb207a65e7542833be82d1916ce4
  specs:
    thinking-sphinx (2.0.13)
      activerecord (>= 3.0.3)
      builder (>= 2.1.2)
      riddle (>= 1.5.3)

GEM
  remote: http://rubygems.org/
  specs:
    aaronh-chronic (0.3.9)
    abstract (1.0.0)
    actionmailer (3.0.4)
      actionpack (= 3.0.4)
      mail (~> 2.2.15)
    actionpack (3.0.4)
      activemodel (= 3.0.4)
      activesupport (= 3.0.4)
      builder (~> 2.1.2)
      erubis (~> 2.6.6)
      i18n (~> 0.4)
      rack (~> 1.2.1)
      rack-mount (~> 0.6.13)
      rack-test (~> 0.5.7)
      tzinfo (~> 0.3.23)
    activemodel (3.0.4)
      activesupport (= 3.0.4)
      builder (~> 2.1.2)
      i18n (~> 0.4)
    activerecord (3.0.4)
      activemodel (= 3.0.4)
      activesupport (= 3.0.4)
      arel (~> 2.0.2)
      tzinfo (~> 0.3.23)
    activeresource (3.0.4)
      activemodel (= 3.0.4)
      activesupport (= 3.0.4)
    activesupport (3.0.4)
    airbrake (3.0.4)
      activesupport
      builder
    archive-tar-minitar (0.5.2)
    arel (2.0.9)
    aws-s3 (0.6.2)
      builder
      mime-types
      xml-simple
    best_in_place (0.1.9)
      rails (~> 3.0.0)
    builder (2.1.2)
    capistrano (2.9.0)
      highline
      net-scp (>= 1.0.0)
      net-sftp (>= 2.0.0)
      net-ssh (>= 2.0.14)
      net-ssh-gateway (>= 1.1.0)
    capistrano-ext (1.2.1)
      capistrano (>= 1.0.0)
    capistrano-gitflow_version (0.0.3.1)
      capistrano-ext (>= 1.2.1)
      stringex
    capybara (0.3.9)
      culerity (>= 0.2.4)
      mime-types (>= 1.16)
      nokogiri (>= 1.3.3)
      rack (>= 1.0.0)
      rack-test (>= 0.5.4)
      selenium-webdriver (>= 0.0.3)
    childprocess (0.1.3)
      ffi (~> 0.6.3)
    cocaine (0.2.0)
    columnize (0.3.1)
    configuration (1.1.0)
    css_parser (1.0.1)
    cucumber (0.10.0)
      builder (>= 2.1.2)
      diff-lcs (~> 1.1.2)
      gherkin (~> 2.3.2)
      json (~> 1.4.6)
      term-ansicolor (~> 1.0.5)
    cucumber-rails (0.3.2)
      cucumber (>= 0.8.0)
    culerity (0.2.12)
    database_cleaner (0.6.0.rc.3)
    diff-lcs (1.1.2)
    erubis (2.6.6)
      abstract (>= 1.0.0)
    escape_utils (0.1.9)
    factory_girl (1.3.2)
    fakeweb (1.3.0)
    fastimage (1.2.9)
    ffi (0.6.3)
      rake (>= 0.8.7)
    gherkin (2.3.3)
      json (~> 1.4.6)
    google_visualr (2.1.2)
    hashr (0.0.21)
    highline (1.6.2)
    htmlentities (4.2.1)
    i18n (0.6.0)
    jquery-rails (0.2.7)
      rails (~> 3.0)
      thor (~> 0.14.4)
    json (1.4.6)
    json_pure (1.4.6)
    kgio (2.6.0)
    launchy (0.3.7)
      configuration (>= 0.0.5)
      rake (>= 0.8.1)
    linecache19 (0.5.11)
      ruby_core_source (>= 0.1.4)
    mail (2.2.15)
      activesupport (>= 2.3.6)
      i18n (>= 0.4.0)
      mime-types (~> 1.16)
      treetop (~> 1.4.8)
    mechanize (1.0.0)
      nokogiri (>= 1.2.1)
    memcache-client (1.8.5)
    mime-types (1.19)
    mocha (0.9.9)
      rake
    multi_json (1.3.6)
    mysql2 (0.2.6)
    net-scp (1.0.4)
      net-ssh (>= 1.99.1)
    net-sftp (2.0.5)
      net-ssh (>= 2.0.9)
    net-ssh (2.2.1)
    net-ssh-gateway (1.1.0)
      net-ssh (>= 1.99.1)
    newrelic_rpm (3.3.1)
    nokogiri (1.5.0)
    paperclip (2.3.16)
      activerecord (>= 2.3.0)
      activesupport (>= 2.3.2)
      cocaine (>= 0.0.2)
      mime-types
    permit_yo (2.1.3)
    pickle (0.4.2)
      cucumber (>= 0.8)
      rake
      rspec (>= 1.3)
      yard
    polyglot (0.3.1)
    rack (1.2.4)
    rack-mount (0.6.13)
      rack (>= 1.0.0)
    rack-openid (1.2.0)
      rack (>= 1.1.0)
      ruby-openid (>= 2.1.8)
    rack-test (0.5.7)
      rack (>= 1.0)
    rails (3.0.4)
      actionmailer (= 3.0.4)
      actionpack (= 3.0.4)
      activerecord (= 3.0.4)
      activeresource (= 3.0.4)
      activesupport (= 3.0.4)
      bundler (~> 1.0)
      railties (= 3.0.4)
    railties (3.0.4)
      actionpack (= 3.0.4)
      activesupport (= 3.0.4)
      rake (>= 0.8.7)
      thor (~> 0.14.4)
    raindrops (0.7.0)
    rake (0.9.2.2)
    redis (2.1.1)
    redis-namespace (0.10.0)
      redis (< 3.0.0)
    resque (1.14.0)
      json (~> 1.4.6)
      redis-namespace (>= 0.10.0)
      sinatra (>= 0.9.2)
      vegas (~> 0.1.2)
    resque_mailer (1.0.1)
    rest-client (1.6.7)
      mime-types (>= 1.16)
<<<<<<< HEAD
=======
    riddle (1.5.3)
>>>>>>> 72456552
    rspec (2.5.0)
      rspec-core (~> 2.5.0)
      rspec-expectations (~> 2.5.0)
      rspec-mocks (~> 2.5.0)
    rspec-core (2.5.1)
    rspec-expectations (2.5.0)
      diff-lcs (~> 1.1.2)
    rspec-mocks (2.5.0)
    rspec-rails (2.5.0)
      actionpack (~> 3.0)
      activesupport (~> 3.0)
      railties (~> 3.0)
      rspec (~> 2.5.0)
    ruby-debug-base19 (0.11.24)
      columnize (>= 0.3.1)
      linecache19 (>= 0.5.11)
      ruby_core_source (>= 0.1.4)
    ruby-debug19 (0.11.6)
      columnize (>= 0.3.1)
      linecache19 (>= 0.5.11)
      ruby-debug-base19 (>= 0.11.19)
    ruby-openid (2.1.8)
    ruby_core_source (0.1.4)
      archive-tar-minitar (>= 0.5.2)
    rubyzip (0.9.4)
    sanitize (2.0.3)
      nokogiri (>= 1.4.4, < 1.6)
    selenium-webdriver (0.0.29)
      childprocess (>= 0.0.7)
      ffi (~> 0.6.3)
      json_pure
      rubyzip
    shoulda (2.11.3)
    sinatra (1.2.1)
      rack (~> 1.1)
      tilt (>= 1.2.2, < 2.0)
    stringex (1.3.0)
    term-ansicolor (1.0.5)
    thor (0.14.6)
    tilt (1.2.2)
    timeliness (0.3.4)
    tire (0.4.2)
      activemodel (>= 3.0)
      hashr (~> 0.0.19)
      multi_json (~> 1.0)
      rake
      rest-client (~> 1.6)
    treetop (1.4.9)
      polyglot (>= 0.3.1)
    tzinfo (0.3.24)
    unicorn (4.1.1)
      kgio (~> 2.4)
      rack
      raindrops (~> 0.6)
    valium (0.2.1)
      activerecord (>= 3.0.2)
    vcr (1.6.0)
    vegas (0.1.8)
      rack (>= 1.0.0)
    whenever (0.6.2)
      aaronh-chronic (>= 0.3.9)
      activesupport (>= 2.3.4)
    will_paginate (3.0.2)
    xml-simple (1.0.12)
    ya2yaml (0.30)
    yard (0.6.1)

PLATFORMS
  ruby

DEPENDENCIES
  airbrake
  authlogic!
  aws-s3
  best_in_place
  bundler (~> 1.0.0)
  capistrano-gitflow_version (>= 0.0.3)
  capybara (= 0.3.9)
  css_parser
  cucumber (>= 0.9.1)
  cucumber-rails
  database_cleaner (>= 0.6.0.rc.3)
  escape_utils
  factory_girl
  fakeweb
  fastimage
  google_visualr (>= 2.1)
  htmlentities
  jquery-rails (>= 0.2.6)
  launchy
  mechanize
  memcache-client
  mocha
  mysql2
  newrelic_rpm
  nokogiri (>= 1.4.2)
  paperclip (>= 2.3.16)
  permit_yo
  pickle
  rack-openid (>= 0.2.1)
  rails (= 3.0.4)
  resque (>= 1.14.0)
  resque_mailer
  rest-client
  rspec-rails (>= 2.5.0)
  ruby-debug19
  sanitize
  shoulda
  timeliness
  tire
  tolk!
  unicorn
  valium
  vcr
  whenever (~> 0.6.2)
  will_paginate (>= 3.0.2)<|MERGE_RESOLUTION|>--- conflicted
+++ resolved
@@ -14,15 +14,6 @@
   specs:
     authlogic (2.1.3)
       activesupport
-
-GIT
-  remote: git://github.com/pat/thinking-sphinx.git
-  revision: 0d5b51e7f2a6fb207a65e7542833be82d1916ce4
-  specs:
-    thinking-sphinx (2.0.13)
-      activerecord (>= 3.0.3)
-      builder (>= 2.1.2)
-      riddle (>= 1.5.3)
 
 GEM
   remote: http://rubygems.org/
@@ -196,10 +187,6 @@
     resque_mailer (1.0.1)
     rest-client (1.6.7)
       mime-types (>= 1.16)
-<<<<<<< HEAD
-=======
-    riddle (1.5.3)
->>>>>>> 72456552
     rspec (2.5.0)
       rspec-core (~> 2.5.0)
       rspec-expectations (~> 2.5.0)
@@ -275,7 +262,7 @@
   authlogic!
   aws-s3
   best_in_place
-  bundler (~> 1.0.0)
+  bundler
   capistrano-gitflow_version (>= 0.0.3)
   capybara (= 0.3.9)
   css_parser

--- conflicted
+++ resolved
@@ -14,11 +14,7 @@
 .shiny-happy-people table {display:table-cell; 
 background:purple; color:#555;}
 
-<<<<<<< HEAD
-=======
-*/
-
-/* TEMP FIX Issue 2652 -- don't integrate this*/
+/* TEMP FIX Issue 2652 -- don't integrate this
 
 span.delete a {
   margin: 0 0.2em;
@@ -26,61 +22,8 @@
   padding: 0;
   line-height: 0.5;
     box-shadow: none;
-}
+} */
 
-/* fix for scrolling checkboxes */
-.many p.actions { 
-    float: none; 
-    text-align: right; 
-}
-.tags .options .tag { 
-    margin-right: 0.643em; 
-}
-.concise li { 
-    width: 45%; 
-    float:left; 
-    clear:none; 
-    margin-right:1.5em
-}
-.concise label.action { 
-    float: left; 
-}
-
-/* new stats page */
-.statistics .index li {
- padding: 0.643em 0.375em;
-}
-
-.statistics .index li:nth-of-type(even) { 
-  background: #eee;
-}
-.statistics dt:after {content: ":";}
-
-/* INTERACTIONS MODE: VERBOSE
-forms with more than three fieldsets 
-(01/09/11 all forms show nearly all options at the moment, some nested fieldsets hidden with .hideme
-but I suggest simple and verbose views, with simple as default and verbose as child of simple, especially for .post (work, bookmark, challenge etc)*/
-
-.verbose legend {
-  height: auto;
-  width: auto;
-  font-size: 100%;
-  background: #fff;
-  border: 2px solid #ddd;
-  padding: 0.5em;
-    box-shadow: 1px 2px 3px #999;
-    opacity: 1;
-}
-
-/* MODE: SIMPLE, 3 or fewer
-experimental, developing here, (may combine with .toggled rules)
-drafting: form.simple {background:#ddd; float:none; display:table; margin:0.643em auto; padding:0.643em}*/
-
-.simple span.actions {
-  float: none
-}
-
->>>>>>> dfae6ee5
 /*Some helpful notes
 0.875em/1.286 line height = 14px with 18px leading
 0.643em  = 9px, so {margin: 0.643em auto;} gives you a single blank line between block elements */

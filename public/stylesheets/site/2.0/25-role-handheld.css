/* MEDIA: only screen and (max-width: 640px), handheld ENDMEDIA (need ENDMEDIA because the media has more than one word)
linearise content, suppress large images, suppress custom fonts and other large downloads */

#outer {
  font-size: 14px;
}

/* regions */

#header .logo {
  height: 1.75em;
}

#header .dropdown a:focus {
  outline: none;
}

#header .primary > li:first-of-type {
  margin-left: 0;
}

#header .dropdown a:focus, #header .dropdown .menu a:focus {
  background: transparent;
  color: #111;
}

#header .open a:focus {
  background: #ddd;
}

#header .primary .dropdown a:focus {
  color: #fff;
}

#header .primary .open a:focus {
  color: #111;
}

#header .user .open a:focus {
  color: #900;
}

#header h2.collections {
  padding: 1%;
  margin: 0;
}

#header #small_login {
  margin-left: 45px;
}

#main, #main.dashboard {
  float: none;
  margin: auto;
  width: auto;
  padding-left: 0.5em;
  padding-right: 0.5em;
}

#dashboard, #main.dashboard .index, .dashboard form.filters, #main .filters, .works-index .index, .collections-index .index, .bookmarks-index .index, #inner form dd, #inner form dt {
  width: 100%;
  max-width: 100%;
  min-width: 0;
  float: none;
}

#main dl.filters {
  width: auto;
}

#footer {
  background: #900;
}

/* types and groups */

h1, h2, h3 {
    word-break: break-all;
}

#main .actions a {
  margin: auto;
}

.blurb dl.tags dt, .blurb dl.tags dd, dl.meta dt, dl.meta dd, .alphabet .listbox li, .media .listbox, #home .news, #home .latest {
  width: auto;
  float: none;
}

.blurb dl.tags dd, dl.meta dd {
  margin-left: 1em;
}

.alphabet .listbox li {
  display: block;
}

/* zone: home */

#inbox-form {
  clear: both;
  float: none;
  width: auto;
}

<<<<<<< HEAD
/* zone: system */

.splash div.module, .logged-in .splash .module {
  width: 98%;
}

/* SKIN: Dash Line */
=======
/* system: messages */

.announcement .userstuff {
  margin: 1%;
}

.announcement p.submit {
  bottom: -0.5em;
  right: 1%;
}

.announcement .thermometer-content {
  width: 80%;
}

.announcement .goal .amount {
  display: none;
}

.announcement .thermometer .progress .amount {
  left: 0;
  right: auto;
}

/*SKIN: Dash Line */
>>>>>>> 8a1d29fe

/* DESCRIPTION: Horizontal dash inline*/

#outer #dashboard {
  padding: 0;
}

#outer #dashboard, #main, #main.dashboard {
  float: none;
  width: auto;
  max-width: 100%;
  margin: 1%;
  clear: both;
}

#dashboard ul.navigation, #dashboard ul.navigation li, #dashboard ul.navigation li a, #dashboard ul.navigation li .current {
  text-align: left;
  display: inline;
  border: 0;
}

#dashboard .landmark {
  clear: none;
  float: left;
}

.dashboard .landmark {
  clear: both;
}

/* comments */
.thread .thread {
  margin-left: 1em;
}

.comment .userstuff {
  min-height: 0;
}

.comment .icon {
  height: 50px;
  margin-bottom: 0;
  width: 50px;
}

.comment .icon .visitor {
  background: url(/images/imageset.png) no-repeat 0px -525px transparent;
}

.comment h4.byline {
  padding-left: 58px;
}<|MERGE_RESOLUTION|>--- conflicted
+++ resolved
@@ -103,15 +103,12 @@
   width: auto;
 }
 
-<<<<<<< HEAD
 /* zone: system */
 
 .splash div.module, .logged-in .splash .module {
   width: 98%;
 }
 
-/* SKIN: Dash Line */
-=======
 /* system: messages */
 
 .announcement .userstuff {
@@ -137,8 +134,6 @@
 }
 
 /*SKIN: Dash Line */
->>>>>>> 8a1d29fe
-
 /* DESCRIPTION: Horizontal dash inline*/
 
 #outer #dashboard {

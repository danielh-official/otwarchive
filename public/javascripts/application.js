--- conflicted
+++ resolved
@@ -16,27 +16,13 @@
     });
     setupDropdown();
 
-<<<<<<< HEAD
-    // replace all GET delete links with their AJAXified equivalent
-    $j('a[href$="/confirm_delete"]').each(function(){
-        this.href = this.href.replace(/\/confirm_delete$/, "");
-        $j(this).attr("data-method", "delete").attr("data-confirm", "Are you sure? This CANNOT BE UNDONE!");
-    });
-
     // remove final comma from comma lists in older browsers
     $j('.commas li:last-child').addClass('last');
 
     // make Share buttons on works and own bookmarks visible
     $j('.actions').children('.share').removeClass('hidden');
-=======
-    // remove final comma from comma lists in older browsers
-    $j('.commas li:last-child').addClass('last');
-
-    // make Share buttons on works and own bookmarks visible
-    $j('.actions').children('.share').removeClass('hidden');
 
     prepareDeleteLinks();
->>>>>>> 7e08a609
 });
 
 ///////////////////////////////////////////////////////////////////
@@ -391,8 +377,6 @@
     }
     expander.toggleClass("expanded").toggleClass("collapsed").next().toggle();
   });
-<<<<<<< HEAD
-=======
 }
 
 // Remove the /confirm_delete portion of delete links so user who have JS enabled will
@@ -409,5 +393,4 @@
       $j(this).attr("data-confirm", "Are you sure? This CANNOT BE UNDONE!");
     };
   });
->>>>>>> 7e08a609
 }
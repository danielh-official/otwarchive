--- conflicted
+++ resolved
@@ -785,11 +785,7 @@
     And I should see "For myname4"
     And I should not see "mod1" within ".byline"
   
-<<<<<<< HEAD
-  # mod's claim is completed, still shows in my claims
-=======
   Scenario: Mod can complete a claim
->>>>>>> 92c04256
   
   Given I have Battle 12 prompt meme fully set up
   Given everyone has signed up for Battle 12

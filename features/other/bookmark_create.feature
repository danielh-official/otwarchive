@bookmarks
Feature: Create bookmarks
  In order to have an archive full of bookmarks
  As a humble user
  I want to bookmark some works

Scenario: Create a bookmark
  Given I am logged in as "first_bookmark_user"
    When I am on first_bookmark_user's user page 
      Then I should see "have anything posted under this name yet"
    When I am logged in as "another_bookmark_user"
      And I post the work "Revenge of the Sith"
      When I go to the bookmarks page
      Then I should not see "Revenge of the Sith"
    When I am logged in as "first_bookmark_user"
      And I go to the works page
      And I follow "Revenge of the Sith"
    Then I should see "Bookmark"
    When I follow "Bookmark"
      And I fill in "bookmark_notes" with "I liked this story"
      And I fill in "bookmark_tag_string" with "This is a tag, and another tag,"
      And I check "bookmark_rec"
      And I press "Create"
    Then I should see "Bookmark was successfully created"
      And I should see "Back to Bookmarks"
    When I am logged in as "another_bookmark_user"
      And I go to the bookmarks page
    Then I should see "Revenge of the Sith"
      And I should see "This is a tag"
      And I should see "and another tag"
      And I should see "I liked this story"
    When I am logged in as "first_bookmark_user"
      And I go to first_bookmark_user's user page 
    Then I should not see "You don't have anything posted under this name yet"
      And I should see "Revenge of the Sith"
    When I edit the bookmark for "Revenge of the Sith"
      And I check "bookmark_private"
      And I press "Edit"
    Then I should see "Bookmark was successfully updated"
    When I go to the bookmarks page
    Then I should not see "I liked this story"
    When I go to first_bookmark_user's bookmarks page
    Then I should see "I liked this story"
    
    # privacy check for the private bookmark '
    When I am logged in as "another_bookmark_user"
      And I go to the bookmarks page
    Then I should not see "I liked this story"
    When I go to first_bookmark_user's user page
    Then I should not see "I liked this story"
    
  @bookmark_fandom_error
  Scenario: Create a bookmark on an external work (fandom error)
    Given I am logged in as "first_bookmark_user"
    When I go to first_bookmark_user's bookmarks page
    Then I should not see "Stuck with You"
    When I follow "Bookmark External Work"
      And I fill in "bookmark_external_author" with "Sidra"
      And I fill in "bookmark_external_title" with "Stuck with You"
      And I fill in "bookmark_external_url" with "http://test.sidrasue.com/short.html"
      And I press "Create"
    Then I should see "Fandom tag is required"
    When I fill in "bookmark_external_fandom_string" with "Popslash"
      And I press "Create"
    Then I should see "This work isn't hosted on the Archive"
    When I go to first_bookmark_user's bookmarks page
    Then I should see "Stuck with You"

  @bookmark_url_error
  Scenario: Create a bookmark on an external work (url error)
    Given the following activated users exist
      | login           | password   |
      | first_bookmark_user   | password   |
      And I am logged in as "first_bookmark_user"
    When I go to first_bookmark_user's bookmarks page
    Then I should not see "Stuck with You"
    When I follow "Bookmark External Work"
      And I fill in "bookmark_external_author" with "Sidra"
      And I fill in "bookmark_external_title" with "Stuck with You"
      And I fill in "bookmark_external_fandom_string" with "Popslash"
      And I press "Create"
    Then I should see "does not appear to be a valid URL"
    When I fill in "bookmark_external_url" with "http://test.sidrasue.com/short.html"
      And I press "Create"
    Then I should see "This work isn't hosted on the Archive"
    When I go to first_bookmark_user's bookmarks page
    Then I should see "Stuck with You"
    
    # edit external bookmark
    When I follow "Edit"
    Then I should see "Editing bookmark for Stuck with You"
    When I fill in "Notes" with "I wish this author would join AO3"
      And I fill in "Your Tags" with "WIP"
      And I press "Update"
    Then I should see "Bookmark was successfully updated"
    
    # delete external bookmark
    When I follow "Delete"
    Then I should see "Are you sure you want to delete"
      And I should see "Stuck with You"
    When I press "Yes, Delete Bookmark"
    Then I should see "Bookmark was successfully deleted."
      And I should not see "Stuck with You"
      
  Scenario: Create bookmarks and recs on restricted works, check how they behave from various access points
    Given the following activated users exist
      | login           | password   |
      | first_bookmark_user   | password   |
      | another_bookmark_user   | password   |
      And a fandom exists with name: "Stargate SG-1", canonical: true
      And I am logged in as "first_bookmark_user"
      And I post the locked work "Secret Masterpiece"
      And I post the locked work "Mystery"
      And I post the work "Public Masterpiece"
      And I post the work "Publicky"
    When I log out
      And I am logged in as "another_bookmark_user"
      And I view the work "Secret Masterpiece"
      And I follow "Bookmark"
      And I check "bookmark_rec"
      And I press "Create"
    Then I should see "Bookmark was successfully created"
      And I should see the "title" text "Restricted"
      And I should see "Rec" within ".rec"
    When I view the work "Public Masterpiece"
      And I follow "Bookmark"
      And I check "bookmark_rec"
      And I press "Create"
    Then I should see "Bookmark was successfully created"
      And I should not see the "title" text "Restricted"
    When I view the work "Mystery"
      And I follow "Bookmark"
      And I press "Create"
    Then I should see "Bookmark was successfully created"
      And I should not see "Rec"
    When I view the work "Publicky"
      And I follow "Bookmark"
      And I press "Create"
    Then I should see "Bookmark was successfully created"
    When I log out
      And I go to the bookmarks page
    Then I should not see "Secret Masterpiece"
      And I should not see "Mystery"
      But I should see "Public Masterpiece"
      And I should see "Publicky"
    When I go to another_bookmark_user's bookmarks page
    Then I should not see "Secret Masterpiece"
      And I am logged out
    When I am logged in as "first_bookmark_user"
      And I go to another_bookmark_user's bookmarks page
    # This step always fails. I don't know why, and I don't much care at this point. Sidebar correctly shows that
    # there are two bookmarks, but the main page says that there are zero (0).     - SS
    # TODO: Someone should figure out why this doesn't work. Bookmark issue
    #Then I should see "Secret Masterpiece"

Scenario: extra commas in bookmark form (Issue 2284)

  Given I am logged in as "bookmarkuser"
    And I post the work "Some Work"
  When I follow "Bookmark"
    And I fill in "Your Tags" with "Good tag, ,, also good tag, "
    And I press "Create"
  Then I should see "created"
<<<<<<< HEAD

Scenario: bookmark added to moderated collection has flash notice only when not approved
  Given the following activated users exist
    | login      | password |
    | workauthor | password |
    | bookmarker | password |
    | otheruser  | password |
    And I have a moderated collection "Five Pillars" with name "five_pillars"
    And I am logged in as "workauthor" with password "password"
    And I post the work "Fire Burn, Cauldron Bubble"
  When I log out
    And I am logged in as "bookmarker" with password "password"
    And I view the work "Fire Burn, Cauldron Bubble"
    And I follow "Bookmark"
    And I fill in "bookmark_collection_names" with "five_pillars"
    And I press "Create"
  Then I should see "Bookmark was successfully created"
    And I should see "The collection Five Pillars is currently moderated."
  When I go to bookmarker's bookmarks page
    Then I should see "The collection Five Pillars is currently moderated."
  When I log out
    And I am logged in as "moderator" with password "password"
    And I approve the first item in the collection "Five Pillars"
    And I am logged in as "bookmarker" with password "password"
    And I go to bookmarker's bookmarks page
  Then I should not see "The collection Five Pillars is currently moderated."


Scenario: bookmarks added to moderated collections appear correctly
  Given the following activated users exist
    | login      | password |
    | workauthor | password |
    | bookmarker | password |
    | otheruser  | password |
    And I have a moderated collection "JBs Greatest" with name "jbs_greatest"
    And I have the collection "Mrs. Pots" with name "mrs_pots"
    And I am logged in as "workauthor" with password "password"
    And I post the work "The Murder of Sherlock Holmes"
  When I log out
    And I am logged in as "bookmarker" with password "password"
    And I view the work "The Murder of Sherlock Holmes"
    And I follow "Bookmark"
    And I fill in "bookmark_collection_names" with "jbs_greatest"
    And I press "Create"
  Then I should see "Bookmark was successfully created"
    And I should see "The collection JBs Greatest is currently moderated. Your bookmark must be approved by the collection maintainers before being listed there."
  When I go to bookmarker's bookmarks page
    And I should see "The Murder of Sherlock Holmes"
    And I should see "Bookmarker's Collections: JBs Greatest"
    And I should see "The collection JBs Greatest is currently moderated. Your bookmark must be approved by the collection maintainers before being listed there."
  When I go to the bookmarks page
    And I should see "The Murder of Sherlock Holmes"
    And I should see "Bookmarker's Collections: JBs Greatest"
    And I should see "The collection JBs Greatest is currently moderated. Your bookmark must be approved by the collection maintainers before being listed there."
  When I log out
  # Users who do not own the bookmark should not see the notice, or see that it
  # has been submitted to a specific collection
    And I am logged in as "otheruser" with password "password"
    And I go to bookmarker's bookmarks page
  Then I should see "The Murder of Sherlock Holmes"
    And I should not see "Bookmarker's Collections: JBs Greatest"
    And I should not see "The collection JBs Greatest is currently moderated. Your bookmark must be approved by the collection maintainers before being listed there."
  When I go to the bookmarks page
    Then I should see "The Murder of Sherlock Holmes"
    And I should not see "Bookmarker's Collections: JBs Greatest"
    And I should not see "The collection JBs Greatest is currently moderated. Your bookmark must be approved by the collection maintainers before being listed there."
  # Edit the bookmark and add it to a second, unmoderated collection, and recheck
  # all the things
  When I log out
    And I am logged in as "bookmarker" with password "password"
    And I view the work "The Murder of Sherlock Holmes"
    And I follow "Edit Bookmark"
    And I fill in "bookmark_collection_names" with "jbs_greatest,mrs_pots"
    And I press "Edit" within "div#bookmark-form"
    And all search indexes are updated
  Then I should see "Bookmark was successfully updated."
    And I should see "The collection JBs Greatest is currently moderated."
  When I go to bookmarker's bookmarks page
    Then I should see "The Murder of Sherlock Holmes"
    And I should see "JBs Greatest" within "ul.meta"
    And I should see "Mrs. Pots" within "ul.meta"
    And I should see "The collection JBs Greatest is currently moderated."
  When I go to the bookmarks page
    Then I should see "The Murder of Sherlock Holmes"
    And I should see "JBs Greatest" within "ul.meta"
    And I should see "Mrs. Pots" within "ul.meta"
    And I should see "The collection JBs Greatest is currently moderated."
  When I log out
    And I am logged in as "otheruser" with password "password"
    And I go to bookmarker's bookmarks page
  Then I should see "The Murder of Sherlock Holmes"
    And I should not see "JBs Greatest" within "ul.meta"
    And I should see "Bookmarker's Collections: Mrs. Pots"
    And I should not see "The collection JBs Greatest is currently moderated."
  When I go to the bookmarks page
    Then I should see "The Murder of Sherlock Holmes"
    And I should not see "JBs Greatest" within "ul.meta"
    And I should see "Bookmarker's Collections: Mrs. Pots"
    And I should not see "The collection JBs Greatest is currently moderated."
=======
  
Scenario: Delete bookmarks of a work and a series
  Given the following activated users exist
    | login           | password   |
    | wahlly   | password   |
    | markymark   | password   |
    And I am logged in as "wahlly"
    And I add the work "A Mighty Duck" to series "The Funky Bunch"
  When I log out
    And I am logged in as "markymark"
    And I view the work "A Mighty Duck"
    And I follow "Bookmark"
    And I press "Create"
  Then I should see "Bookmark was successfully created."
    And I should see "Delete"
  When I follow "Delete"
    And I press "Yes, Delete Bookmark"
  Then I should see "Bookmark was successfully deleted."
  When I view the series "The Funky Bunch"
    And I follow "Bookmark Series"
    And I press "Create"
  Then I should see "Bookmark was successfully created."
  When I follow "Delete"
    And I press "Yes, Delete Bookmark"
  Then I should see "Bookmark was successfully deleted."
>>>>>>> 1782ebf2
<|MERGE_RESOLUTION|>--- conflicted
+++ resolved
@@ -161,7 +161,6 @@
     And I fill in "Your Tags" with "Good tag, ,, also good tag, "
     And I press "Create"
   Then I should see "created"
-<<<<<<< HEAD
 
 Scenario: bookmark added to moderated collection has flash notice only when not approved
   Given the following activated users exist
@@ -261,8 +260,7 @@
     And I should not see "JBs Greatest" within "ul.meta"
     And I should see "Bookmarker's Collections: Mrs. Pots"
     And I should not see "The collection JBs Greatest is currently moderated."
-=======
-  
+
 Scenario: Delete bookmarks of a work and a series
   Given the following activated users exist
     | login           | password   |
@@ -286,5 +284,4 @@
   Then I should see "Bookmark was successfully created."
   When I follow "Delete"
     And I press "Yes, Delete Bookmark"
-  Then I should see "Bookmark was successfully deleted."
->>>>>>> 1782ebf2
+  Then I should see "Bookmark was successfully deleted."
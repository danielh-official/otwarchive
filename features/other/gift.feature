--- conflicted
+++ resolved
@@ -177,7 +177,6 @@
       And "giftee2@foo.com" should be notified by email about their gift "GiftStory1"
 
 
-<<<<<<< HEAD
   Scenario: When a user is notified that a co-authored work has been given to them as a gift, the e-mail should link to each author's URL instead of showing escaped HTML
 
     Given I add the co-author "gifter2"
@@ -190,11 +189,10 @@
       And the email should not contain "&lt;a href=&quot;http://archiveofourown.org/users/gifter/pseuds/gifter&quot;"
       And the email should link to gifter2's user url
       And the email should not contain "&lt;a href=&quot;http://archiveofourown.org/users/gifter2/pseuds/gifter2&quot;"
-=======
+
   Scenario: A gift work should have an associations list
 
     Given I give the work to "associate"
     When I press "Post Without Preview"
     Then I should find a list for associations
-      And I should see "For associate"
->>>>>>> dfae6ee5
+      And I should see "For associate"
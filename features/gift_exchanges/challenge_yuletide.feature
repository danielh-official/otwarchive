--- conflicted
+++ resolved
@@ -122,11 +122,7 @@
     And I should see "Please offer lots of stuff"
     And I should see "Offer 1"
     And I should see "Characters (2 - 3)"
-<<<<<<< HEAD
-    And I should see "Any character"
-=======
     And I should see "Any Character"
->>>>>>> dfae6ee5
     And I should see "Offer 2"
     And I should not see "Offer 3"
     And I should see "Add another offer? (Up to 3 allowed.)"

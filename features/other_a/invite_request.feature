--- conflicted
+++ resolved
@@ -101,28 +101,15 @@
     Given account creation requires an invitation
       And I am a visitor
     When I go to the homepage
-<<<<<<< HEAD
     Then I should see "Get Invited!"
-=======
-    Then I should not see "Invite a Friend"
-      And I should see "Get an Invitation"
-      And I should see "Log In"
->>>>>>> 70d4ce83
 
   Scenario: When not logged in, there is no Get Invited! or Create an Account! button when account creation is disabled
 
     Given account creation is disabled
       And I am a visitor
     When I go to the homepage
-<<<<<<< HEAD
     Then I should not see "Get Invited!"
       And I should not see "Create an Account!"
-=======
-    Then I should not see "Invite a Friend"
-      And I should not see "Get an Invitation"
-      And I should not see "Create an Account"
-      And I should see "Log In"
->>>>>>> 70d4ce83
 
   Scenario: Banned users cannot access their invitations page
 

--- conflicted
+++ resolved
@@ -108,19 +108,12 @@
     Given account creation is disabled
       And I am a visitor
     When I go to the homepage
-<<<<<<< HEAD
     Then I should not see "Get Invited!"
       And I should not see "Create an Account!"
-=======
-    Then I should not see "Invite a Friend"
-      And I should not see "Get an Invite"
-      And I should not see "Create an Account"
-      And I should see "Log In"
 
   Scenario: Banned users cannot access their invitations page
-  
+
     Given I am logged in as a banned user
     When I go to my invitations page
     Then I should be on my user page
-    And I should see "Your account has been banned."
->>>>>>> c58edf86
+    And I should see "Your account has been banned."
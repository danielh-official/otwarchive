--- conflicted
+++ resolved
@@ -185,9 +185,6 @@
     And I should be on the homepage
     And I should not see "Is it later already?"
     And I should not see "Some works you've marked for later."
-<<<<<<< HEAD
-    And I should not see "Not Ever"
-=======
     And I should not see "Not Ever"
 
   Scenario: When a user marks a work for later and the creator deletes that work, the marked for later blurb on their homepage should be replaced with a "Deleted work" placeholder
@@ -230,5 +227,4 @@
   When I am logged in as "reader" with password "password"
     And I go to the homepage
   Then I should see "Some Work V2"
-    And I should not see "Some Work V1"
->>>>>>> e9f051b0
+    And I should not see "Some Work V1"
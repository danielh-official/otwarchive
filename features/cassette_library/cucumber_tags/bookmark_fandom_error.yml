--- conflicted
+++ resolved
@@ -19,11 +19,7 @@
       Server: 
       - nginx/1.2.1
       Date: 
-<<<<<<< HEAD
-      - Wed, 29 Oct 2014 23:37:31 GMT
-=======
       - Fri, 31 Oct 2014 23:25:58 GMT
->>>>>>> fc2934de
       Content-Type: 
       - text/html
       Content-Length: 
@@ -38,9 +34,5 @@
       encoding: US-ASCII
       string: ""
     http_version: 
-<<<<<<< HEAD
-  recorded_at: Wed, 29 Oct 2014 23:37:31 GMT
-=======
   recorded_at: Fri, 31 Oct 2014 23:25:58 GMT
->>>>>>> fc2934de
 recorded_with: VCR 2.5.0
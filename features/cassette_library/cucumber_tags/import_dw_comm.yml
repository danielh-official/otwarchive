--- conflicted
+++ resolved
@@ -48,19 +48,11 @@
       Server: 
       - Apache/2.2.22 (Ubuntu)
       Set-Cookie: 
-<<<<<<< HEAD
-      - ljuniq=5YCT46n8KETDYwz%3A1412042719; domain=.dreamwidth.org; path=/; expires=Sat, 29-Nov-2014 02:05:19 GMT
-      Cache-Control: 
-      - private, proxy-revalidate
-      Etag: 
-      - "\"5fda3023737abef2ccdf72e6fa590967\""
-=======
       - ljuniq=D7YBm0zeKtXNTC6%3A1413066179; domain=.dreamwidth.org; path=/; expires=Wed, 10-Dec-2014 22:22:59 GMT
       Cache-Control: 
       - private, proxy-revalidate
       Etag: 
       - "\"2d423c8037ad6ba00a4eba93eaac5198\""
->>>>>>> 8a1d29fe
       Vary: 
       - Accept-Encoding
       Content-Type: 
@@ -68,19 +60,11 @@
       Content-Language: 
       - en
       Content-Length: 
-<<<<<<< HEAD
-      - "9429"
-      Accept-Ranges: 
-      - bytes
-      Date: 
-      - Tue, 30 Sep 2014 02:05:19 GMT
-=======
       - "9431"
       Accept-Ranges: 
       - bytes
       Date: 
       - Sat, 11 Oct 2014 22:22:59 GMT
->>>>>>> 8a1d29fe
       Connection: 
       - keep-alive
     body: 
@@ -109,11 +93,7 @@
         <meta http-equiv=\"X-XRDS-Location\" content=\"http://rarelitfic.dreamwidth.org/data/yadis\" />\n\n\n    \n    <!--[if lte IE 8]>\n    <script src=\"http://www.dreamwidth.org/js/html5.js\" type=\"text/javascript\"></script>\n    <![endif]-->\n\
         </head>\n    <body >\n        <div id=\"canvas\">\n            <div id=\"page\">\n\
         <div id=\"skip\">\n     <a href=\"#content\" tabindex=\"1\">Skip to Main Content</a>\n\
-<<<<<<< HEAD
-        </div>\n                \n                <div id=\"masthead\" role=\"banner\">\n                    <span id=\"logo\">\n                        <a href=\"http://www.dreamwidth.org/\"><img alt=\"Dreamwidth Studios\" src='http://www.dreamwidth.org/img/tropo-red/dw_logo.png' /></a>\n                    </span>\n                </div>\n\n                <div id=\"content\" role=\"main\" >\n                <h1></h1>\n                <div class='adult_warning adult_concepts warning-box message-box'><h1 class='title'>Discretion Advised</h1><p>You're about to view content that <span lj:user='rarelitfic' style='white-space: nowrap;' class='ljuser'><a href='http://rarelitfic.dreamwidth.org/profile'><img src='http://www.dreamwidth.org/img/silk/identity/community.png' alt='[community profile] ' width='16' height='16' style='vertical-align: text-bottom; border: 0; padding-right: 1px;' /></a><a href='http://rarelitfic.dreamwidth.org/'><b>rarelitfic</b></a></span> has advised <strong>should be viewed with discretion</strong>. To continue, you must confirm you want to view this content.</p></div><br /><div align='center'><form method='POST' action='http://www.dreamwidth.org/misc/adult_concepts'><input type='hidden' name=\"lj_form_auth\" value=\"c0:1412042400:319:86400:bYebNlE8vl-0-5YCT46n8KETDYwz:89db24481569f8d95675d03317fd1f6c\" /><input type='hidden' name=\"ret\" value=\"http://rarelitfic.dreamwidth.org/5572.html?format=light\" /><input type='hidden' name=\"journalid\" value=\"59613\" /><input type='hidden' name=\"entryid\" value=\"5572\" /><input type='submit' name=\"adult_check\" value=\"Yes, I want to view this content.\" /> <a href='http://www.dreamwidth.org/'>No, return me to Dreamwidth.</a></form></div>\n\n                </div>\n\n                <div id=\"account-links\" role=\"navigation\"><form action='http://www.dreamwidth.org/login?ret=1' method='post' class='lj_login_form'><input type=\"hidden\" name=\"returnto\" value=\"\" /><input type='hidden' name='chal' class='lj_login_chal' value='c0:1412042400:319:300:u06bMIhpBZXfkW7t1plh:14c634acd23d1a3a090a49a9db4590c5' />\n    <input type='hidden' name='response' class='lj_login_response' value='' />\n    <table summary='' id='login-table'><tr><td><label for='login_user'>Account name:</label></td><td class='input-cell' colspan='2'><input name=\"user\" id=\"login_user\" size=\"20\" maxlength=\"27\" tabindex=\"1\" aria-required=\"true\" /> <a href='http://www.dreamwidth.org/openid/' tabindex=5>Log in with OpenID?</a></td></tr><tr><td><label for='login_password'>Password:</label></td><td class='input-cell' colspan='2'><input type=\"password\" name=\"password\" id=\"login_password\" size=\"20\" tabindex=\"2\" aria-required=\"true\" class=\"lj_login_password\"> <a href='http://www.dreamwidth.org/lostinfo' tabindex=6>Forget your password?</a></td></tr><tr><td>&nbsp;</td><td class='remember-me-cell'><input type=\"checkbox\" name=\"remember_me\" id=\"login_remember_me\" value=\"1\" tabindex=\"3\" /> <label for='login_remember_me'>Remember me</label></td><td><input type=\"submit\" name=\"login\" value=\"Log in\" tabindex=\"4\"/></td></tr></table></form></div>\n                \n                <nav role=\"navigation\">\n                    <ul class=\"left\"><li id='create_topnav' class='topnav has-dropdown'><a href='http://www.dreamwidth.org/nav/create'>Create</a>\n\
-=======
         </div>\n                \n                <div id=\"masthead\" role=\"banner\">\n                    <span id=\"logo\">\n                        <a href=\"http://www.dreamwidth.org/\"><img alt=\"Dreamwidth Studios\" src='http://www.dreamwidth.org/img/tropo-red/dw_logo.png' /></a>\n                    </span>\n                </div>\n\n                <div id=\"content\" role=\"main\" >\n                <h1></h1>\n                <div class='adult_warning adult_concepts warning-box message-box'><h1 class='title'>Discretion Advised</h1><p>You're about to view content that <span lj:user='rarelitfic' style='white-space: nowrap;' class='ljuser'><a href='http://rarelitfic.dreamwidth.org/profile'><img src='http://www.dreamwidth.org/img/silk/identity/community.png' alt='[community profile] ' width='16' height='16' style='vertical-align: text-bottom; border: 0; padding-right: 1px;' /></a><a href='http://rarelitfic.dreamwidth.org/'><b>rarelitfic</b></a></span> has advised <strong>should be viewed with discretion</strong>. To continue, you must confirm you want to view this content.</p></div><br /><div align='center'><form method='POST' action='http://www.dreamwidth.org/misc/adult_concepts'><input type='hidden' name=\"lj_form_auth\" value=\"c0:1413064800:1379:86400:eWJeMUs60I-0-D7YBm0zeKtXNTC6:e367373eb8155a32ba6376e1a73e4a57\" /><input type='hidden' name=\"ret\" value=\"http://rarelitfic.dreamwidth.org/5572.html?format=light\" /><input type='hidden' name=\"journalid\" value=\"59613\" /><input type='hidden' name=\"entryid\" value=\"5572\" /><input type='submit' name=\"adult_check\" value=\"Yes, I want to view this content.\" /> <a href='http://www.dreamwidth.org/'>No, return me to Dreamwidth.</a></form></div>\n\n                </div>\n\n                <div id=\"account-links\" role=\"navigation\"><form action='http://www.dreamwidth.org/login?ret=1' method='post' class='lj_login_form'><input type=\"hidden\" name=\"returnto\" value=\"\" /><input type='hidden' name='chal' class='lj_login_chal' value='c0:1413064800:1379:300:HlNCTxNxgY6bFIrZEZLm:ec1b651c305ff935087e635e40769947' />\n    <input type='hidden' name='response' class='lj_login_response' value='' />\n    <table summary='' id='login-table'><tr><td><label for='login_user'>Account name:</label></td><td class='input-cell' colspan='2'><input name=\"user\" id=\"login_user\" size=\"20\" maxlength=\"27\" tabindex=\"1\" aria-required=\"true\" /> <a href='http://www.dreamwidth.org/openid/' tabindex=5>Log in with OpenID?</a></td></tr><tr><td><label for='login_password'>Password:</label></td><td class='input-cell' colspan='2'><input type=\"password\" name=\"password\" id=\"login_password\" size=\"20\" tabindex=\"2\" aria-required=\"true\" class=\"lj_login_password\"> <a href='http://www.dreamwidth.org/lostinfo' tabindex=6>Forget your password?</a></td></tr><tr><td>&nbsp;</td><td class='remember-me-cell'><input type=\"checkbox\" name=\"remember_me\" id=\"login_remember_me\" value=\"1\" tabindex=\"3\" /> <label for='login_remember_me'>Remember me</label></td><td><input type=\"submit\" name=\"login\" value=\"Log in\" tabindex=\"4\"/></td></tr></table></form></div>\n                \n                <nav role=\"navigation\">\n                    <ul class=\"left\"><li id='create_topnav' class='topnav has-dropdown'><a href='http://www.dreamwidth.org/nav/create'>Create</a>\n\
->>>>>>> 8a1d29fe
         <ul id='create_subnav' class='subnav_container dropdown'>\n                <li class='subnav'><a href='http://www.dreamwidth.org/create'>Create Account</a></li>\n                <li class='subnav'><a href='http://www.dreamwidth.org/manage/settings/?cat=display'>Display Preferences</a></li>\n\
         </ul>\n\
         </li><li id='explore_topnav' class='topnav has-dropdown'><a href='http://www.dreamwidth.org/nav/explore'>Explore</a>\n\
@@ -123,11 +103,7 @@
         <ul id='shop_subnav' class='subnav_container dropdown'>\n                <li class='subnav'><a href='http://www.dreamwidth.org/shop'>Buy Dreamwidth Services</a></li>\n                <li class='subnav'><a href='http://www.dreamwidth.org/shop/randomgift'>Gift a Random User</a></li>\n                <li class='subnav'><a href='http://www.zazzle.com/dreamwidth*'>DW Merchandise</a></li>\n\
         </ul>\n\
         </li>\n\
-<<<<<<< HEAD
-        </ul>\n                    <div role=\"search\">\n                    <div class='appwidget appwidget-search' id='LJWidget_416'>\n\
-=======
         </ul>\n                    <div role=\"search\">\n                    <div class='appwidget appwidget-search' id='LJWidget_511'>\n\
->>>>>>> 8a1d29fe
         <form action='http://www.dreamwidth.org/multisearch' method='post'>\n\
         <input type=\"text\" name=\"q\" title=\"Search\" class=\"text\" id=\"search\" size=\"20\" /> <select name=\"type\" class=\"select\">\n\
         <option value=\"int\" selected='selected'>Interest</option>\n\
@@ -141,11 +117,7 @@
         <p>Copyright &copy; 2009-2013 Dreamwidth Studios, LLC. <a href=\"http://www.dreamwidth.org/site/opensource\">Some</a> rights reserved.</p>\n                </footer>\n            </div>\n        </div>\n        <div id='statistics' style='text-align: left; font-size:0; line-height:0; height:0; overflow:hidden;'></div>\n     <div id=\"shim-alpha\"> </div>\n    </body>\n\
         </html>\n\n"
     http_version: 
-<<<<<<< HEAD
-  recorded_at: Tue, 30 Sep 2014 02:05:20 GMT
-=======
   recorded_at: Sat, 11 Oct 2014 22:22:59 GMT
->>>>>>> 8a1d29fe
 - request: 
     method: get
     uri: http://rarelitfic.dreamwidth.org/5572.html?format=light
@@ -156,11 +128,7 @@
       Accept: 
       - "*/*"
       User-Agent: 
-<<<<<<< HEAD
-      - Mechanize/2.7.1 Ruby/1.9.3p484 (http://github.com/sparklemotion/mechanize/)
-=======
       - Mechanize/2.7.1 Ruby/1.9.3p448 (http://github.com/sparklemotion/mechanize/)
->>>>>>> 8a1d29fe
       Accept-Encoding: 
       - gzip,deflate,identity
       Accept-Charset: 
@@ -181,19 +149,11 @@
       Server: 
       - Apache/2.2.22 (Ubuntu)
       Set-Cookie: 
-<<<<<<< HEAD
-      - ljuniq=eaBJIK6Of75QAVZ%3A1412042720; domain=.dreamwidth.org; path=/; expires=Sat, 29-Nov-2014 02:05:20 GMT
-      Cache-Control: 
-      - private, proxy-revalidate
-      Etag: 
-      - "\"c8a29ed3fdfc31d2d7def3f15b20d442\""
-=======
       - ljuniq=Czxnc9QFywFu33A%3A1413066179; domain=.dreamwidth.org; path=/; expires=Wed, 10-Dec-2014 22:22:59 GMT
       Cache-Control: 
       - private, proxy-revalidate
       Etag: 
       - "\"1aa572aca00a167eced4f08371393ac6\""
->>>>>>> 8a1d29fe
       Vary: 
       - Accept-Encoding
       Content-Encoding: 
@@ -203,95 +163,16 @@
       Content-Language: 
       - en
       Content-Length: 
-<<<<<<< HEAD
-      - "2953"
-      Accept-Ranges: 
-      - bytes
-      Date: 
-      - Tue, 30 Sep 2014 02:05:20 GMT
-=======
       - "2951"
       Accept-Ranges: 
       - bytes
       Date: 
       - Sat, 11 Oct 2014 22:22:59 GMT
->>>>>>> 8a1d29fe
       Connection: 
       - keep-alive
     body: 
       encoding: ASCII-8BIT
       string: !binary |
-<<<<<<< HEAD
-        H4sIAAAAAAAAA71ae3PbNhL/358C4c2U7dUSJVm2bD3oyfuccy6unWvaZjIa
-        iIRE2CTBgKBkpZPvfrsAX3rZvrOvnolIAIvdxb7wA5i94bNXH15+/P3iNQlU
-        FLp7Q3yQkMazkcViy90j8DcMGPXzV8VVyNxXPPUkU1zE5Lk/5ynzh44Z2TNk
-        EVMUWKqkwb5mfD6yPBErFquGWibMInlrZCl2qxyUOSBeQGXK1ChT08axRRwj
-        UP8Uf0OQyhNFkEk+95rOqenNla3/zakkV1yxwcYIn5Ifn+HQTxtD+IcjZET+
-        /D7Y28o0hfFxghRWxHxOxyyaMH/MYjoJmW/1SXt/z+LxRNyOs8SnSCzCMO/3
-        1C00kywZZymTaNtiApglkWzKb6HDQuv1HWexWDR9yWi04L4KmkLOHJyWcM9a
-        4YWT05xRQNOxZJFQDDpa0JEqqh7COVWrXAvFotlDZgMZzmZpPKbpMvaK9WZS
-        grPfiUzGFI1gIRUuYuyLiPIYu1ZZIQHaWAqh7pRpbfB/QVOmZXzf9Hrpuhtw
-        3eetrtsnW/wGnVuchqSVx1ZojDOgq+YJaNXcUCfXnEoTQ6OyIJKtmg966qZD
-        roWhNoi1Lb5s2mEqJPkRjcHBDq1BbpNmyOKZCohL+IDwn3/+ify5Mzk+mymf
-        +ZcvwMKkQ61vU+T3es/QMSlbZeww5PENkSwcgZGWIUsDxpRVT3QvTS0SgIlG
-        d8evc3oaXo8nsPImTNkHU+qnrji3KqNhIOZM6r7rrxmTS8c8mhlvqoBFrJlG
-        YMwgZmmqqXJuDZokuq0bngiFTBshnwVK90oGtUu/KSkS4ejfRqlGvVMyH/tO
-        56N2t9XrHbQ6x6be3V3eSCq9u9Z+ncLSj2jIJ44nJGtep/umBZFSNXC+ZF+x
-        I+Rzdm0CBZtoqZKMJ0mmaa7HxWs+HybMQgq2ud40KnTFdA4PXNtBr3vS6h60
-        Tyy38vcTLDHyD7VmYsbjQlT3+OCo0z3o1kXtrcUVDSFNYsjpIqzAoSH3KO5i
-        jkzTn2+jEIZwFxtZl1dXfULDkEAySc7WQ09SYMnVlHvrKkLRoMjNOPSB0qkS
-        0Yr459DxCPnIb10BqBlz7u0Un869DQ2eX5yRfBrxhZdFoMz9OcghJuSUemyr
-        GiJhMfebyJbJ+5kZcqcgR14b0OK3xm+Xr64a58Isp4YuHmatJfW58ddeBTmG
-        zxqNz4ASwG3k7DU5/pLjnzx+7w9UBDUYqNYutLJaBIfPPrPY59MvjQas0akh
-        ronwl6RWKX0+J9wHREVjYLaGesrRhM4YjJXt9IYnBe2Q5nb/W24p0JFOeOyz
-        25HVttwroCVKkPewwZCXhmToUNQL2G3CrI2OUmpEU6X3SiIFRtWExjH4cZOF
-        sW1CYz0NclvsIFrRf7cDwLywo0IGQRS8KofIlcp8LlJTaOw7kUxVrB1/MUaN
-        mkk8syFMtCm26uXgCjbHcrPtNlPpBmMlvbGTLXyCNgiHn+2cPCzLI5v6WajG
-        CypjHoMFdAsEeCxRKcm7G4BwSAQ7HEQJvtsu8C4Y6Apgb8X4qEDi/i4yWzJC
-        JyJTGCdzzhZF0hEVUJW7MrzuI1QZ2VUC2kRv7yN7EQBYaACZx/okFgtJk4Fd
-        aBBe4zxQKne0fW8iJ1JMOWqt3f4A76Y8vHG4DxpztYQNM4qyGN6MjzFs7M9l
-        J8m5fyE20VxGdvvIJgHD3d+856uCIqWgqoYN2CtncZ9g0oN9FRTCAZkI6TPZ
-        R8CVUN9HN0jkACg5uR0UkfXwNcNiJ241PHQmhoGJQgLQE7yvHQf+gGiOZ24K
-        23fokwnTPoOBBYes8EtPw1xD2CQfhXYpjzO2T5YiI1GWKuyachnpjgWNK/er
-        gKdFDDSHTuKaoB9OJK4Lw1ObZGR7DPcH0B1AaAQxqALhj+yLD1cfwe4eKnGX
-        6yJQ1VmNafR5nGQ5prAD7oNXbRLTCFIJ8AvKGdNMBRbg/zCDTq/Vb3fbnVa3
-        0221+gedVv/4CN8u+Zv3X9vX717cNFoNRl+8O/vn0Ydp7/CX57/+0afsuHN0
-        6HdYqzdhPdo7OPROTuixNzlhR6x73MUN5A5FJMLZXP69nj087HWauIGcovJU
-        jTTOvEdCDuW4X8o5PDlqH9wzC/HFsj4HRG9MSbNJxFUxJTd/wLybctrvLN0n
-        Z3eEBPIk67G9xcG2+y+xD1BBwWIgOpBZVb+bJr7RKO7OonpfsaWeJ7JYNRCT
-        pEXJBdjKZwY+5JF5fyxqBHoKqo7adhnIiUhVrY6NNZGOwdU4tYwbrCo8YMFK
-        lAa92222F9BwU4zpNRzszSg/gOenb4s/JrT3afbi6M2vH87fXPJf3/Y77ZbX
-        nhz5x+1ey/ePe51Wr0snXu8YZk9PJj27uI25QyM4ACVw6GWbWlUjuWYVO4WH
-        bpJmUUTlEgfAQbae1dBDYDMl4Z/vDkM6YSGeXHOCsdkinhtvaiX6Q0dTQWzg
-        DOUXqmitGx4L0WYixPo4sjulQ4wLkJ9VwI+cPwAF/g3GOi2LRPTWHJCh2VtF
-        TIRKTgEqAB4FvABYT2bsoQGfI1y7YnjonosZAeili/MHGD97dWoiH5flaIvs
-        skoCC17ARmO7F/nb/2oVE6YFvyJQq3ZlqaqvslZlns4O8xgtrDJMSi4PMlsI
-        ecbjqajZ7ch9AyNM4eYkScFuh+V+iCdpMlg3iYTzfzRhshExY5hVY+iaB3Cp
-        ylpDPo5Y3R4r3Xk+t+smOTDBseG82kTbvcwbUFrWPbiqlanOhU6aUynWRFJd
-        dtdy6uZwdJ6tFdX12rlZTKFebqmc21FxFpa+ZlM8+IRc5zlgDrxhUyIBHmXZ
-        ME1ELw0fELgvFvEmENwSEDDJMRxt96V+miMLSK8JA1vVhZkmQgkFmBtsXYnc
-        XDOovTLtQWqtqkTycmViMuRPJSWiMSB5OCYrSIpZ6pzCUXgEsC4J6VIjeXwh
-        F8CFSQawKa0UGDoZ3vvje+EYdpuEQj6pZ3KWtvvavKz4ppD3lztHX1WwFDHk
-        WfH61K7xoeZ5Sshlyqj0AvRG3kGudM9TCyzk6G8YNPZJfhn8fxIXQlgD5HHP
-        9ZN8DDAAn1qIhHUIQFCX+lms6KmllAe+dXkvi4En91WWJEIqZ0q/2u6b57/c
-        mZZweEueMieRH4QJ/K5koxbzl6eiUeZFtiT16xpz+fjk4YTCch/P+BSC9y38
-        Ekpyd/8bkN+jRX6j376FrAkx5VTS/w7p/4m8Z5CHIAqO5lsdnr+vC9bC8RRj
-        Nl6T57s23fqFUJKAcARG5VsjLxLa4efvPunOcfv4APz50ONPBKdAXvBZOf4A
-        jzo+wUuQAp18LS+YTTUqYaAh0jeV+UCFJRErpSyEqplzyT8im5lmBO86RaJv
-        q3Low/FCzQwyDOv8rSr1Q8dM2Jgp2UzDmUv93EmGGQFeNAeFqtyWW/yOaZDr
-        lsn1HQQsojy03Nf42EnEI8s9e0/OAALXaByzSpdsPb7nU98KfbisIz687SYM
-        lG+uhwjB++gdt51bseIQa8uW7qkQYPY8dvNbAQTwu1GjW3zBcR9w4RuyGQ2d
-        RPI59ZaWe2FeyIUIuafLNvlhkoXhgFRJ/V9xViK13I9MRikR06IwPQFfsCGT
-        KWwtFgCD/JVcKdhMo/zW/ZECwCSxx5OQgf5vM47XjgAEi75HCcDvvU4e+e9p
-        8nheaTabQWJa7nt6A8lErkxbJ+FjeeM5OwXc4DHLxTM1udKNxzE227fl/oOF
-        iXNlWhslPXFfimSpr3rJDx68Dkin1TppdFrtg5Xdznyc2Cfn5y+bD/nIsbGu
-        KxGZBWlhKcGP0nLOfH0huyVTTU6ufUFaTev1Zn6LZuN/ZeDgGi8tL7/1ZXd+
-        8Y0nvQEcbWOoI1DH+60BCQE4NMydOTarN/x0PA3Fom8ulAb2yjG0+oIV8AjY
-        JwHFG4KKYujgFzL90Uz/F6a9/wDaMrwr1SQAAA==
-
-    http_version: 
-  recorded_at: Tue, 30 Sep 2014 02:05:20 GMT
-=======
         H4sIAAAAAAAAA71aeVPjOBb/n0+h9laNZ7ZJHAgEyGGKoY9hqnubAbZmerq6
         UoqtJKJlyy3LCemp/u77nuQrF7ALO6nC1vne07v0k8xO/8WrD+c3Hy9fk6mO
         hL/TxxcRNJ4MHBY7/g6BX3/KaJgXNdeC+a94GiimuYzJWTjjKQv7nu3ZscMi
@@ -361,26 +242,17 @@
 
     http_version: 
   recorded_at: Sat, 11 Oct 2014 22:23:00 GMT
->>>>>>> 8a1d29fe
 - request: 
     method: post
     uri: http://www.dreamwidth.org/misc/adult_concepts
     body: 
       encoding: UTF-8
-<<<<<<< HEAD
-      string: lj_form_auth=c0%3A1412042400%3A320%3A86400%3ARiFMq1jJBk-0-eaBJIK6Of75QAVZ%3Aae8265d2e07be7a735c99a8cb9e6e484&ret=http%3A%2F%2Frarelitfic.dreamwidth.org%2F5572.html%3Fformat%3Dlight&journalid=59613&entryid=5572&adult_check=Yes%2C+I+want+to+view+this+content.
-=======
       string: lj_form_auth=c0%3A1413064800%3A1379%3A86400%3AZYR5xeBoTj-0-Czxnc9QFywFu33A%3Aefbff88808bc66b8666ca0963950d1be&ret=http%3A%2F%2Frarelitfic.dreamwidth.org%2F5572.html%3Fformat%3Dlight&journalid=59613&entryid=5572&adult_check=Yes%2C+I+want+to+view+this+content.
->>>>>>> 8a1d29fe
     headers: 
       Accept: 
       - "*/*"
       User-Agent: 
-<<<<<<< HEAD
-      - Mechanize/2.7.1 Ruby/1.9.3p484 (http://github.com/sparklemotion/mechanize/)
-=======
       - Mechanize/2.7.1 Ruby/1.9.3p448 (http://github.com/sparklemotion/mechanize/)
->>>>>>> 8a1d29fe
       Accept-Encoding: 
       - gzip,deflate,identity
       Accept-Charset: 
@@ -388,11 +260,7 @@
       Accept-Language: 
       - en-us,en;q=0.5
       Cookie: 
-<<<<<<< HEAD
-      - ljuniq=eaBJIK6Of75QAVZ%3A1412042720
-=======
       - ljuniq=Czxnc9QFywFu33A%3A1413066179
->>>>>>> 8a1d29fe
       Host: 
       - www.dreamwidth.org
       Referer: 
@@ -411,11 +279,7 @@
       Content-Type: 
       - application/x-www-form-urlencoded
       Content-Length: 
-<<<<<<< HEAD
-      - "257"
-=======
       - "258"
->>>>>>> 8a1d29fe
       Connection: 
       - keep-alive
       Keep-Alive: 
@@ -428,11 +292,7 @@
       Server: 
       - Apache/2.2.22 (Ubuntu)
       Set-Cookie: 
-<<<<<<< HEAD
-      - ljuniq=eaBJIK6Of75QAVZ%3A1412042720; domain=.dreamwidth.org; path=/; expires=Sat, 29-Nov-2014 02:05:20 GMT
-=======
       - ljuniq=Czxnc9QFywFu33A%3A1413066179; domain=.dreamwidth.org; path=/; expires=Wed, 10-Dec-2014 22:22:59 GMT
->>>>>>> 8a1d29fe
       Location: 
       - http://rarelitfic.dreamwidth.org/5572.html?format=light
       Vary: 
@@ -446,11 +306,7 @@
       Accept-Ranges: 
       - bytes
       Date: 
-<<<<<<< HEAD
-      - Tue, 30 Sep 2014 02:05:20 GMT
-=======
       - Sat, 11 Oct 2014 22:22:59 GMT
->>>>>>> 8a1d29fe
       Connection: 
       - keep-alive
     body: 
@@ -464,11 +320,7 @@
         cidyoBimafq3B3LrGJ5jT3kl8dLOoryU+RHBH2TUxldDAQAA
 
     http_version: 
-<<<<<<< HEAD
-  recorded_at: Tue, 30 Sep 2014 02:05:21 GMT
-=======
   recorded_at: Sat, 11 Oct 2014 22:23:00 GMT
->>>>>>> 8a1d29fe
 - request: 
     method: get
     uri: http://rarelitfic.dreamwidth.org/5572.html?format=light
@@ -479,11 +331,7 @@
       Accept: 
       - "*/*"
       User-Agent: 
-<<<<<<< HEAD
-      - Mechanize/2.7.1 Ruby/1.9.3p484 (http://github.com/sparklemotion/mechanize/)
-=======
       - Mechanize/2.7.1 Ruby/1.9.3p448 (http://github.com/sparklemotion/mechanize/)
->>>>>>> 8a1d29fe
       Accept-Encoding: 
       - gzip,deflate,identity
       Accept-Charset: 
@@ -491,11 +339,7 @@
       Accept-Language: 
       - en-us,en;q=0.5
       Cookie: 
-<<<<<<< HEAD
-      - ljuniq=eaBJIK6Of75QAVZ%3A1412042720
-=======
       - ljuniq=Czxnc9QFywFu33A%3A1413066179
->>>>>>> 8a1d29fe
       Host: 
       - rarelitfic.dreamwidth.org
       Referer: 
@@ -512,11 +356,7 @@
       Server: 
       - Apache/2.2.22 (Ubuntu)
       Set-Cookie: 
-<<<<<<< HEAD
-      - ljuniq=eaBJIK6Of75QAVZ%3A1412042720; domain=.dreamwidth.org; path=/; expires=Sat, 29-Nov-2014 02:05:20 GMT
-=======
       - ljuniq=Czxnc9QFywFu33A%3A1413066180; domain=.dreamwidth.org; path=/; expires=Wed, 10-Dec-2014 22:23:00 GMT
->>>>>>> 8a1d29fe
       Vary: 
       - Accept-Encoding
       Content-Encoding: 
@@ -524,106 +364,16 @@
       Content-Type: 
       - text/html; charset=utf-8
       Content-Length: 
-<<<<<<< HEAD
-      - "3424"
-      Accept-Ranges: 
-      - bytes
-      Date: 
-      - Tue, 30 Sep 2014 02:05:20 GMT
-=======
       - "3423"
       Accept-Ranges: 
       - bytes
       Date: 
       - Sat, 11 Oct 2014 22:23:00 GMT
->>>>>>> 8a1d29fe
       Connection: 
       - keep-alive
     body: 
       encoding: ASCII-8BIT
       string: !binary |
-<<<<<<< HEAD
-        H4sIAAAAAAAAA7Ua/XPauPL3/BV7vpmSTmMM5JsEOml6vfauafOa3PW963QY
-        YctYxLZcS4bwen1/+9uVjbGBNKTtZSZgSbur1X6vzNbpT8/fnl//5/IXCHQU
-        wuUfz16/OgfLdpz3u+eO8/z6Ofz75fXFa2g3W3CdslgJLWTMQsf55Y0FVqB1
-        0nWc6XTanO42ZTpyrt85t0SrTcjFo60rmE1Pe1Z/69RseBuFseqtIdM+Pj7O
-        sQ0sZx5+hSK+gZSHiCAjboEWOuQ966UZBCn3a5S8lLNoKjwdGIoWODUSrow1
-        j7UqyVwJzeGCJfeTwqPwFXoBD5OS1jV3g1i4LISrLElkqjcgmgMauqdKz0Le
-        3wL8+/lcRhExCp/gMyTM80Q8skPu6y50mvs8OgEfj2IblC4IzULhnsCXrVMn
-        p3JqeOqnDNkU2hcu/A0fLqVIpf4IL16dd8G6SBVcaRZPpfQaCp6JVAcem8El
-        S/XMguEM3vEhd13WhBzRecmURj7UDlz+eurkO2wZfud/p8pNRaJBzxIUiOa3
-        2hmzCctnrX4Nlv4mLAVSwcnKivBh+ydaeryyRH9Gbz34/OVkay1R0tYgIQgr
-        4p5gAx4NuTfgMRuG3LO60N7ZskQ8lLeDLPEYAcswLOZdfYvDJEsGmeIp2eEc
-        Ae0nQZWKW5z4iloJLRGuVaNFyKogFDA1SHkkNceJFk4ozfQmlJWuU50zFo02
-        wUYwwuYqHjA1i935ebM0RWP7TWYp+iqRWNgNwdNxBp6MmIhpsU6UAEjaqZT6
-        q7tbKzs9Y4pXUBabLmN+WbWPUsk3qOQPa5W8A2s0jJNr1EugC93WYHK14VRF
-        ZziqKKwKbiiVysDBQtYEVhc0zlRFS1TnglwBNrL6uCoHX6awTcIQKIfWSSGT
-        ZsjjkQ6gD+IExJMnj+HznW70IUf5ID5+RBK541TmVrf8Up3BgGOce+HblfBo
-        YpEKOMdQWAkJrlIbhEbtOk+fhuPBEE/eRJQdFKX5Hn/KeDpz8q9mJpquTPn6
-        FS1lqEVyx2LAI95UEco7iLlSFaimSRS3OmNhICc8NUsFLzZLcoJm4MpQpsoO
-        xSjQOdQsvnXog0ZPJ732XuvwcLfVOTpaTh7fL52VIw0zreUdUkIHCeWofkiT
-        ZCIWs1Eh4lins2Q+IiOYCD5VS+fp7B7uHu238vN8NeKDSt2vHWOslk9ht5tH
-        zd3mWO14U8eb2ka347uUvm4BqY+4Xrs0N4dyrcnG7LY2U4FOZF6+VMCNMbwy
-        NURldtlYxkZOu4d7x6293fax1V84yQ8TV/NTJtyblCfhrMKJRrthHr9NWOwZ
-        RlZPVZjIuqXCQsZ3GMhinjxxMaK4WhmaUJyEzOWBDL1SHAs3qIhj6zTimgGd
-        2OZ4oknPOs9LNPsaJWRBUbAVoqLS8ATcgKWK616mfXvFqYje3J3QUbEsYqRD
-        J/X8J1h4lsXai7dnL5bc7M7842D6YI4vmb++/tu0yvPZp2UCxCK3tczcwKZM
-        cz+xZYxmEo9yqj9alJjEJvfzM5JPPZH2CPgRJqOI6Z4Jho8weETC6+3vH3Ye
-        jfMk1qvUFUubxcjUxpsR8Pds5rJYmkp9Ywsgwk3TmVSCXn/LccCTcUODm7Jp
-        CDoQqglAPgiVQ4RiwgumyKUcj094KBOeOuipaBhYU29RCn/928CNcORLU7jS
-        AQcs0wHVSG6r295rd1p7nb1Wq7vbaXWPDuhpcnN5/MfFy7/+VHbL5uzZb69+
-        P3jrH+7/6+zPv7rtjt86OBryI3Y0dFvt1r6/t8vdfe/Yb7ODgyPflGQsvkpY
-        VJSCZVFq0dr4rooQkc68KC8HLdN1zOObk7dtW6dD6c2AHjwxgVSSz5kqB1BN
-        8z6s6AgMiBsyhV1hKqeVPqG6gpk2i2IFIUtH3G53qmBBG4MKfixmHMQsqOeP
-        W+u3qk7MKUOxVX3V5EZ7mqID8hRqI1t6HiiOFZvQMzvJhhh20AqUToVL0UfZ
-        b65evIdCnDZFJ/scML9gtWeneZfV2e/slxCVvg3LTrvoJ8yzyoZj7upcjnUu
-        yEipc64wrXjCUqaxSCyf7CFHy+L1w4k45ilFZpJVIbGVw1f3XLNXQaM2R9aw
-        MrkOcN4y9U/Zkk8uxLPSzpjSvH+KBfd9mbMg7xx0OgdHLWcfU3PnuEwGlT26
-        sP2c+ywL9WPYPhtiF3zlikxL8FMZwZvzV1cwFVhZY/EIU5l68OhTJvXJiPOb
-        /OmxBSzUSzS/hdCCEQsg4BTmela7hWWXOVbx7KC22DqNFdZF0YRErbAkqC8V
-        JlwMrH7VDrdz+HDcJcH1GpW1Bpi6tdeYBhh0bYRzeRdiSUZ40ii2aIRjQmyU
-        2mzcr80klb4IeWOhz8ZXO1lHifDGER4eA73OaJhyYcOIv/EBHULR1RMUdD9C
-        oxBco33YmAvUPBcHwtJNU1KwGeaUuAuUJ+2hxHIpOoEhqoinXWqx5tcxKVHA
-        sJnc4rkLPWx+XDznsCrzU2dYqJJE338M0xQjMYgYlnVRxobvVMWdye47NUFV
-        YxbjU1Ud5eQ6fRxU9HHwj+rjzjPn6iiXl7Qx/6p6Ed0paBFRIF2erkQxp4N5
-        17H69EUE7aUVs3jnUmeXUHcrnEBts3z/1n63swdJtMRsERNWQwMzSQlFeXtX
-        YM7CetbLOwDqBWyqohRQ6M0f8ayhKDMolVj0MaB6EHyRKm1TbWYh4+yfqyVz
-        S81totdoNcoQeWAtQudBEZkvkbyQmYJf8qRWJIHl6XsySmn3RkJOUmDn5XgZ
-        lkNhCs+afCKOZZ3nraa6NbtQx6ocxECEp6snf8Si5KQinAdK4gzLlgus+CpS
-        qE49TAIRYQmu6GwbSEHzMBz4iBA/RBKExXKsHy+OK+yGOFxjEb9kGqsLDxNN
-        hesNJGP8x/RDD3Gah/dED5LNGyS/JJXq1MPkQbyuE4SThcthazV6Ffeiail2
-        UfdLfTrkGcKej/NwlkuZytf5vB1J6S3F7nItZEMeQn1YIJzn28MFjrrzoAyb
-        1KAkBKLh3LB4LJwAi/ZZcyT8UqCFqKvl3tGi2jP9Oaznl1QNtVHBLb91ceSV
-        KaEU8zrJajZaEgjO2NpYotEz4FjNDz2XKjmv6aoJfdN+GmEdam1l2n1SKYKs
-        fjEJtcqI9XdKV/nm7XwWezLqPknMyyyrX4whH/+gTUIWjzJMld0nPB6FQgVW
-        v5yCYmqtwVfUsWTuxStLoCpu0TevTdtV1VXbz816JLJPyuuDWPnT3D3rhklN
-        bNU4D6xqyHDmhcfWabBbLx8MGRPlC4I/9FXkN1zi9H/wu1BSaLC75rqgVBhW
-        l9d09i5VlithnaVuICZc+him5TQ23GJTeKOcdufwuNO2+l/l0DAwTEkFw/6L
-        3K7NPjmzYMPZiOmAwXmQCuSbl8BnubsZ4OKI5dqvPE4Lfi8yShJwMaNecQZP
-        lqUA7ySWiO6C7jtG8zky0uEpNmJnmYcZ0OWqhHqPuceVWaxzwP9B56jZarXK
-        9assilg6K3ioSGAHfBZRrUaXzfTGHa2dkxCRSTw+/oMMPchTLki/4HcH26kJ
-        xkNlum6Pa47+MeEGhZK7wh7mRrg3UJ4L+3WiOZyLOyFxN+F5luIyUREptiu4
-        wHTJHFywWKY7gLpENieSboVwt0xCiDzGtDlCK4nxOiAqbCgzbTjCQ4lwhofB
-        TknGgBwl3M1CwZAa8Sg0eJIrunDU7IZDKBEdxSdCoLznzUAFcoqhImnC+wCb
-        rLkBEHJ5JsU1mB0liQPDhEDj4IYBlym+s4BE98GAxQuOESDlaHtY5nFCzk+f
-        y1gFIiGoGMXV8PBJZvRCbK5J+rzG1Rsj0WsslUNPGq4SnMV0TV/t4+OWeZ85
-        xERm0yUqMvETPApQalqdLH9XaRefD/aqtWExHaICmh6njOGoQqkDE7kGe62W
-        iYzo74jarzret3HwQoahnKIdk2DO3u4ubnPuLYR8KfXdd2tBWrZ7Qznhdh6P
-        BIajtOj/8vaN7rNXr1rNex+b3gSq+fVieTu43Byu0Mw79dXuMAc376xMoVtt
-        D1FyMnZDdD66bdJYrYKfxYboNlnfY/hcTC9efG1bWiYFr9YOtHbo1toAf9mm
-        q/jHjU27/zIzPI2kx3uGeq2YbkD/Uip0JIj5FIo9N6pcV/W27k6W+UaV917J
-        VqhhMdsoGFGNKmbDYNanahpFU0vMQ6Ne7dG7XtsPmV5zC7uB6GrNB9HqEa2f
-        5zyireOwepXxN6xuj6zZMg5nP4qFOb0KG9c49ZpewUD5K6u3CFG77jEyJ/mZ
-        niEcf0p1xdaKGyrLEyoJ2Yzu3GJ+YlXxKp70FVeqfC5eVdR1bTzZqVvQBm8u
-        Fj6dv3uJ2YTCPLoTYib9D7B8NbamIGz06Vd2JBdS1f3w+e9sGrmnmIYhx815
-        uR8/lCMRN/qv5QgTU7Htprj59UBeBDT6V+b7gSTySy6koU32w+M/Q0ErDm8T
-        U0U/kJz5wSCyUvzC0GB/PHWSuX5LBZEj08+JqDJzVXn9aYJocfVJv/yb/+RP
-        /Jd3Wyd0S8DtvBSn4eKJfoLgY07pBsLzeHzSqBtUOaB6wbywQ8fp/x9VzXds
-        FSoAAA==
-
-    http_version: 
-  recorded_at: Tue, 30 Sep 2014 02:05:21 GMT
-=======
         H4sIAAAAAAAAA7Uaa2/bOPJ7fsWsFqhTNLL8yNNJXKTpZtu9vq7JoXsoioCW
         aIuOJKokZcfb7f32m6FkWbKdxmm7AWKL5MxwOO+hvHXyy/O351f/ffcbhCaO
         4N1/nr16eQ6O63kfuuee9/zqOfz54ur1K2g3W3ClWKKFETJhkef99sYBJzQm
@@ -704,5 +454,4 @@
 
     http_version: 
   recorded_at: Sat, 11 Oct 2014 22:23:01 GMT
->>>>>>> 8a1d29fe
 recorded_with: VCR 2.5.0
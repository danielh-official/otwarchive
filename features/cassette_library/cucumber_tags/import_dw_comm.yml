--- 
http_interactions: 
- request: 
    method: post
    uri: https://collector.newrelic.com/agent_listener/12//get_redirect_host?marshal_format=json
    body: 
      encoding: UTF-8
      string: "[]"
    headers: 
      Content-Encoding: 
      - identity
      Host: 
      - collector.newrelic.com
      Accept: 
      - "*/*"
      User-Agent: 
      - NewRelic-RubyAgent/3.9.3.241 (ruby 1.9.3 i686-linux) zlib/1.2.3.4
      Content-Type: 
      - application/octet-stream
  response: 
    status: 
      code: 200
      message: OK
    headers: 
      Content-Length: 
      - "133"
    body: 
      encoding: US-ASCII
      string: "{\"exception\":{\"message\":\"Invalid license key, please contact support@newrelic.com\",\"error_type\":\"NewRelic::Agent::LicenseException\"}}"
    http_version: 
  recorded_at: Sat, 11 Oct 2014 22:22:57 GMT
- request: 
    method: get
    uri: http://rarelitfic.dreamwidth.org/5572.html?format=light
    body: 
      encoding: US-ASCII
      string: ""
    headers: 
      Accept: 
      - "*/*"
      User-Agent: 
      - Ruby
  response: 
    status: 
      code: 200
      message: OK
    headers: 
      Server: 
      - Apache/2.2.22 (Ubuntu)
      Set-Cookie: 
<<<<<<< HEAD
      - ljuniq=WH89KDUe9XAafuy%3A1410894144; domain=.dreamwidth.org; path=/; expires=Sat, 15-Nov-2014 19:02:24 GMT
      Cache-Control: 
      - private, proxy-revalidate
      Etag: 
      - "\"4ce57cc13f12ff2eb8448ceb86114d5c\""
=======
      - ljuniq=D7YBm0zeKtXNTC6%3A1413066179; domain=.dreamwidth.org; path=/; expires=Wed, 10-Dec-2014 22:22:59 GMT
      Cache-Control: 
      - private, proxy-revalidate
      Etag: 
      - "\"2d423c8037ad6ba00a4eba93eaac5198\""
>>>>>>> f40e6c2e
      Vary: 
      - Accept-Encoding
      Content-Type: 
      - text/html; charset=utf-8
      Content-Language: 
      - en
      Content-Length: 
<<<<<<< HEAD
      - "9428"
      Accept-Ranges: 
      - bytes
      Date: 
      - Tue, 16 Sep 2014 19:02:24 GMT
=======
      - "9431"
      Accept-Ranges: 
      - bytes
      Date: 
      - Sat, 11 Oct 2014 22:22:59 GMT
>>>>>>> f40e6c2e
      Connection: 
      - keep-alive
    body: 
      encoding: US-ASCII
      string: "\n\
        <!DOCTYPE html>\n\
        <html lang=\"en\">\n    <head>\n    <title>Discretion Advised</title>\n\n    <meta http-equiv=\"content-type\" content=\"text/html; charset=utf-8\" />\n    \n            <script type=\"text/javascript\">\n                var Site;\n                if (!Site)\n                    Site = {};\n\n                var site_p = {\"media_embed_enabled\": 1,\n\
        \"inbox_update_poll\": 1,\n\
        \"ctx_popup_userhead\": 1,\n\
        \"iconprefix\": \"http://www.dreamwidth.org/userpic\",\n\
        \"ctx_popup_icons\": 1,\n\
        \"has_remote\": 0,\n\
        \"statprefix\": \"http://www.dreamwidth.org/stc\",\n\
        \"ctx_popup\": 1,\n\
        \"imgprefix\": \"http://www.dreamwidth.org/img\",\n\
        \"esn_async\": 1,\n\
        \"currentJournal\": \"\",\n\
        \"user_domain\": \"dreamwidth.org\",\n\
        \"siteroot\": \"http://www.dreamwidth.org\",\n\
        \"currentJournalBase\": \"\"};\n                var site_k = [\"media_embed_enabled\", \"inbox_update_poll\", \"ctx_popup_userhead\", \"iconprefix\", \"ctx_popup_icons\", \"has_remote\", \"statprefix\", \"ctx_popup\", \"imgprefix\", \"esn_async\", \"currentJournal\", \"user_domain\", \"siteroot\", \"currentJournalBase\"];\n                for (var i = 0; site_k.length > i; i++) {\n                    Site[site_k[i]] = site_p[site_k[i]];\n                }\n           </script>\n        <link rel=\"stylesheet\" type=\"text/css\" href=\"http://www.dreamwidth.org/stc/??lj_base.css,esn.css,contextualhover.css,jquery/jquery.ui.theme.smoothness.css,lj_base-app.css,base-colors-light.css,reset.css,tropo/tropo-base.css,tropo/tropo-red.css?v=1407730288\" />\n\
        <script type=\"text/javascript\" src=\"http://www.dreamwidth.org/js/??6alib/core.js,6alib/dom.js,6alib/httpreq.js,livejournal.js,esn.js,6alib/ippu.js,lj_ippu.js,6alib/hourglass.js,contextualhover.js,nav.js?v=1374904319\"></script>\n\
        <script type=\"text/javascript\" src=\"http://www.dreamwidth.org/js/??md5.js,login.js?v=1348362434\"></script>\n\n    <link rel=\"alternate\" type=\"application/rss+xml\" title=\"RSS: all entries\" href=\"http://rarelitfic.dreamwidth.org/data/rss\" />\n\
        <link rel=\"alternate\" type=\"application/atom+xml\" title=\"Atom: all entries\" href=\"http://rarelitfic.dreamwidth.org/data/atom\" />\n\
        <link rel=\"service\" type=\"application/atomsvc+xml\" title=\"AtomAPI service document\" href=\"http://www.dreamwidth.org/interface/atom\" />\n\
        <link rel=\"openid.server\" href=\"http://www.dreamwidth.org/openid/server\" />\n\
        <meta http-equiv=\"X-XRDS-Location\" content=\"http://rarelitfic.dreamwidth.org/data/yadis\" />\n\n\n    \n    <!--[if lte IE 8]>\n    <script src=\"http://www.dreamwidth.org/js/html5.js\" type=\"text/javascript\"></script>\n    <![endif]-->\n\
        </head>\n    <body >\n        <div id=\"canvas\">\n            <div id=\"page\">\n\
        <div id=\"skip\">\n     <a href=\"#content\" tabindex=\"1\">Skip to Main Content</a>\n\
<<<<<<< HEAD
        </div>\n                \n                <div id=\"masthead\" role=\"banner\">\n                    <span id=\"logo\">\n                        <a href=\"http://www.dreamwidth.org/\"><img alt=\"Dreamwidth Studios\" src='http://www.dreamwidth.org/img/tropo-red/dw_logo.png' /></a>\n                    </span>\n                </div>\n\n                <div id=\"content\" role=\"main\" >\n                <h1></h1>\n                <div class='adult_warning adult_concepts warning-box message-box'><h1 class='title'>Discretion Advised</h1><p>You're about to view content that <span lj:user='rarelitfic' style='white-space: nowrap;' class='ljuser'><a href='http://rarelitfic.dreamwidth.org/profile'><img src='http://www.dreamwidth.org/img/silk/identity/community.png' alt='[community profile] ' width='16' height='16' style='vertical-align: text-bottom; border: 0; padding-right: 1px;' /></a><a href='http://rarelitfic.dreamwidth.org/'><b>rarelitfic</b></a></span> has advised <strong>should be viewed with discretion</strong>. To continue, you must confirm you want to view this content.</p></div><br /><div align='center'><form method='POST' action='http://www.dreamwidth.org/misc/adult_concepts'><input type='hidden' name=\"lj_form_auth\" value=\"c0:1410894000:144:86400:YUaaHd0EwK-0-WH89KDUe9XAafuy:d8e37feca161cd645e6098860ef577cb\" /><input type='hidden' name=\"ret\" value=\"http://rarelitfic.dreamwidth.org/5572.html?format=light\" /><input type='hidden' name=\"journalid\" value=\"59613\" /><input type='hidden' name=\"entryid\" value=\"5572\" /><input type='submit' name=\"adult_check\" value=\"Yes, I want to view this content.\" /> <a href='http://www.dreamwidth.org/'>No, return me to Dreamwidth.</a></form></div>\n\n                </div>\n\n                <div id=\"account-links\" role=\"navigation\"><form action='http://www.dreamwidth.org/login?ret=1' method='post' class='lj_login_form'><input type=\"hidden\" name=\"returnto\" value=\"\" /><input type='hidden' name='chal' class='lj_login_chal' value='c0:1410894000:144:300:YIPLCXJAUO4vdpblLVKX:2c0e63a0f17e633dd95fa42e0e77f9e5' />\n    <input type='hidden' name='response' class='lj_login_response' value='' />\n    <table summary='' id='login-table'><tr><td><label for='login_user'>Account name:</label></td><td class='input-cell' colspan='2'><input name=\"user\" id=\"login_user\" size=\"20\" maxlength=\"27\" tabindex=\"1\" aria-required=\"true\" /> <a href='http://www.dreamwidth.org/openid/' tabindex=5>Log in with OpenID?</a></td></tr><tr><td><label for='login_password'>Password:</label></td><td class='input-cell' colspan='2'><input type=\"password\" name=\"password\" id=\"login_password\" size=\"20\" tabindex=\"2\" aria-required=\"true\" class=\"lj_login_password\"> <a href='http://www.dreamwidth.org/lostinfo' tabindex=6>Forget your password?</a></td></tr><tr><td>&nbsp;</td><td class='remember-me-cell'><input type=\"checkbox\" name=\"remember_me\" id=\"login_remember_me\" value=\"1\" tabindex=\"3\" /> <label for='login_remember_me'>Remember me</label></td><td><input type=\"submit\" name=\"login\" value=\"Log in\" tabindex=\"4\"/></td></tr></table></form></div>\n                \n                <nav role=\"navigation\">\n                    <ul class=\"left\"><li id='create_topnav' class='topnav has-dropdown'><a href='http://www.dreamwidth.org/nav/create'>Create</a>\n\
=======
        </div>\n                \n                <div id=\"masthead\" role=\"banner\">\n                    <span id=\"logo\">\n                        <a href=\"http://www.dreamwidth.org/\"><img alt=\"Dreamwidth Studios\" src='http://www.dreamwidth.org/img/tropo-red/dw_logo.png' /></a>\n                    </span>\n                </div>\n\n                <div id=\"content\" role=\"main\" >\n                <h1></h1>\n                <div class='adult_warning adult_concepts warning-box message-box'><h1 class='title'>Discretion Advised</h1><p>You're about to view content that <span lj:user='rarelitfic' style='white-space: nowrap;' class='ljuser'><a href='http://rarelitfic.dreamwidth.org/profile'><img src='http://www.dreamwidth.org/img/silk/identity/community.png' alt='[community profile] ' width='16' height='16' style='vertical-align: text-bottom; border: 0; padding-right: 1px;' /></a><a href='http://rarelitfic.dreamwidth.org/'><b>rarelitfic</b></a></span> has advised <strong>should be viewed with discretion</strong>. To continue, you must confirm you want to view this content.</p></div><br /><div align='center'><form method='POST' action='http://www.dreamwidth.org/misc/adult_concepts'><input type='hidden' name=\"lj_form_auth\" value=\"c0:1413064800:1379:86400:eWJeMUs60I-0-D7YBm0zeKtXNTC6:e367373eb8155a32ba6376e1a73e4a57\" /><input type='hidden' name=\"ret\" value=\"http://rarelitfic.dreamwidth.org/5572.html?format=light\" /><input type='hidden' name=\"journalid\" value=\"59613\" /><input type='hidden' name=\"entryid\" value=\"5572\" /><input type='submit' name=\"adult_check\" value=\"Yes, I want to view this content.\" /> <a href='http://www.dreamwidth.org/'>No, return me to Dreamwidth.</a></form></div>\n\n                </div>\n\n                <div id=\"account-links\" role=\"navigation\"><form action='http://www.dreamwidth.org/login?ret=1' method='post' class='lj_login_form'><input type=\"hidden\" name=\"returnto\" value=\"\" /><input type='hidden' name='chal' class='lj_login_chal' value='c0:1413064800:1379:300:HlNCTxNxgY6bFIrZEZLm:ec1b651c305ff935087e635e40769947' />\n    <input type='hidden' name='response' class='lj_login_response' value='' />\n    <table summary='' id='login-table'><tr><td><label for='login_user'>Account name:</label></td><td class='input-cell' colspan='2'><input name=\"user\" id=\"login_user\" size=\"20\" maxlength=\"27\" tabindex=\"1\" aria-required=\"true\" /> <a href='http://www.dreamwidth.org/openid/' tabindex=5>Log in with OpenID?</a></td></tr><tr><td><label for='login_password'>Password:</label></td><td class='input-cell' colspan='2'><input type=\"password\" name=\"password\" id=\"login_password\" size=\"20\" tabindex=\"2\" aria-required=\"true\" class=\"lj_login_password\"> <a href='http://www.dreamwidth.org/lostinfo' tabindex=6>Forget your password?</a></td></tr><tr><td>&nbsp;</td><td class='remember-me-cell'><input type=\"checkbox\" name=\"remember_me\" id=\"login_remember_me\" value=\"1\" tabindex=\"3\" /> <label for='login_remember_me'>Remember me</label></td><td><input type=\"submit\" name=\"login\" value=\"Log in\" tabindex=\"4\"/></td></tr></table></form></div>\n                \n                <nav role=\"navigation\">\n                    <ul class=\"left\"><li id='create_topnav' class='topnav has-dropdown'><a href='http://www.dreamwidth.org/nav/create'>Create</a>\n\
>>>>>>> f40e6c2e
        <ul id='create_subnav' class='subnav_container dropdown'>\n                <li class='subnav'><a href='http://www.dreamwidth.org/create'>Create Account</a></li>\n                <li class='subnav'><a href='http://www.dreamwidth.org/manage/settings/?cat=display'>Display Preferences</a></li>\n\
        </ul>\n\
        </li><li id='explore_topnav' class='topnav has-dropdown'><a href='http://www.dreamwidth.org/nav/explore'>Explore</a>\n\
        <ul id='explore_subnav' class='subnav_container dropdown'>\n                <li class='subnav'><a href='http://www.dreamwidth.org/interests'>Interests</a></li>\n                <li class='subnav'><a href='http://www.dreamwidth.org/directorysearch'>Directory Search</a></li>\n                <li class='subnav'><a href='http://www.dreamwidth.org/search'>Site and Journal Search</a></li>\n                <li class='subnav'><a href='http://www.dreamwidth.org/latest'>Latest Things</a></li>\n                <li class='subnav'><a href='http://www.dreamwidth.org/random'>Random Journal</a></li>\n                <li class='subnav'><a href='http://www.dreamwidth.org/community/random'>Random Community</a></li>\n                <li class='subnav'><a href='http://www.dreamwidth.org/support/faq'>FAQ</a></li>\n\
        </ul>\n\
        </li><li id='shop_topnav' class='topnav has-dropdown'><a href='http://www.dreamwidth.org/nav/shop'>Shop</a>\n\
        <ul id='shop_subnav' class='subnav_container dropdown'>\n                <li class='subnav'><a href='http://www.dreamwidth.org/shop'>Buy Dreamwidth Services</a></li>\n                <li class='subnav'><a href='http://www.dreamwidth.org/shop/randomgift'>Gift a Random User</a></li>\n                <li class='subnav'><a href='http://www.zazzle.com/dreamwidth*'>DW Merchandise</a></li>\n\
        </ul>\n\
        </li>\n\
<<<<<<< HEAD
        </ul>\n                    <div role=\"search\">\n                    <div class='appwidget appwidget-search' id='LJWidget_36'>\n\
=======
        </ul>\n                    <div role=\"search\">\n                    <div class='appwidget appwidget-search' id='LJWidget_511'>\n\
>>>>>>> f40e6c2e
        <form action='http://www.dreamwidth.org/multisearch' method='post'>\n\
        <input type=\"text\" name=\"q\" title=\"Search\" class=\"text\" id=\"search\" size=\"20\" /> <select name=\"type\" class=\"select\">\n\
        <option value=\"int\" selected='selected'>Interest</option>\n\
        <option value=\"region\">Region</option>\n\
        <option value=\"nav_and_user\">Site and Account</option>\n\
        <option value=\"faq\">FAQ</option>\n\
        <option value=\"email\">Email</option>\n\
        <option value=\"im\">IM Info</option>\n\
        </select> <input type='submit' value=\"Go\" /></form></div><!-- end .appwidget-search -->\n\n                    </div>\n                </nav>\n                <footer role=\"contentinfo\">\n                    <ul>\n    <li><a href=\"http://www.dreamwidth.org/legal/privacy\">Privacy Policy</a> &bull; </li>\n    <li><a href=\"http://www.dreamwidth.org/legal/tos\">Terms of Service</a> &bull; </li>\n    <li><a href=\"http://www.dreamwidth.org/legal/diversity\">Diversity Statement</a> &bull; </li>\n    <li><a href=\"http://www.dreamwidth.org/legal/principles\">Guiding Principles</a> &bull; </li>\n    <li><a href=\"http://www.dreamwidth.org/site/\">Site Map</a> &bull; </li>\n    <li><a href=\"http://www.dreamwidth.org/site/suggest\">Make a Suggestion</a> &bull; </li>\n    <li><a href=\"http://www.dreamwidth.org/site/opensource\">Open Source</a> &bull; </li>\n    <li><a href=\"http://www.dreamwidth.org/support\">Help/Support</a></li>\n\
        </ul>\n\
        <p>Copyright &copy; 2009-2013 Dreamwidth Studios, LLC. <a href=\"http://www.dreamwidth.org/site/opensource\">Some</a> rights reserved.</p>\n                </footer>\n            </div>\n        </div>\n        <div id='statistics' style='text-align: left; font-size:0; line-height:0; height:0; overflow:hidden;'></div>\n     <div id=\"shim-alpha\"> </div>\n    </body>\n\
        </html>\n\n"
    http_version: 
<<<<<<< HEAD
  recorded_at: Tue, 16 Sep 2014 19:02:24 GMT
=======
  recorded_at: Sat, 11 Oct 2014 22:22:59 GMT
>>>>>>> f40e6c2e
- request: 
    method: get
    uri: http://rarelitfic.dreamwidth.org/5572.html?format=light
    body: 
      encoding: US-ASCII
      string: ""
    headers: 
      Accept: 
      - "*/*"
      User-Agent: 
      - Mechanize/2.7.1 Ruby/1.9.3p448 (http://github.com/sparklemotion/mechanize/)
      Accept-Encoding: 
      - gzip,deflate,identity
      Accept-Charset: 
      - ISO-8859-1,utf-8;q=0.7,*;q=0.7
      Accept-Language: 
      - en-us,en;q=0.5
      Host: 
      - rarelitfic.dreamwidth.org
      Connection: 
      - keep-alive
      Keep-Alive: 
      - 300
  response: 
    status: 
      code: 200
      message: OK
    headers: 
      Server: 
      - Apache/2.2.22 (Ubuntu)
      Set-Cookie: 
<<<<<<< HEAD
      - ljuniq=16iDwFm2pQ2XUlf%3A1410894145; domain=.dreamwidth.org; path=/; expires=Sat, 15-Nov-2014 19:02:25 GMT
      Cache-Control: 
      - private, proxy-revalidate
      Etag: 
      - "\"1d11e4a5349e236d4b719a661c32ecbc\""
=======
      - ljuniq=Czxnc9QFywFu33A%3A1413066179; domain=.dreamwidth.org; path=/; expires=Wed, 10-Dec-2014 22:22:59 GMT
      Cache-Control: 
      - private, proxy-revalidate
      Etag: 
      - "\"1aa572aca00a167eced4f08371393ac6\""
>>>>>>> f40e6c2e
      Vary: 
      - Accept-Encoding
      Content-Encoding: 
      - gzip
      Content-Type: 
      - text/html; charset=utf-8
      Content-Language: 
      - en
      Content-Length: 
<<<<<<< HEAD
      - "2945"
      Accept-Ranges: 
      - bytes
      Date: 
      - Tue, 16 Sep 2014 19:02:25 GMT
=======
      - "2951"
      Accept-Ranges: 
      - bytes
      Date: 
      - Sat, 11 Oct 2014 22:22:59 GMT
>>>>>>> f40e6c2e
      Connection: 
      - keep-alive
    body: 
      encoding: ASCII-8BIT
      string: !binary |
<<<<<<< HEAD
        H4sIAAAAAAAAA71ae3PbNhL/358C4c2U7dUSJVuWHT3oSe2k504ebpRO28tk
        NCAJSXBAggFByUon3/12AVKkXrbv7KtmTOK5u9gXfgB9MHh2+e7iw5/XL8lM
        x8I/GOCLCJpMhw5LHP+AwG8wYzQqipprwfxLnoWKaS4T8iKa84xFA8/2HNhh
        MdMUSOq0wb7kfD50QploluiGXqbMIUVt6Gh2qz3k2SfhjKqM6WGuJ40zh3iW
        oXmUvwFw5akmSKSYe0Pn1LYWwtZ/c6rIiGvW3+rhE/L9M+z6YasLf9hDhuSv
        b/2DnUQz6B+nOMKJWcTpmMUBi8YsoYFgkdMj7cMDhyeBvB3naURxsBSiaA/1
        LVTTPB3nGVOo23ICqCVVbMJvocFB7fU8b7FYNCPFaLzgkZ41pZp6OC3lobNG
        CydnBaEZzcaKxVIzaGhBQ6apfgjlTK9TLQWLpw+ZDcNwNsuSMc2WSViuN1cK
        jP2LzFVCUQkOjsJFjCMZU55g0zopHIA6VlLqO3k6W/R/ohkzPL5tW31lus9g
        uo87TXdIdtgNGncYDYdWFlsbY40BTTVLQK1mhvpwQ2mlYqhUGsRh6+qDlrrq
        kGqpqK3BRheftvUwkYp8j8rgoIdWv9BJU7BkqmfEJ7xP+I8//kD+2hscH+2U
        j/zTJyBhw6HWts3yW71l4NmQrSJ2IHjymSgmhqCkpWDZjDHt1AM9zDKHzEBF
        w7v91zs/FzfjAFbehCmHoErzNhnnVudUzOScKdN28yVnaunZVzPnTT1jMWtm
        MShzlrAsM6MKag2apqZuKqEUUmUNwaczbVoVg9xlSlrJVHrm2ViJUW9ULMK2
        8/mw3Wmdnh63js5svrs7vZFMhXet/SaDpXep4IEXSsWaN9mhrYGnVBWcr9gX
        bBB8zm6so2AVNbUaxtM0N2NuxmWxmA8TpoKCbm62lQpNCZ3DC9d2fNp53uoc
        t587fmXvJ1hiHJ0YyeSUJyWrztlx96hz3KmzOtjwKyogTBKI6dKtwKCChxR3
        MU9l2Y+3sYAu3MWGzvvRqEeoEASCSXG26XqKAkmuJzzcFBGSBkVq1qAP5E61
        jNfYv4CGR/BHepsCQM6Y83Av+2webknw4vqKFNNIJMM8BmHuj0EOPqEmNGQ7
        xZApS3jURLJM3U/MDvfK4UhrC1r80fjj/eWo8Vra5dTQxcO0taQRt/Y6qCDH
        4Fmj8RFQApiNXL0kZ58K/FP47/2OiqAGHdXZh1bWk+Dg2UeWRHzyqdGANXo1
        xBXIaElqmTLic8IjQFQ0AWIbqGfVm9Ipg75VPfvM03LsgBZ6/0ehKZCRBjyJ
        2O3QaTv+CMYSLckb2GDIhR0y8CjKBeS2YdZWw4prTDNt9kqiJHpVQJME7LhN
        wuo2pYmZBrEt9wxak3+/AUC9sKNCBIEXXK66yEjnEZeZTTTunUimStZetBij
        RM00mbrgJkYVO+XycAXbfYXa9qtpZQarJbOxkx10Zm1gDo/dlEJMy0OXRrnQ
        4wVVCU9AA6YGDEKW6owUzQ1AOCSGHQ68BMuuD7RLAiYDuDsxPgqQ+n/K3FWM
        0EDmGv1kztmiDDqiZ1QXphQ3PYQqQ7cKQJeY7X3oLmYAFhowLGQ9ksiFomnf
        LSUQNzgPhCoM7d4byKmSE45SG7M/wLoZF589HoHEXC9hw4zjPIGStTG6jftx
        1UgK6p+ISwyVodvuumTGcPe35WJVkKQ0ZFXRgL1ymvQIBj3oV0Mi7JNAqoip
        HgKulEYRmkEhBUDJ6W2/9KyHrxkWG/hV98ALLAHrhQSgJ1jfGA7sAd6cTP0M
        tm8RkYAZm0HHgkNURCtLw1w7sEk+SGNSnuTskCxlTuI809g04So2DQuaVObX
        M56VPtAceKlvnX4QKFwXuqdRydANGe4PIDuA0Bh8UM9kNHSv340+gN5DFOIu
        08Ugqrfu02jzJM0LTOHOeARWdUlCYwglwC/IZ0xzPXMA/4scGsNWr91pt86e
        d1otLJ70zrpQ7L2aCa3ExdvWWaPVaHf55eJVfJT+evTHb2LS6560Q9YJWiEN
        Jt2AdcNJRI+DsEMnHXZy2g5wA7lDEIVwtuB/r2VPTk6PmriBnKPwVA8NzryH
        QwHleLTic/K82z6+Zxbii2V9DrDempLlQcx1OaVQ/4yFn1fT/mTZIbm6wyWQ
        Jtn07R0Gdv238hCggobFgHcgsSp/N61/o1L8vUn1vmRLw1DmiW4gJsnKlAuw
        lU8tfCg8835fNAj0HEQdtt2VI6cy07U8NjaDjA+u+6ljzeBU7gEL1nKl0LvN
        5oYzKrbZ2FZLwd328mN4//vyXaDbP41Gb04ub95ez/m7zrwXhN2z03arGwRH
        wRFrndKjs0406bQn3TYQCCdueRtzh0RwAErh0Mu2pap6CskqchoP3STL45iq
        JXaAgVwzq2G6QGdawV/kDwQNmMCTazFgbLeIF9aaRojewDOjwDdwho5KUYzU
        jZAJ1JkUmB+H7tHKINYESM8p4UdBH4AC/wp9Ry2HxPTWHpCherqOmAhVnAJU
        ADwKeAGwnsrZQx2+QLhuRfDEfy2nBKCXSc7voP/q8tx6Pi7LMxrZp5UUFryA
        jcb1r4vS/6oV66YlvdJRq3qlqaqt0lalnqM96rFSOCs3WVF5kNoExBlPJrKm
        t67/CnqYxs1JkZLcHs19lwRZ2t9UiYLzfxww1YiZVcy6MkzOA7hURa0dPo5Z
        XR9rzUU8t+sqObbOsWW82kTXf19UILVsWnBdKpudS5kMpRVb60l13h3Hq6vD
        M3G2kVQ3c+d2MoV8uSNz7kbFuVjZmk3w4CO4iXPAHHjDpmUKNFZpw1YRvTQi
        QOCRXCTbQHCHQ8Akz1J0/QvztkcW4F5jBrqqM7NVhBIaMDfoumK5vWYQe23a
        g8RaF4kU6cr6pOBPxSWmCSB5OCZrCIpp5p3DUXgIsC4VdGmQPBbINVBhigFs
        yioBBl6O9/5YLg3DblMh1ZNapiDp+i9tYc02Jb+/3TjmqoJliCGvyuJTmyaC
        nBdqqZYZoyqcoTWKBjIyLU/NsORjvmHQJCLFZfD/iZ0AtwbI4782b/Jhhg74
        1EwUrEMCgnpv3uWKnprL6sC3ye+i7HhyW+VpKpX2JvSL67968eudYQmHt/Qp
        YxLpgZvAcy0aDZu/PRStMD/lS1K/rrGXj0/uTsissPGUT8B5f4YnoaQw92+A
        /B7N8iv9+lWwJviUV3H/J4T/7+QNgzgEVnA032nworzJ2DDHU4zdeG2c79t0
        6xdCaQrMERitSo0iSRiDv/7ld9M4bre7YM+HHn9iOAXyks7a8Qdo1PEJXoKU
        6OTL6oLZZqMVDLSDzE1l0VFhScRKGROQNQsqxUdkO9P24F2nTM1tVQF9OF6o
        2U6Gbl2UqlQ/8OyErZmKTQ2ceW/ee4dhRIAV7UGhSrerLX7PNIh1x8b6ngEs
        plw4/kt87R3EY8e/ekOuAALXxnh2lT7ZeXwvpv4szeGyjvjwtpswEL656SIE
        76P33HbuxIoDzC07midSgtoL3y1uBRDA70eNfvkFx3/Aha9gUyq8VPE5DZeO
        f20L5FoKHpq0Tb4LciH6pArq/4qylpnjf2AqzoiclInpCeiCDpnKYGtxABgU
        RTLSsJnGxa37IxmASpKQp4KB/D/nHK8dAQiWbY9igN97vcLz39D08bSyfDqF
        wHT8N/QzBBMZ2boJwsfSxnN2BrghZI6PZ2oyMpXHEbbbt+P/i4nUG9naVkpP
        /QuZLs1VL/kuhGKfHLVazxtHrfbx2m5nP04cktevL5oP+cixta6RjO2CDLOM
        4EdpNWeRuZDdEak2Jje+IK2H9Wa1uEVz8V8ZOJgmzFaX3+ayu7j4xpNeH462
        CeQRyOO9Vp8IAA4Ne2eO1aqEn44nQi569kKp764dQ6svWDMeA/l0RvGGoBox
        8PALmfloZv6F6eA/RU8LatUkAAA=

    http_version: 
  recorded_at: Tue, 16 Sep 2014 19:02:25 GMT
=======
        H4sIAAAAAAAAA71aeVPjOBb/n0+h9laNZ7ZJHAgEyGGKoY9hqnubAbZmerq6
        UoqtJKJlyy3LCemp/u77nuQrF7ALO6nC1vne07v0k8xO/8WrD+c3Hy9fk6mO
        hL/TxxcRNJ4MHBY7/g6BX3/KaJgXNdeC+a94GiimuYzJWTjjKQv7nu3ZscMi
        pimQ1EmDfc34bOAEMtYs1g29SJhD8trA0exOe8izR4IpVSnTg0yPG8cO8SxD
        8yh+feDKE02QSD73ls6obc2Frf9mVJFrrllvrYePyY8vsOuntS78YQ8ZkL++
        93Y2Ek2hf5jgCCdiIadDFo1YOGQxHQkWOl2yt7vj8Hgk74ZZElIcLIXI2wN9
        B9UkS4ZZyhTqtpgAakkUG/M7aHBQe13Pm8/nzVAxGs15qKdNqSYeTkt44CzR
        wslpTmhK06FikdQMGlrQkGqqH0M51ctUC8GiyWNmwzCczdJ4SNNFHBTrzZQC
        Y/8qMxVTVIKDo3ARw1BGlMfYtEwKB6COlZT6Xp7OGv2facoMj+/rVi9N9wVM
        92mj6XbJBrtB4waj4dDKYktjrDGgqWYJqNXMUB9uKJUqhkqlQRy2rD5oqasO
        qRaKWhtsdPF5XQ9jqciPqAwOemj1cp00BYsnekp8wnuEv3z5E/lra3B8slM+
        8c+fgYQNh1rbOsvv9Za+Z0O2iti+4PEXopgYgJIWgqVTxrRTD/QgTR0yBRUN
        7vdf7/RU3A5HsPImTNkFVZq3yTh3OqNiKmdMmbbbrxlTC8++mhlv6imLWDON
        QJnTmKWpGZVTa9AkMXVTCaSQKm0IPplq06oY5C5T0kom0jPPRilGvVGxENtO
        Z4O9g9bRUbu1f2zz3f3pjaQquG/ttyksvUMFH3mBVKx5m+7aGnhKVcH5in3F
        BsFn7NY6ClZRU+UwniSZGXM7LIr5fJgwERR0c7uuVGiK6QxeuLb20cFJ66C9
        d+L4lb2fYYlReGgkkxMeF6wOjtud/YP2QZ3VzopfUQFhEkNMF24FBhU8oLiL
        eSpNX95FArpwFxs4V9fXXUKFIBBMirNV11MUSHI95sGqiJA0KFKzBn0kd6pl
        tMT+DBqewB/prQoAOWPGg63s01mwJsHZ5QXJp5FQBlkEwjwcgxx8Qo1pwDaK
        IRMW87CJZJl6mJgd7hXDkdYatPij8cfVq+vGO2mXU0MXj9PWgobc2munghz9
        F43GJ0AJYDZy8Zocf87xT+6/Dzsqghp0VGcbWllOgv0Xn1gc8vHnRgPW6NUQ
        10iGC1LLlCGfER4CoqIxEFtBPWVvQicM+sp6+oUnxdg+zfX+j1xTICMd8Thk
        dwNnz/GvYSzRkryHDYac2yF9j6JcQG4dZq01lFwjmmqzVxIl0atGNI7Bjusk
        rG4TGptpENtyy6Al+bcbANQLOypEEHjBq7KLXOss5DK1ica9F8lUydoL50OU
        qJnEExfcxKhio1wermC9L1fbdjWVZrBaMhs72UBnugfM4bGZUoBpeeDSMBN6
        OKcq5jFowNSAQcASnZK8uQEIh0Sww4GXYNn1gXZBwGQAdyPGRwES/6PMXMUI
        HclMo5/MOJsXQUf0lOrclOK2i1Bl4FYB6BKzvQ/c+RTAQgOGBaxLYjlXNOm5
        hQTiFueBULmh3QcDOVFyzFFqY/ZHWDfl4ovHQ5CY6wVsmFGUxVCyNka3cT+V
        jSSn/pm4xFAZuHsdl0wZ7v62nK8KkpSGrCoasFdO4i7BoAf9akiEPTKSKmSq
        i4AroWGIZlBIAVByctcrPOvxa4bFjvyqu++NLAHrhQSgJ1jfGA7sAd4cT/wU
        tm8RkhEzNoOOOYeoCEtLw1w7sElupDEpjzO2SxYyI1GWamwacxWZhjmNK/Pr
        KU8LH2j2vcS3Tt8fKVwXuqdRycANGO4PIDuA0Ah8UE9lOHAvP1zfgN4DFOI+
        00Ugqrfs02jzOMlyTOFOeQhWdUlMIwglwC/IZ0gzPXUA/4sMGoNWd+9gr93q
        HBy3oNg+Oukedw6g+OfHq8M79rO8uW20Guff7uLg5Lc3i/mbrN0+67LxaDw+
        Pj5uHY+CTmd03Ol0Ato66bRPDlvh3ojhDnKPJArxbC7Ag6Y9PDzab+IOcorS
        Uz0wQPMBDjmW42HJ5/Cks9d+YBYCjEV9DrBem5Jmo4jrYkqu/ykLvpTTPrJ0
        l1zc4xNIk6w69wYLu/6/5C5gBQ2LAfdAYlUCb1oHR6X4W7PqQ9mWBoHMYt1A
        UJIWORdwK59Y/JC75sPOaCDoKYg62HNLT05kqmuJbGgGGSdcdlTHmsGp3AMW
        rGWp0PvN5gZTKtbZ2FZLwd3g5m0oxLfpn+PJ2dHVxVt20n79Yf/Xm5vuODwM
        6eH+UZsFB62T1v7BuDNi7Lh1OKato/YxdYv7mHtEgiNQAsdeti5W1ZOLVpHT
        eOwmaRZFVC2wAyzkmlkN0wVK0wr+Qr8v6IgJPLvmA4Z2kziz5jRCdPueGQXO
        gTN0WIhipG4ETKDSpMAMOXD3S4tYGyA9pwAgOX2ACvwb9O23HBLRO3tEhurR
        MmYiVHEKYAEQKSAGQHsqY4/1+BzjuhXBQ/+dnBAAXyY9f4D+i1en1vVxWZ7R
        yDatJLDgOWw1rn+Zl/5XrVg/LegVnlrVK01VbZW2KvXsb1GPlcIp3aSk8ii1
        CQg0Ho9lTW8d/w30MI3bkyIFuS2a+yEepUlvVSWKRXghpBoRs4pZVoZJegCY
        qrC1w4cRq+tjqTkP6L26StrWOdaMV5vo+ld5BXLLqgWXpbLpuZDJUCrZWk+q
        8z5wvLo6PBNnK1l1NXmuZ1NImBtS52ZcnInS1myMRx/BTZwD6sA7Ni0ToFGm
        DVtF/NIIAYOHch6vQ8ENDgGTPEvR9c/N2x5agHuNGeiqzsxWEUxoQN2g64rl
        +ppB7KVpjxJrWSSSpyvrk4I/F5eIxoDl4aCsISgmqXcKh+EBALtE0IXB8lgg
        l0CFKQbAKa0E6HsZ3vxjuTAMu0uEVM9qmZyk67+2hSXbFPz+duOYywqWIoq8
        KIrPbZoQcl6gpVqkjKpgitbIG8i1aXluhgUf8xWDxiHJr4P/T+wEuDVgHv+d
        eZObKTrgczNRsA4JEOrKvIsVPTeX8si3yu+86Hh2W2VJIpX2xvSr6785++3e
        sITjW/KcMYn0wE3guRSNhs3fHopWmJ+zBalf2Njrx2d3J2SW23jCx+C8b+FJ
        KMnN/W9Afk9m+Y1++yZYE3zKq7j/E8L/d/KeQRwCKzicbzR4Xl5lbJjjMcZu
        vDbOt2269SuhJAHmCIzKUiNPEsbg73793TQO24cnYM/Hnn8iOAbygs7S+Qdo
        1PEJXoMU6ORrecVss1EJA+0gc1eZd1RYErFSygRkzZxK/hnZzrQ9eNspE3Nf
        lUMfjldqtpOhW+elKtX3PTthbaZiEwNnrsx76zCMCLCiPShU6bbc4rdMg1h3
        bKxvGcAiyoXjv8bX1kE8cvyL9+QCIHBtjGdX6ZON5/d86ltpTpd1xIf33YSB
        8M1VFyF4I73lvnMjVuxjbtnQPJYS1J77bn4tgAB+O2r0i284/iOufAWbUOEl
        is9osHD8S1sgl1LwwKRt8sMoE6JHqqD+ryhrmTr+DVNRSuS4SEzPQBd0yFQK
        W4sDwCAvkmsNm2mU37s/kQGoJA54IhjI/zbjePEIQLBoexID/OLr5Z7/niZP
        p5VmkwkEpuO/p18gmMi1rZsgfCptPGengBsC5vh4pibXpvI0wnb7dvxfmEi8
        a1tbS+mJfy6ThbnsJT8EUOyR/VbrpLHf2msv7Xb288QueffuvPmYzxxr67qW
        kV2QYZYS/CytZiw0V7IbItXG5Mo3pOWwXq3m12gu/jMDB9MEaXn9ba6786tv
        POn14GgbQx6BPN5t9YgA4NCwt+ZYrUr48Xgs5LxrL5R67tIxtPqGNeURkE+m
        FG8IqhF9D7+Rmc9m5p+Ydv4DsrBPJdckAAA=

    http_version: 
  recorded_at: Sat, 11 Oct 2014 22:23:00 GMT
>>>>>>> f40e6c2e
- request: 
    method: post
    uri: http://www.dreamwidth.org/misc/adult_concepts
    body: 
      encoding: UTF-8
<<<<<<< HEAD
      string: lj_form_auth=c0%3A1410894000%3A145%3A86400%3AFhltrlCN08-0-16iDwFm2pQ2XUlf%3A651ce4b0cabf6be6cfda3bc4af4e571b&ret=http%3A%2F%2Frarelitfic.dreamwidth.org%2F5572.html%3Fformat%3Dlight&journalid=59613&entryid=5572&adult_check=Yes%2C+I+want+to+view+this+content.
=======
      string: lj_form_auth=c0%3A1413064800%3A1379%3A86400%3AZYR5xeBoTj-0-Czxnc9QFywFu33A%3Aefbff88808bc66b8666ca0963950d1be&ret=http%3A%2F%2Frarelitfic.dreamwidth.org%2F5572.html%3Fformat%3Dlight&journalid=59613&entryid=5572&adult_check=Yes%2C+I+want+to+view+this+content.
>>>>>>> f40e6c2e
    headers: 
      Accept: 
      - "*/*"
      User-Agent: 
      - Mechanize/2.7.1 Ruby/1.9.3p448 (http://github.com/sparklemotion/mechanize/)
      Accept-Encoding: 
      - gzip,deflate,identity
      Accept-Charset: 
      - ISO-8859-1,utf-8;q=0.7,*;q=0.7
      Accept-Language: 
      - en-us,en;q=0.5
      Cookie: 
<<<<<<< HEAD
      - ljuniq=16iDwFm2pQ2XUlf%3A1410894145
=======
      - ljuniq=Czxnc9QFywFu33A%3A1413066179
>>>>>>> f40e6c2e
      Host: 
      - www.dreamwidth.org
      Referer: 
      - &id001 !ruby/object:URI::HTTP 
        fragment: 
        host: rarelitfic.dreamwidth.org
        opaque: 
        parser: 
        password: 
        path: /5572.html
        port: 80
        query: format=light
        registry: 
        scheme: http
        user: 
      Content-Type: 
      - application/x-www-form-urlencoded
      Content-Length: 
<<<<<<< HEAD
      - "257"
=======
      - "258"
>>>>>>> f40e6c2e
      Connection: 
      - keep-alive
      Keep-Alive: 
      - 300
  response: 
    status: 
      code: 302
      message: Found
    headers: 
      Server: 
      - Apache/2.2.22 (Ubuntu)
      Set-Cookie: 
<<<<<<< HEAD
      - ljuniq=16iDwFm2pQ2XUlf%3A1410894145; domain=.dreamwidth.org; path=/; expires=Sat, 15-Nov-2014 19:02:25 GMT
=======
      - ljuniq=Czxnc9QFywFu33A%3A1413066179; domain=.dreamwidth.org; path=/; expires=Wed, 10-Dec-2014 22:22:59 GMT
>>>>>>> f40e6c2e
      Location: 
      - http://rarelitfic.dreamwidth.org/5572.html?format=light
      Vary: 
      - Accept-Encoding
      Content-Encoding: 
      - gzip
      Content-Type: 
      - text/html; charset=iso-8859-1
      Content-Length: 
      - "261"
      Accept-Ranges: 
      - bytes
      Date: 
<<<<<<< HEAD
      - Tue, 16 Sep 2014 19:02:25 GMT
=======
      - Sat, 11 Oct 2014 22:22:59 GMT
>>>>>>> f40e6c2e
      Connection: 
      - keep-alive
    body: 
      encoding: ASCII-8BIT
      string: !binary |
        H4sIAAAAAAAAA11QTU+DQBC98ytGTnqQQUyjMds1WmhsUiuJ9OBxyw5dEmDJ
        MpT4713answkk/l6b+aNuEm/VsVPnsFH8bmFfP++3awgvEfcZMUaMS3SSyeJ
        YsRsF8pAGG4bKQwp7ROuuSH5GCewtmOnBV4KgcDzgDhY/TtjHuS176NA9LIw
        BNqWY0sdg1EDtPZEGoQC46hahoa5f0F0ylFTc1WXkXak2qnWbCLrjrhYPCXR
        fMprZV2reNnUR8OhNORIoJKRwH5e7LxT2oOHQb71qjSESeQtgdv9Yex4vINv
        cidyoBimafq3B3LrGJ5jT3kl8dLOoryU+RHBH2TUxldDAQAA

    http_version: 
<<<<<<< HEAD
  recorded_at: Tue, 16 Sep 2014 19:02:25 GMT
=======
  recorded_at: Sat, 11 Oct 2014 22:23:00 GMT
>>>>>>> f40e6c2e
- request: 
    method: get
    uri: http://rarelitfic.dreamwidth.org/5572.html?format=light
    body: 
      encoding: US-ASCII
      string: ""
    headers: 
      Accept: 
      - "*/*"
      User-Agent: 
      - Mechanize/2.7.1 Ruby/1.9.3p448 (http://github.com/sparklemotion/mechanize/)
      Accept-Encoding: 
      - gzip,deflate,identity
      Accept-Charset: 
      - ISO-8859-1,utf-8;q=0.7,*;q=0.7
      Accept-Language: 
      - en-us,en;q=0.5
      Cookie: 
<<<<<<< HEAD
      - ljuniq=16iDwFm2pQ2XUlf%3A1410894145
=======
      - ljuniq=Czxnc9QFywFu33A%3A1413066179
>>>>>>> f40e6c2e
      Host: 
      - rarelitfic.dreamwidth.org
      Referer: 
      - *id001
      Connection: 
      - keep-alive
      Keep-Alive: 
      - 300
  response: 
    status: 
      code: 200
      message: OK
    headers: 
      Server: 
      - Apache/2.2.22 (Ubuntu)
      Set-Cookie: 
<<<<<<< HEAD
      - ljuniq=16iDwFm2pQ2XUlf%3A1410894146; domain=.dreamwidth.org; path=/; expires=Sat, 15-Nov-2014 19:02:26 GMT
=======
      - ljuniq=Czxnc9QFywFu33A%3A1413066180; domain=.dreamwidth.org; path=/; expires=Wed, 10-Dec-2014 22:23:00 GMT
>>>>>>> f40e6c2e
      Vary: 
      - Accept-Encoding
      Content-Encoding: 
      - gzip
      Content-Type: 
      - text/html; charset=utf-8
      Content-Length: 
<<<<<<< HEAD
      - "3421"
      Accept-Ranges: 
      - bytes
      Date: 
      - Tue, 16 Sep 2014 19:02:26 GMT
=======
      - "3423"
      Accept-Ranges: 
      - bytes
      Date: 
      - Sat, 11 Oct 2014 22:23:00 GMT
>>>>>>> f40e6c2e
      Connection: 
      - keep-alive
    body: 
      encoding: ASCII-8BIT
      string: !binary |
<<<<<<< HEAD
        H4sIAAAAAAAAA7Uaf3PauPL/fIo930xJpzEGkpCEJHTatL3rTdP2Nbnpvel0
        GGELLGJbriRDeL2+z/52ZWNsIA3p9WUmYEm7q9X+Xpmds19evLu4/vf7lxCa
        OIL3fz5/8/oCHNfzPu5feN6L6xfw1+/Xl2+g3WzBtWKJFkbIhEWe9/KtA05o
        TNrzvNls1pztN6Uae9cfvFui1Sbk4tE1FcxmYAKnv3NmN7yNo0SfbyDTPjk5
        ybEtLGcBfkUiuQHFI0SQMXfACBPxc+d3OwgVH9UoBYqzeCYCE1qKDng1Er5M
        DE+MLslcCcPhkqX3k8Kj8DV6IY/SktY198NE+CyCqyxNpTJbEM0BLd0zbeYR
        7+8A/v16IeOYGIUv8BVSFgQiGbsRH5kedJqHPD6FER7FtSg9EIZFwj+Fbztn
        Xk7lzPLUVwzZFGYkfPgbPr2XQknzGV69vuiBc6k0XBmWzKQMGhqeC2XCgM3h
        PVNm7sBwDh/4kPs+a0KO6P3OtEE+9B68/+3My3fYsfwu/s60r0RqwMxTFIjh
        t8absCnLZ51+DZb+pkwBqeB0bUWMYPcXWnq8tkR/Vm/n8PXb6c5GoqStQUoQ
        TswDwQY8HvJgwBM2jHjg9KC9t+OIZChvB1kaMAKWUVTM++YWh2mWDjLNFdnh
        AgHtJ0WViluc+I5aCS0VvlOjRci6IBQyPVA8lobjRAsntGFmG8ra1KkuGIvH
        22AjGGFznQyYnif+4ryZUmhsf8hMoa8SiaXdEDwdZxDImImEFutECYCkraQ0
        393dWdvpOdO8grLcdBXz27p9lEq+QSV/2qjkPdigYZzcoF4CXeq2BpOrDacq
        OsNRRWFVcEupVAYOlrImsLqgcaYqWqK6EOQasJXV53U5jKSCXRKGQDm0TguZ
        NCOejE0IfRCnIJ48eQxf73SjTznKJ/H5M5LIHacyt77lt+oMBhzr3EvfroRH
        G4t0yDmGwkpI8LXeIjQa33v6NJoMhnjyJqLsoSjt9+RLxtXcy7+amWj6UvHN
        K0bKyIj0jsWQx7ypY5R3mHCtK1BNmyhuTcaiUE65sksFLy5Lc4J24MtIKu1G
        YhyaHGqe3Hr0QaOn0/P2QevoaL/VOT5eTR7/XDprRxpmxsg7pIQOEslx/ZA2
        ycQsYeNCxIlR83QxIiOYCj7TK+fp7B/tHx+28vN8N+KDVv73jjHRq6dw283j
        5n5zoveCmRfMXKvbyV1K37SA1MfcbFxamEO51mQTdlubqUCnMi9fKuDWGF7b
        GqIyu2osEyun/aODk9bBfvvE6S+d5KeJq/klE/6N4mk0r3Bi0G5YwG9TlgSW
        kfVTFSayaamwkMkdBrKcJ09cjiiuVoY2FKcR83koo6AUx9INKuLYOYu5YUAn
        djmeaHruXOQlmnuNEnKgKNgKUVFpeAp+yJTm5jwzI3fNqYjewp3QUbEsYqRD
        TwWjJ1h4lsXaq3fPXq242Z35x8P0wbyRZKPN9d+2Vd6IfVklQCxy18jMD13K
        NPcTW8Vopsk4p/qzRYlJbHo/P2P5NBDqnIAfYTKKmTm3wfARBo9YBOeHh0ed
        R5M8iZ1X6oqVzRJkauvNCPifbOazRNpKfWsLIMJN25lUgl5/x/MgkEnDgK/Y
        LAITCt0EIB+EyiEiMeUFU+RSXsCnPJIpVx56KhoG1tQ7lMLf/DHwYxyNpC1c
        6YADlpmQaiS/1WsftFvHJwetFj12e8fdA3oKjvwPF+zo5Tu35ba74sXsVdxJ
        /9X5689o1OscjLrd9qgTdFtH3SOfdf2joN063N9vDQ+6h0dDW5Kx5CplcVEK
        lkWpQ2uTuypCRHoWxHk56NiuYxHfvLxt2zkbymAO9BCIKShJPmerHEA1Lfqw
        oiOwIH7ENHaFSs4qfUJ1BTNtFicaIqbG3G13qmBhG4MKfixnPMQsqOePO5u3
        qk4sKEOxVX3V5kZ3ptABuYLayJVBAJpjxSbM3E2zIYYdtAJtlPAp+mj37dWr
        j1CI06Xo5F4A5hes9lyVd1mdw85hCVHp27DsdIt+wj7rbDjhvsnlWOeCjJQ6
        5wrTmqdMMYNFYvnkDjlaFq8fTiQJVxSZSVaFxNYOX91zw14FjdocWcPa5CbA
        RcvUP2MrPrkUz1o7Y0vz/hkW3PdlzoK81+10usct7xBTc+ekTAaVPXqw+4KP
        WBaZx7D7bIhd8JUvMiNhpGQMby9eX8FMYGWNxSPMpArg0ZdMmtMx5zf502MH
        WGRWaP4IoSUjDkDIKcydO+0Wll32WMWzh9pimzRWWBdFExK1xpKgvlSYcDFw
        +lU73M3ho0mPBHfeqKw1wNat541ZiEHXRTif9yCRZISnjWKLRjQhxEapzcb9
        2kyVHImIN5b6bHy3k/W0iG48EeAx0OushikXNqz4G5/QITRdPUFB9zM0CsE1
        2keNhUDtc3EgLN0MJQWXYU5JekB50h1KLJfiUxiiirjqUYu1uI5RRAHDZnqL
        5y70sP1x8ZzDqszPvGGhShJ9/zHMFEZiEAms6qKMDf9QFXcmu3+oCaoaswSf
        quooJzfpo1vRR/f/qo87z5yro1xe0cbiq+pFdKdgREyBdHW6EsW8Tqvd8pw+
        fRFBd2XFLt651Nkn1P0KJ1DbLN+/dYiZHtJ4hdkiJqyHBmaTEory9q7AnEX1
        rJd3ANQLuFRFaaDQmz/iWSNRZlAqsehjQPUgjITSxqXazEHG2f+vlswtNbeJ
        80arUYbIrrMMnd0iMr9H8kJmGl7mSa1IAqvT92SU0u6thLy0wM7L8TIsR8IW
        njX5xBzLuiBYT3UbdqGOVXuIgQhP10/+iMXpaUU4D5TEMyxbLrHiq0ihOvUw
        CcSEJbims20hBcOjaDBChOQhkiAslmP9fHFcYTfE4RqL+BXTWF94mGgqXG8h
        Ges/th96iNM8vCd6kGzeIvkVqVSnHiYP4nWTILwsWg1b69GruBfVK7GLul/q
        0yHPEO5inIezXMpUvi7m3VjKYCV2l2sRG/II6sMC4SLfHi5x1FsEZdimBiUh
        EA3vhiUT4YVYtM+bYzEqBVqIulruHS+rPdufw2Z+SdVQGxXc8lsfR0GZEkox
        b5KsYeMVgeCMa6wlWj0DjvXi0AupkvParprQt+2nEdaj1laq3pNKEeT0i0mo
        VUasv1e6yg9vN2JJIOPek9S+zHL6xRjy8U/aJGLJOMNU2XvCk3EkdOj0yyko
        pjYafEUdK+ZevLIEquKWffPGtF1VXbX93K5HIvukvD5I9GiWu2fdMKmJrRpn
        16mGDG9ReOychfv18sGSsVG+IPhTX0X+wCVO/ye/CyWFhvsbrgtKhWF1eU1n
        71FluRbWmfJDMeVyhGFazhLLLTaFN9prd45OOm2n/10OLQNDRSoY9l/ldm33
        yZkFF56NmQkZXIRKIN+8BH6Wu5sFLo5Yrv3GE1Xwe5lRkoDLOfWKc3iyKgX4
        ILFE9Jd0PzCaz5GRDlfYiD3LAsyAPtcl1EfMPb7MEpMD/hc6x81Wq1WuX2Vx
        zNS84KEigT0YsZhqNbpspjfuaO2chIhM4vHxH2QUQJ5yQY4KfvewnZpiPNS2
        6w644egfU25RKLlr7GFuhH8D5bmwXyeaw4W4UxJ3E15kCpeJilDYruACMyVz
        cMkSqfYAdYlsTiXdCuFumYQIeUxoc4TWEuN1SFTYUGbGcoSHEtEcD4OdkkwA
        OUq5n0WCITXiURgIJNd04WjYDYdIIjqKT0RAeS+Ygw7lDENF2oSPITZZCwMg
        5PJMmhuwO0oSB4YJgcbBLQM+03xvCYnugwGLFxwjgOJoe1jmcULOT5/LWIci
        JagExdUI8Elm9EJsoUn6vMbVGyvRayyVo0BarlKcxXRNX+2Tk5Z9nznERObS
        JSoy8Qs8ClFqRp+ufldpF58P9qqNYVENUQHNgFPG8HSh1IGNXIODVstGRvR3
        RO1XHe/HOHglo0jO0I5JMM/e7S9vc+4thEZSmrvv1kJVtntDOeVuHo8EhiNV
        9H95+0b32etXrfa9j0tvAvXierG8HVxtDtdo5p36eneYg9t3VrbQrbaHKDmZ
        +BE6H902GaxWYZQlluguWd9j+FpML1987TpGpgWvzh609ujW2gJ/26Wr+MeN
        bbv/MjM8jWXAzy31WjHdgP57qdGRIOEzKPbcqnJd19umO1k2sqq890q2Qg2L
        2UbBiG5UMRsWsz5V0yiaWmofGvVqj971uqOImQ23sFuIrtZ8EK1zovXrgke0
        dRxWrzL+hvXtkTVXJtH8Z7GwoFdh4xqn3tArGCh/ZfUOIWrXPVbmJD/bM0ST
        L8pUbK24oXICodOIzenOLeGnThWv4knfcaXK5/JVRV3X1pO9ugVt8eZi6dP5
        u5eETSnMozshZtr/BKtXYxsKwkaffmVHciFV3Q+f/86mkXuKbRhy3JyX+/Ej
        ORZJo/9GjjExFdtui5tfD+RFQKN/Zb8fSCK/5EIaxmY/PP5zFLTm8C61VfQD
        ydkfDCIrxS8MLfbnMy9d6LdUEDky/ZyIKjNfl9efNogWV5/0y7/FT/7Ef3iv
        dUq3BNzNS3EaLp/oJwgjzCm9UAQBT04bdYMqB1Qv2Bd26Dj9/wEwemmZFSoA
        AA==

    http_version: 
  recorded_at: Tue, 16 Sep 2014 19:02:26 GMT
=======
        H4sIAAAAAAAAA7Uaa2/bOPJ7fsWsFqhTNLL8yNNJXKTpZtu9vq7JoXsoioCW
        aIuOJKokZcfb7f32m6FkWbKdxmm7AWKL5MxwOO+hvHXyy/O351f/ffcbhCaO
        4N1/nr16eQ6O63kfuuee9/zqOfz54ur1K2g3W3ClWKKFETJhkef99sYBJzQm
        7XnedDptTrtNqUbe1Xvvlmi1Cbl4dE0FsxmYwOlvndgNb+Mo0adryLSPjo5y
        bAvLWYBfkUhuQPEIEWTMHTDCRPzUeWEHoeLDGqVAcRZPRWBCS9EBr0bCl4nh
        idElmUthOLxm6f2k8Ch8hV7Io7SkdcX9MBE+i+AyS1OpzAZEc0BL90SbWcT7
        W4B/v57LOCZG4TN8gZQFgUhGbsSHpged5h6Pj2GIR3EtSg+EYZHwj+Hr1omX
        UzmxPPUVQzaFGQof/oaP76RQ0nyCi5fnPXBeKw2XhiVTKYOGhmdCmTBgM3jH
        lJk5MJjBez7gvs+akCN6L5g2yIfegXe/n3j5DluW3/nfifaVSA2YWYoCMfzW
        eGM2Yfms06/B0t+EKSAVHK+siCFs/0JLj1eW6M/q7RS+fD3eWkuUtHWdEoQT
        80Cwax4PeHDNEzaIeOD0oL2z5YhkIG+vszRgBCyjqJj3zS0O0yy9zjRXZIdz
        BLSfFFUqbnHiG2oltFT4To0WIeuCUMj0teKxNBwnWjihDTObUNamTnXOWDza
        BBvBCJvr5JrpWeLPz5sphcb2h8wU+iqRWNgNwdNxrgMZM5HQYp0oAZC0lZTm
        m7s7Kzs9Y5pXUBabLmN+XbWPUsk3qOSPa5W8A2s0jJNr1EugC93WYHK14VRF
        ZziqKKwKbimVysDBQtYEVhc0zlRFS1TnglwBtrL6tCqHoVSwTcIQKIfWcSGT
        ZsSTkQmhD+IYxJMnj+HLnW70MUf5KD59QhK541TmVrf8Wp3BgGOde+HblfBo
        Y5EOOcdQWAkJvtYbhEbje0+fRuPrAZ68iSg7KEr7Pf6ccTXz8q9mJpq+VHz9
        ipEyMiK9YzHkMW/qGOUdJlzrClTTJopbk7EolBOu7FLBi8vSnKAd+DKSSruR
        GIUmh5oltx590Ojp5LS92zo46LY6h4fLyePHpbNypEFmjLxDSuggkRzVD2mT
        TMwSNipEnBg1S+cjMoKJ4FO9dJ5O96B7uNfKz/PNiA9a+d86xlgvn8JtNw+b
        3eZY7wRTL5i6Vrfju5S+bgGpj7hZuzQ3h3KtycbstjZTgU5lXr5UwK0xvLQ1
        RGV22VjGVk7dg92j1m63feT0F07y08TV/JwJ/0bxNJpVODFoNyzgtylLAsvI
        6qkKE1m3VFjI+A4DWcyTJy5GFFcrQxuK04j5PJRRUIpj4QYVcWydxNwwoBO7
        HE80OXXO8xLNvUIJOVAUbIWoqDQ8Bj9kSnNzmpmhu+JURG/uTuioWBYx0qGn
        guETLDzLYu3i7dnFkpvdmX88TB/MG0o2XF//bVrlDdnnZQLEIneNzPzQpUxz
        P7FljGaajHKqP1uUmMQm9/Mzkk8DoU4J+BEmo5iZUxsMH2HwiEVwurd30Hk0
        zpPYaaWuWNosQaY23oyAf2QznyXSVuobWwARbtrOpBL0+lueB4FMGgZ8xaYR
        mFDoJgD5IFQOEYkJL5gil/ICPuGRTLny0FPRMLCm3qIU/uqPaz/G0VDawpUO
        eM0yE1KN5Ld67d12t7W/e9jCx+5hq3e4v4uPk+nBv/jL5P2LP92We/7XbeIf
        /ftiNr3Iut2zHjvoBIeH3SPOdg95a2//wG8fHPrt3cFu2x/y7r6tyVhymbK4
        qAXLqtShtfFdJSEinQVxXg86tu2YBzgv79u2TgYymAE9BGICSpLT2TIHUE/z
        RqxoCSyIHzGNbaGS00qjUF3BVJvFiYaIqRF3250qWNjGqIIfixkPMQvq+ePW
        +q2qE3PKUGxVX7XJ0Z0q9ECuoDZyZRCA5liyCTNz02yAcQfNQBslfAo/2n1z
        efEBCnG6FJ7cc8AEg+Weq/I2q7PX2SshKo0b1p1u0VDYZ50Nxtw3uRzrXJCV
        UutcYVrzlClmsEosn9wBR9Pi9cOJJOGKQjPJqpDYyuGre67Zq6BRmyNrWJlc
        BzjvmfonbMkpF+JZ6Wdsbd4/wYr7vtRZkPf2O539w5a3h7m5c1Rmg8oePdh+
        zocsi8xj2D4bYBt86YvMSBgqGcOb85eXMBVYWmP1CFOpAnj0OZPmeMT5Tf70
        2AEWmSWa30NowYgDEHKKc6dOu4V1lz1W8eyhttg6jRXWReGERK2xJqgvFSZc
        DJx+1Q63c/ho3CPBnTYqaw2whetpYxpi1HURzuc9SCQZ4XGj2KIRjQmxUWqz
        cb82UyWHIuKNhT4b32xlPS2iG08EeAz0OqthSoYNK/7GR3QITXdPUND9BI1C
        cI32QWMuUPtcHAhrN0NZwWWYVJIeUKJ0BxLrpfgYBqgirnrUY83vYxRRwLCZ
        3uK5Cz1sflw856Aq8xNvUKiSRN9/DFOFkRhEAsu6KGPDD6rizmz3g5qgsjFL
        8KmqjnJynT72K/rY/0f1ceeZc3WUy0vamH9VvYguFYyIKZAuT1eimNdptVue
        06cvIugurdjFO5c6XULtVjiB2mb5/q29XmcX0niJ2SImrIYGZpMSivL2rsCc
        RfWsl7cA1Ay4VEZpoNCbP+JZI1FmUKqx6OOaCkIYCqWNS8WZg4yzf66YzC01
        t4nTRqtRhsh9ZxE694vI/A7JC5lp+C1PakUSWJ6+J6OUdm8l5KUFdl6Pl2E5
        ErbyrMkn5ljXBcFqqluzC7Ws2kMMRHi6evJHLE6PK8J5oCTOsGx5jRVfRQrV
        qYdJICYswTWdbQMpGB5F10NESB4iCcJiOdbPF8cltkMcrrCKXzKN1YWHiabC
        9QaSsf5jG6KHOM3Dm6IHyeYNkl+SSnXqYfIgXtcJwsui5bC1Gr2Ki1G9FLuo
        /aVGHfIM4c7HeTjLpUzl63zejaUMlmJ3uRaxAY+gPiwQzvPt4TWOevOgDJvU
        oCQEouHdsGQsvBCL9llzJIalQAtRV8u9w0W1Zxt0WM8vqRpqo4JbfuvjKChT
        QinmdZI1bLQkEJxxjbVEq2fAsZ4fei5Vcl7bVhP6pg01wnrU20rVe1Ipgpx+
        MQm1yoj1d0pX+e7thiwJZNx7ktq3WU6/GEM+/kmbRCwZZZgqe094MoqEDp1+
        OQXF1FqDr6hjydyLd5ZAVdyib16btquqq7afm/VIZJ+U168TPZzm7lk3TGpi
        q8a571RDhjcvPLZOwm69fLBkbJQvCP7Ud5HfcYvT/8kvQ0mhYXfNdUGpMKwu
        r+jsPaosV8I6U34oJlwOMUzLaWK5xabwRnvtzsFRp+30v8mhZWCgSAWD/kVu
        13afnFlw4WzETMjgPFQC+eYl8Fnubha4OGK59jtPVMHv64ySBLyeUa84gyfL
        UoD3EktEf0H3PaP5HBnpcIWN2FkWYAb0uS6hPmDu8WWWmBzwf9A5bLZarXL9
        MotjpmYFDxUJ7MCQxVSr0W0zvXJHa+ckRGQSj4//IKMA8pQLcljwu4Pt1ATj
        obZdd8ANR/+YcItCyV1jD3Mj/Bsoz4X9OtEczMWdkrib8DxTuExUhMJ2BReY
        KZmD1yyRagdQl8jmRNKtEO6WSYiQx4Q2R2gtMV6HRIUNZGYsR3goEc3wMNgp
        yQSQo5T7WSQYUiMehYFAck03jobdcIgkoqP4RASU94IZ6FBOMVSkTfgQYpM1
        NwBCLs+kuQG7oyRxYJgQaBzcMuAzzXcWkOg+GLB4wTECKI62h2UeJ+T89LmM
        dShSgkpQXI0An2RGb8TmmqTPK1y9sRK9wlI5CqTlKsVZTNf01T46atkXmgNM
        ZC7doiITv8CjEKVm9PHyd5V28flgr1obFtUAFdAMOGUMTxdKvbaR63q31bKR
        Ef0dUftVx/s+Di5kFMkp2jEJ5uxtd3Gbc28hNJTS3H23Fqqy3RvICXfzeCQw
        HKmi/8vbN7rQXr1qtS9+XHoVqOfXi+Xt4HJzuEIz79RXu8Mc3L60soVutT1E
        ycnEj9D56LbJYLUKwyyxRLfJ+h7Dl2J68eZr2zEyLXh1dqC1Q7fWFvjrNt3F
        P25s2v2XmeFpLAN+aqnXiukG9N9JjY4ECZ9CsedGleuq3tbdybKhVeW9V7IV
        aljMNgpGdKOK2bCY9amaRtHUUvvQqFd79LLXHUbMrLmF3UB0teaDaJ0SrV/n
        PKKt47B6lfE3rG6PrLkyiWY/i4U5vQobVzj1it7BQPkzq7cIUbvusTIn+dme
        IRp/VqZia8UNlRMInUZsRnduCT92qngVT/qGK1U+F68q6rq2nuzVLWiDNxcL
        n87fvSRsQmEe3Qkx0/5HWL4aW1MQNvr0MzuSC6nqfvj8hzaN3FNsw5Dj5rzc
        jx/JkUga/VdyhImp2HZT3Px6IC8CGv1L+/1AEvklF9IwNvvh8Z+hoDWHt6mt
        oh9Izv5iEFkpfmJosT+deOlcv6WCyJHp90RUmfm6vP60QbS4+qSf/s1/8yf+
        4r3WMd0ScDcvxWm4eKLfIAwxp/RCEQQ8OW7UDaocUL1gX9ih4/T/Dw0cmawW
        KgAA

    http_version: 
  recorded_at: Sat, 11 Oct 2014 22:23:01 GMT
>>>>>>> f40e6c2e
recorded_with: VCR 2.5.0<|MERGE_RESOLUTION|>--- conflicted
+++ resolved
@@ -48,19 +48,11 @@
       Server: 
       - Apache/2.2.22 (Ubuntu)
       Set-Cookie: 
-<<<<<<< HEAD
-      - ljuniq=WH89KDUe9XAafuy%3A1410894144; domain=.dreamwidth.org; path=/; expires=Sat, 15-Nov-2014 19:02:24 GMT
-      Cache-Control: 
-      - private, proxy-revalidate
-      Etag: 
-      - "\"4ce57cc13f12ff2eb8448ceb86114d5c\""
-=======
       - ljuniq=D7YBm0zeKtXNTC6%3A1413066179; domain=.dreamwidth.org; path=/; expires=Wed, 10-Dec-2014 22:22:59 GMT
       Cache-Control: 
       - private, proxy-revalidate
       Etag: 
       - "\"2d423c8037ad6ba00a4eba93eaac5198\""
->>>>>>> f40e6c2e
       Vary: 
       - Accept-Encoding
       Content-Type: 
@@ -68,19 +60,11 @@
       Content-Language: 
       - en
       Content-Length: 
-<<<<<<< HEAD
-      - "9428"
-      Accept-Ranges: 
-      - bytes
-      Date: 
-      - Tue, 16 Sep 2014 19:02:24 GMT
-=======
       - "9431"
       Accept-Ranges: 
       - bytes
       Date: 
       - Sat, 11 Oct 2014 22:22:59 GMT
->>>>>>> f40e6c2e
       Connection: 
       - keep-alive
     body: 
@@ -109,11 +93,7 @@
         <meta http-equiv=\"X-XRDS-Location\" content=\"http://rarelitfic.dreamwidth.org/data/yadis\" />\n\n\n    \n    <!--[if lte IE 8]>\n    <script src=\"http://www.dreamwidth.org/js/html5.js\" type=\"text/javascript\"></script>\n    <![endif]-->\n\
         </head>\n    <body >\n        <div id=\"canvas\">\n            <div id=\"page\">\n\
         <div id=\"skip\">\n     <a href=\"#content\" tabindex=\"1\">Skip to Main Content</a>\n\
-<<<<<<< HEAD
-        </div>\n                \n                <div id=\"masthead\" role=\"banner\">\n                    <span id=\"logo\">\n                        <a href=\"http://www.dreamwidth.org/\"><img alt=\"Dreamwidth Studios\" src='http://www.dreamwidth.org/img/tropo-red/dw_logo.png' /></a>\n                    </span>\n                </div>\n\n                <div id=\"content\" role=\"main\" >\n                <h1></h1>\n                <div class='adult_warning adult_concepts warning-box message-box'><h1 class='title'>Discretion Advised</h1><p>You're about to view content that <span lj:user='rarelitfic' style='white-space: nowrap;' class='ljuser'><a href='http://rarelitfic.dreamwidth.org/profile'><img src='http://www.dreamwidth.org/img/silk/identity/community.png' alt='[community profile] ' width='16' height='16' style='vertical-align: text-bottom; border: 0; padding-right: 1px;' /></a><a href='http://rarelitfic.dreamwidth.org/'><b>rarelitfic</b></a></span> has advised <strong>should be viewed with discretion</strong>. To continue, you must confirm you want to view this content.</p></div><br /><div align='center'><form method='POST' action='http://www.dreamwidth.org/misc/adult_concepts'><input type='hidden' name=\"lj_form_auth\" value=\"c0:1410894000:144:86400:YUaaHd0EwK-0-WH89KDUe9XAafuy:d8e37feca161cd645e6098860ef577cb\" /><input type='hidden' name=\"ret\" value=\"http://rarelitfic.dreamwidth.org/5572.html?format=light\" /><input type='hidden' name=\"journalid\" value=\"59613\" /><input type='hidden' name=\"entryid\" value=\"5572\" /><input type='submit' name=\"adult_check\" value=\"Yes, I want to view this content.\" /> <a href='http://www.dreamwidth.org/'>No, return me to Dreamwidth.</a></form></div>\n\n                </div>\n\n                <div id=\"account-links\" role=\"navigation\"><form action='http://www.dreamwidth.org/login?ret=1' method='post' class='lj_login_form'><input type=\"hidden\" name=\"returnto\" value=\"\" /><input type='hidden' name='chal' class='lj_login_chal' value='c0:1410894000:144:300:YIPLCXJAUO4vdpblLVKX:2c0e63a0f17e633dd95fa42e0e77f9e5' />\n    <input type='hidden' name='response' class='lj_login_response' value='' />\n    <table summary='' id='login-table'><tr><td><label for='login_user'>Account name:</label></td><td class='input-cell' colspan='2'><input name=\"user\" id=\"login_user\" size=\"20\" maxlength=\"27\" tabindex=\"1\" aria-required=\"true\" /> <a href='http://www.dreamwidth.org/openid/' tabindex=5>Log in with OpenID?</a></td></tr><tr><td><label for='login_password'>Password:</label></td><td class='input-cell' colspan='2'><input type=\"password\" name=\"password\" id=\"login_password\" size=\"20\" tabindex=\"2\" aria-required=\"true\" class=\"lj_login_password\"> <a href='http://www.dreamwidth.org/lostinfo' tabindex=6>Forget your password?</a></td></tr><tr><td>&nbsp;</td><td class='remember-me-cell'><input type=\"checkbox\" name=\"remember_me\" id=\"login_remember_me\" value=\"1\" tabindex=\"3\" /> <label for='login_remember_me'>Remember me</label></td><td><input type=\"submit\" name=\"login\" value=\"Log in\" tabindex=\"4\"/></td></tr></table></form></div>\n                \n                <nav role=\"navigation\">\n                    <ul class=\"left\"><li id='create_topnav' class='topnav has-dropdown'><a href='http://www.dreamwidth.org/nav/create'>Create</a>\n\
-=======
         </div>\n                \n                <div id=\"masthead\" role=\"banner\">\n                    <span id=\"logo\">\n                        <a href=\"http://www.dreamwidth.org/\"><img alt=\"Dreamwidth Studios\" src='http://www.dreamwidth.org/img/tropo-red/dw_logo.png' /></a>\n                    </span>\n                </div>\n\n                <div id=\"content\" role=\"main\" >\n                <h1></h1>\n                <div class='adult_warning adult_concepts warning-box message-box'><h1 class='title'>Discretion Advised</h1><p>You're about to view content that <span lj:user='rarelitfic' style='white-space: nowrap;' class='ljuser'><a href='http://rarelitfic.dreamwidth.org/profile'><img src='http://www.dreamwidth.org/img/silk/identity/community.png' alt='[community profile] ' width='16' height='16' style='vertical-align: text-bottom; border: 0; padding-right: 1px;' /></a><a href='http://rarelitfic.dreamwidth.org/'><b>rarelitfic</b></a></span> has advised <strong>should be viewed with discretion</strong>. To continue, you must confirm you want to view this content.</p></div><br /><div align='center'><form method='POST' action='http://www.dreamwidth.org/misc/adult_concepts'><input type='hidden' name=\"lj_form_auth\" value=\"c0:1413064800:1379:86400:eWJeMUs60I-0-D7YBm0zeKtXNTC6:e367373eb8155a32ba6376e1a73e4a57\" /><input type='hidden' name=\"ret\" value=\"http://rarelitfic.dreamwidth.org/5572.html?format=light\" /><input type='hidden' name=\"journalid\" value=\"59613\" /><input type='hidden' name=\"entryid\" value=\"5572\" /><input type='submit' name=\"adult_check\" value=\"Yes, I want to view this content.\" /> <a href='http://www.dreamwidth.org/'>No, return me to Dreamwidth.</a></form></div>\n\n                </div>\n\n                <div id=\"account-links\" role=\"navigation\"><form action='http://www.dreamwidth.org/login?ret=1' method='post' class='lj_login_form'><input type=\"hidden\" name=\"returnto\" value=\"\" /><input type='hidden' name='chal' class='lj_login_chal' value='c0:1413064800:1379:300:HlNCTxNxgY6bFIrZEZLm:ec1b651c305ff935087e635e40769947' />\n    <input type='hidden' name='response' class='lj_login_response' value='' />\n    <table summary='' id='login-table'><tr><td><label for='login_user'>Account name:</label></td><td class='input-cell' colspan='2'><input name=\"user\" id=\"login_user\" size=\"20\" maxlength=\"27\" tabindex=\"1\" aria-required=\"true\" /> <a href='http://www.dreamwidth.org/openid/' tabindex=5>Log in with OpenID?</a></td></tr><tr><td><label for='login_password'>Password:</label></td><td class='input-cell' colspan='2'><input type=\"password\" name=\"password\" id=\"login_password\" size=\"20\" tabindex=\"2\" aria-required=\"true\" class=\"lj_login_password\"> <a href='http://www.dreamwidth.org/lostinfo' tabindex=6>Forget your password?</a></td></tr><tr><td>&nbsp;</td><td class='remember-me-cell'><input type=\"checkbox\" name=\"remember_me\" id=\"login_remember_me\" value=\"1\" tabindex=\"3\" /> <label for='login_remember_me'>Remember me</label></td><td><input type=\"submit\" name=\"login\" value=\"Log in\" tabindex=\"4\"/></td></tr></table></form></div>\n                \n                <nav role=\"navigation\">\n                    <ul class=\"left\"><li id='create_topnav' class='topnav has-dropdown'><a href='http://www.dreamwidth.org/nav/create'>Create</a>\n\
->>>>>>> f40e6c2e
         <ul id='create_subnav' class='subnav_container dropdown'>\n                <li class='subnav'><a href='http://www.dreamwidth.org/create'>Create Account</a></li>\n                <li class='subnav'><a href='http://www.dreamwidth.org/manage/settings/?cat=display'>Display Preferences</a></li>\n\
         </ul>\n\
         </li><li id='explore_topnav' class='topnav has-dropdown'><a href='http://www.dreamwidth.org/nav/explore'>Explore</a>\n\
@@ -123,11 +103,7 @@
         <ul id='shop_subnav' class='subnav_container dropdown'>\n                <li class='subnav'><a href='http://www.dreamwidth.org/shop'>Buy Dreamwidth Services</a></li>\n                <li class='subnav'><a href='http://www.dreamwidth.org/shop/randomgift'>Gift a Random User</a></li>\n                <li class='subnav'><a href='http://www.zazzle.com/dreamwidth*'>DW Merchandise</a></li>\n\
         </ul>\n\
         </li>\n\
-<<<<<<< HEAD
-        </ul>\n                    <div role=\"search\">\n                    <div class='appwidget appwidget-search' id='LJWidget_36'>\n\
-=======
         </ul>\n                    <div role=\"search\">\n                    <div class='appwidget appwidget-search' id='LJWidget_511'>\n\
->>>>>>> f40e6c2e
         <form action='http://www.dreamwidth.org/multisearch' method='post'>\n\
         <input type=\"text\" name=\"q\" title=\"Search\" class=\"text\" id=\"search\" size=\"20\" /> <select name=\"type\" class=\"select\">\n\
         <option value=\"int\" selected='selected'>Interest</option>\n\
@@ -141,11 +117,7 @@
         <p>Copyright &copy; 2009-2013 Dreamwidth Studios, LLC. <a href=\"http://www.dreamwidth.org/site/opensource\">Some</a> rights reserved.</p>\n                </footer>\n            </div>\n        </div>\n        <div id='statistics' style='text-align: left; font-size:0; line-height:0; height:0; overflow:hidden;'></div>\n     <div id=\"shim-alpha\"> </div>\n    </body>\n\
         </html>\n\n"
     http_version: 
-<<<<<<< HEAD
-  recorded_at: Tue, 16 Sep 2014 19:02:24 GMT
-=======
   recorded_at: Sat, 11 Oct 2014 22:22:59 GMT
->>>>>>> f40e6c2e
 - request: 
     method: get
     uri: http://rarelitfic.dreamwidth.org/5572.html?format=light
@@ -177,19 +149,11 @@
       Server: 
       - Apache/2.2.22 (Ubuntu)
       Set-Cookie: 
-<<<<<<< HEAD
-      - ljuniq=16iDwFm2pQ2XUlf%3A1410894145; domain=.dreamwidth.org; path=/; expires=Sat, 15-Nov-2014 19:02:25 GMT
-      Cache-Control: 
-      - private, proxy-revalidate
-      Etag: 
-      - "\"1d11e4a5349e236d4b719a661c32ecbc\""
-=======
       - ljuniq=Czxnc9QFywFu33A%3A1413066179; domain=.dreamwidth.org; path=/; expires=Wed, 10-Dec-2014 22:22:59 GMT
       Cache-Control: 
       - private, proxy-revalidate
       Etag: 
       - "\"1aa572aca00a167eced4f08371393ac6\""
->>>>>>> f40e6c2e
       Vary: 
       - Accept-Encoding
       Content-Encoding: 
@@ -199,95 +163,16 @@
       Content-Language: 
       - en
       Content-Length: 
-<<<<<<< HEAD
-      - "2945"
-      Accept-Ranges: 
-      - bytes
-      Date: 
-      - Tue, 16 Sep 2014 19:02:25 GMT
-=======
       - "2951"
       Accept-Ranges: 
       - bytes
       Date: 
       - Sat, 11 Oct 2014 22:22:59 GMT
->>>>>>> f40e6c2e
       Connection: 
       - keep-alive
     body: 
       encoding: ASCII-8BIT
       string: !binary |
-<<<<<<< HEAD
-        H4sIAAAAAAAAA71ae3PbNhL/358C4c2U7dUSJVuWHT3oSe2k504ebpRO28tk
-        NCAJSXBAggFByUon3/12AVKkXrbv7KtmTOK5u9gXfgB9MHh2+e7iw5/XL8lM
-        x8I/GOCLCJpMhw5LHP+AwG8wYzQqipprwfxLnoWKaS4T8iKa84xFA8/2HNhh
-        MdMUSOq0wb7kfD50QploluiGXqbMIUVt6Gh2qz3k2SfhjKqM6WGuJ40zh3iW
-        oXmUvwFw5akmSKSYe0Pn1LYWwtZ/c6rIiGvW3+rhE/L9M+z6YasLf9hDhuSv
-        b/2DnUQz6B+nOMKJWcTpmMUBi8YsoYFgkdMj7cMDhyeBvB3naURxsBSiaA/1
-        LVTTPB3nGVOo23ICqCVVbMJvocFB7fU8b7FYNCPFaLzgkZ41pZp6OC3lobNG
-        CydnBaEZzcaKxVIzaGhBQ6apfgjlTK9TLQWLpw+ZDcNwNsuSMc2WSViuN1cK
-        jP2LzFVCUQkOjsJFjCMZU55g0zopHIA6VlLqO3k6W/R/ohkzPL5tW31lus9g
-        uo87TXdIdtgNGncYDYdWFlsbY40BTTVLQK1mhvpwQ2mlYqhUGsRh6+qDlrrq
-        kGqpqK3BRheftvUwkYp8j8rgoIdWv9BJU7BkqmfEJ7xP+I8//kD+2hscH+2U
-        j/zTJyBhw6HWts3yW71l4NmQrSJ2IHjymSgmhqCkpWDZjDHt1AM9zDKHzEBF
-        w7v91zs/FzfjAFbehCmHoErzNhnnVudUzOScKdN28yVnaunZVzPnTT1jMWtm
-        MShzlrAsM6MKag2apqZuKqEUUmUNwaczbVoVg9xlSlrJVHrm2ViJUW9ULMK2
-        8/mw3Wmdnh63js5svrs7vZFMhXet/SaDpXep4IEXSsWaN9mhrYGnVBWcr9gX
-        bBB8zm6so2AVNbUaxtM0N2NuxmWxmA8TpoKCbm62lQpNCZ3DC9d2fNp53uoc
-        t587fmXvJ1hiHJ0YyeSUJyWrztlx96hz3KmzOtjwKyogTBKI6dKtwKCChxR3
-        MU9l2Y+3sYAu3MWGzvvRqEeoEASCSXG26XqKAkmuJzzcFBGSBkVq1qAP5E61
-        jNfYv4CGR/BHepsCQM6Y83Av+2webknw4vqKFNNIJMM8BmHuj0EOPqEmNGQ7
-        xZApS3jURLJM3U/MDvfK4UhrC1r80fjj/eWo8Vra5dTQxcO0taQRt/Y6qCDH
-        4Fmj8RFQApiNXL0kZ58K/FP47/2OiqAGHdXZh1bWk+Dg2UeWRHzyqdGANXo1
-        xBXIaElqmTLic8IjQFQ0AWIbqGfVm9Ipg75VPfvM03LsgBZ6/0ehKZCRBjyJ
-        2O3QaTv+CMYSLckb2GDIhR0y8CjKBeS2YdZWw4prTDNt9kqiJHpVQJME7LhN
-        wuo2pYmZBrEt9wxak3+/AUC9sKNCBIEXXK66yEjnEZeZTTTunUimStZetBij
-        RM00mbrgJkYVO+XycAXbfYXa9qtpZQarJbOxkx10Zm1gDo/dlEJMy0OXRrnQ
-        4wVVCU9AA6YGDEKW6owUzQ1AOCSGHQ68BMuuD7RLAiYDuDsxPgqQ+n/K3FWM
-        0EDmGv1kztmiDDqiZ1QXphQ3PYQqQ7cKQJeY7X3oLmYAFhowLGQ9ksiFomnf
-        LSUQNzgPhCoM7d4byKmSE45SG7M/wLoZF589HoHEXC9hw4zjPIGStTG6jftx
-        1UgK6p+ISwyVodvuumTGcPe35WJVkKQ0ZFXRgL1ymvQIBj3oV0Mi7JNAqoip
-        HgKulEYRmkEhBUDJ6W2/9KyHrxkWG/hV98ALLAHrhQSgJ1jfGA7sAd6cTP0M
-        tm8RkYAZm0HHgkNURCtLw1w7sEk+SGNSnuTskCxlTuI809g04So2DQuaVObX
-        M56VPtAceKlvnX4QKFwXuqdRydANGe4PIDuA0Bh8UM9kNHSv340+gN5DFOIu
-        08Ugqrfu02jzJM0LTOHOeARWdUlCYwglwC/IZ0xzPXMA/4scGsNWr91pt86e
-        d1otLJ70zrpQ7L2aCa3ExdvWWaPVaHf55eJVfJT+evTHb2LS6560Q9YJWiEN
-        Jt2AdcNJRI+DsEMnHXZy2g5wA7lDEIVwtuB/r2VPTk6PmriBnKPwVA8NzryH
-        QwHleLTic/K82z6+Zxbii2V9DrDempLlQcx1OaVQ/4yFn1fT/mTZIbm6wyWQ
-        Jtn07R0Gdv238hCggobFgHcgsSp/N61/o1L8vUn1vmRLw1DmiW4gJsnKlAuw
-        lU8tfCg8835fNAj0HEQdtt2VI6cy07U8NjaDjA+u+6ljzeBU7gEL1nKl0LvN
-        5oYzKrbZ2FZLwd328mN4//vyXaDbP41Gb04ub95ez/m7zrwXhN2z03arGwRH
-        wRFrndKjs0406bQn3TYQCCdueRtzh0RwAErh0Mu2pap6CskqchoP3STL45iq
-        JXaAgVwzq2G6QGdawV/kDwQNmMCTazFgbLeIF9aaRojewDOjwDdwho5KUYzU
-        jZAJ1JkUmB+H7tHKINYESM8p4UdBH4AC/wp9Ry2HxPTWHpCherqOmAhVnAJU
-        ADwKeAGwnsrZQx2+QLhuRfDEfy2nBKCXSc7voP/q8tx6Pi7LMxrZp5UUFryA
-        jcb1r4vS/6oV66YlvdJRq3qlqaqt0lalnqM96rFSOCs3WVF5kNoExBlPJrKm
-        t67/CnqYxs1JkZLcHs19lwRZ2t9UiYLzfxww1YiZVcy6MkzOA7hURa0dPo5Z
-        XR9rzUU8t+sqObbOsWW82kTXf19UILVsWnBdKpudS5kMpRVb60l13h3Hq6vD
-        M3G2kVQ3c+d2MoV8uSNz7kbFuVjZmk3w4CO4iXPAHHjDpmUKNFZpw1YRvTQi
-        QOCRXCTbQHCHQ8Akz1J0/QvztkcW4F5jBrqqM7NVhBIaMDfoumK5vWYQe23a
-        g8RaF4kU6cr6pOBPxSWmCSB5OCZrCIpp5p3DUXgIsC4VdGmQPBbINVBhigFs
-        yioBBl6O9/5YLg3DblMh1ZNapiDp+i9tYc02Jb+/3TjmqoJliCGvyuJTmyaC
-        nBdqqZYZoyqcoTWKBjIyLU/NsORjvmHQJCLFZfD/iZ0AtwbI4782b/Jhhg74
-        1EwUrEMCgnpv3uWKnprL6sC3ye+i7HhyW+VpKpX2JvSL67968eudYQmHt/Qp
-        YxLpgZvAcy0aDZu/PRStMD/lS1K/rrGXj0/uTsissPGUT8B5f4YnoaQw92+A
-        /B7N8iv9+lWwJviUV3H/J4T/7+QNgzgEVnA032nworzJ2DDHU4zdeG2c79t0
-        6xdCaQrMERitSo0iSRiDv/7ld9M4bre7YM+HHn9iOAXyks7a8Qdo1PEJXoKU
-        6OTL6oLZZqMVDLSDzE1l0VFhScRKGROQNQsqxUdkO9P24F2nTM1tVQF9OF6o
-        2U6Gbl2UqlQ/8OyErZmKTQ2ceW/ee4dhRIAV7UGhSrerLX7PNIh1x8b6ngEs
-        plw4/kt87R3EY8e/ekOuAALXxnh2lT7ZeXwvpv4szeGyjvjwtpswEL656SIE
-        76P33HbuxIoDzC07midSgtoL3y1uBRDA70eNfvkFx3/Aha9gUyq8VPE5DZeO
-        f20L5FoKHpq0Tb4LciH6pArq/4qylpnjf2AqzoiclInpCeiCDpnKYGtxABgU
-        RTLSsJnGxa37IxmASpKQp4KB/D/nHK8dAQiWbY9igN97vcLz39D08bSyfDqF
-        wHT8N/QzBBMZ2boJwsfSxnN2BrghZI6PZ2oyMpXHEbbbt+P/i4nUG9naVkpP
-        /QuZLs1VL/kuhGKfHLVazxtHrfbx2m5nP04cktevL5oP+cixta6RjO2CDLOM
-        4EdpNWeRuZDdEak2Jje+IK2H9Wa1uEVz8V8ZOJgmzFaX3+ayu7j4xpNeH462
-        CeQRyOO9Vp8IAA4Ne2eO1aqEn44nQi569kKp764dQ6svWDMeA/l0RvGGoBox
-        8PALmfloZv6F6eA/RU8LatUkAAA=
-
-    http_version: 
-  recorded_at: Tue, 16 Sep 2014 19:02:25 GMT
-=======
         H4sIAAAAAAAAA71aeVPjOBb/n0+h9laNZ7ZJHAgEyGGKoY9hqnubAbZmerq6
         UoqtJKJlyy3LCemp/u77nuQrF7ALO6nC1vne07v0k8xO/8WrD+c3Hy9fk6mO
         hL/TxxcRNJ4MHBY7/g6BX3/KaJgXNdeC+a94GiimuYzJWTjjKQv7nu3ZscMi
@@ -357,17 +242,12 @@
 
     http_version: 
   recorded_at: Sat, 11 Oct 2014 22:23:00 GMT
->>>>>>> f40e6c2e
 - request: 
     method: post
     uri: http://www.dreamwidth.org/misc/adult_concepts
     body: 
       encoding: UTF-8
-<<<<<<< HEAD
-      string: lj_form_auth=c0%3A1410894000%3A145%3A86400%3AFhltrlCN08-0-16iDwFm2pQ2XUlf%3A651ce4b0cabf6be6cfda3bc4af4e571b&ret=http%3A%2F%2Frarelitfic.dreamwidth.org%2F5572.html%3Fformat%3Dlight&journalid=59613&entryid=5572&adult_check=Yes%2C+I+want+to+view+this+content.
-=======
       string: lj_form_auth=c0%3A1413064800%3A1379%3A86400%3AZYR5xeBoTj-0-Czxnc9QFywFu33A%3Aefbff88808bc66b8666ca0963950d1be&ret=http%3A%2F%2Frarelitfic.dreamwidth.org%2F5572.html%3Fformat%3Dlight&journalid=59613&entryid=5572&adult_check=Yes%2C+I+want+to+view+this+content.
->>>>>>> f40e6c2e
     headers: 
       Accept: 
       - "*/*"
@@ -380,11 +260,7 @@
       Accept-Language: 
       - en-us,en;q=0.5
       Cookie: 
-<<<<<<< HEAD
-      - ljuniq=16iDwFm2pQ2XUlf%3A1410894145
-=======
       - ljuniq=Czxnc9QFywFu33A%3A1413066179
->>>>>>> f40e6c2e
       Host: 
       - www.dreamwidth.org
       Referer: 
@@ -403,11 +279,7 @@
       Content-Type: 
       - application/x-www-form-urlencoded
       Content-Length: 
-<<<<<<< HEAD
-      - "257"
-=======
       - "258"
->>>>>>> f40e6c2e
       Connection: 
       - keep-alive
       Keep-Alive: 
@@ -420,11 +292,7 @@
       Server: 
       - Apache/2.2.22 (Ubuntu)
       Set-Cookie: 
-<<<<<<< HEAD
-      - ljuniq=16iDwFm2pQ2XUlf%3A1410894145; domain=.dreamwidth.org; path=/; expires=Sat, 15-Nov-2014 19:02:25 GMT
-=======
       - ljuniq=Czxnc9QFywFu33A%3A1413066179; domain=.dreamwidth.org; path=/; expires=Wed, 10-Dec-2014 22:22:59 GMT
->>>>>>> f40e6c2e
       Location: 
       - http://rarelitfic.dreamwidth.org/5572.html?format=light
       Vary: 
@@ -438,11 +306,7 @@
       Accept-Ranges: 
       - bytes
       Date: 
-<<<<<<< HEAD
-      - Tue, 16 Sep 2014 19:02:25 GMT
-=======
       - Sat, 11 Oct 2014 22:22:59 GMT
->>>>>>> f40e6c2e
       Connection: 
       - keep-alive
     body: 
@@ -456,11 +320,7 @@
         cidyoBimafq3B3LrGJ5jT3kl8dLOoryU+RHBH2TUxldDAQAA
 
     http_version: 
-<<<<<<< HEAD
-  recorded_at: Tue, 16 Sep 2014 19:02:25 GMT
-=======
   recorded_at: Sat, 11 Oct 2014 22:23:00 GMT
->>>>>>> f40e6c2e
 - request: 
     method: get
     uri: http://rarelitfic.dreamwidth.org/5572.html?format=light
@@ -479,11 +339,7 @@
       Accept-Language: 
       - en-us,en;q=0.5
       Cookie: 
-<<<<<<< HEAD
-      - ljuniq=16iDwFm2pQ2XUlf%3A1410894145
-=======
       - ljuniq=Czxnc9QFywFu33A%3A1413066179
->>>>>>> f40e6c2e
       Host: 
       - rarelitfic.dreamwidth.org
       Referer: 
@@ -500,11 +356,7 @@
       Server: 
       - Apache/2.2.22 (Ubuntu)
       Set-Cookie: 
-<<<<<<< HEAD
-      - ljuniq=16iDwFm2pQ2XUlf%3A1410894146; domain=.dreamwidth.org; path=/; expires=Sat, 15-Nov-2014 19:02:26 GMT
-=======
       - ljuniq=Czxnc9QFywFu33A%3A1413066180; domain=.dreamwidth.org; path=/; expires=Wed, 10-Dec-2014 22:23:00 GMT
->>>>>>> f40e6c2e
       Vary: 
       - Accept-Encoding
       Content-Encoding: 
@@ -512,106 +364,16 @@
       Content-Type: 
       - text/html; charset=utf-8
       Content-Length: 
-<<<<<<< HEAD
-      - "3421"
-      Accept-Ranges: 
-      - bytes
-      Date: 
-      - Tue, 16 Sep 2014 19:02:26 GMT
-=======
       - "3423"
       Accept-Ranges: 
       - bytes
       Date: 
       - Sat, 11 Oct 2014 22:23:00 GMT
->>>>>>> f40e6c2e
       Connection: 
       - keep-alive
     body: 
       encoding: ASCII-8BIT
       string: !binary |
-<<<<<<< HEAD
-        H4sIAAAAAAAAA7Uaf3PauPL/fIo930xJpzEGkpCEJHTatL3rTdP2Nbnpvel0
-        GGELLGJbriRDeL2+z/52ZWNsIA3p9WUmYEm7q9X+Xpmds19evLu4/vf7lxCa
-        OIL3fz5/8/oCHNfzPu5feN6L6xfw1+/Xl2+g3WzBtWKJFkbIhEWe9/KtA05o
-        TNrzvNls1pztN6Uae9cfvFui1Sbk4tE1FcxmYAKnv3NmN7yNo0SfbyDTPjk5
-        ybEtLGcBfkUiuQHFI0SQMXfACBPxc+d3OwgVH9UoBYqzeCYCE1qKDng1Er5M
-        DE+MLslcCcPhkqX3k8Kj8DV6IY/SktY198NE+CyCqyxNpTJbEM0BLd0zbeYR
-        7+8A/v16IeOYGIUv8BVSFgQiGbsRH5kedJqHPD6FER7FtSg9EIZFwj+Fbztn
-        Xk7lzPLUVwzZFGYkfPgbPr2XQknzGV69vuiBc6k0XBmWzKQMGhqeC2XCgM3h
-        PVNm7sBwDh/4kPs+a0KO6P3OtEE+9B68/+3My3fYsfwu/s60r0RqwMxTFIjh
-        t8absCnLZ51+DZb+pkwBqeB0bUWMYPcXWnq8tkR/Vm/n8PXb6c5GoqStQUoQ
-        TswDwQY8HvJgwBM2jHjg9KC9t+OIZChvB1kaMAKWUVTM++YWh2mWDjLNFdnh
-        AgHtJ0WViluc+I5aCS0VvlOjRci6IBQyPVA8lobjRAsntGFmG8ra1KkuGIvH
-        22AjGGFznQyYnif+4ryZUmhsf8hMoa8SiaXdEDwdZxDImImEFutECYCkraQ0
-        393dWdvpOdO8grLcdBXz27p9lEq+QSV/2qjkPdigYZzcoF4CXeq2BpOrDacq
-        OsNRRWFVcEupVAYOlrImsLqgcaYqWqK6EOQasJXV53U5jKSCXRKGQDm0TguZ
-        NCOejE0IfRCnIJ48eQxf73SjTznKJ/H5M5LIHacyt77lt+oMBhzr3EvfroRH
-        G4t0yDmGwkpI8LXeIjQa33v6NJoMhnjyJqLsoSjt9+RLxtXcy7+amWj6UvHN
-        K0bKyIj0jsWQx7ypY5R3mHCtK1BNmyhuTcaiUE65sksFLy5Lc4J24MtIKu1G
-        YhyaHGqe3Hr0QaOn0/P2QevoaL/VOT5eTR7/XDprRxpmxsg7pIQOEslx/ZA2
-        ycQsYeNCxIlR83QxIiOYCj7TK+fp7B/tHx+28vN8N+KDVv73jjHRq6dw283j
-        5n5zoveCmRfMXKvbyV1K37SA1MfcbFxamEO51mQTdlubqUCnMi9fKuDWGF7b
-        GqIyu2osEyun/aODk9bBfvvE6S+d5KeJq/klE/6N4mk0r3Bi0G5YwG9TlgSW
-        kfVTFSayaamwkMkdBrKcJ09cjiiuVoY2FKcR83koo6AUx9INKuLYOYu5YUAn
-        djmeaHruXOQlmnuNEnKgKNgKUVFpeAp+yJTm5jwzI3fNqYjewp3QUbEsYqRD
-        TwWjJ1h4lsXaq3fPXq242Z35x8P0wbyRZKPN9d+2Vd6IfVklQCxy18jMD13K
-        NPcTW8Vopsk4p/qzRYlJbHo/P2P5NBDqnIAfYTKKmTm3wfARBo9YBOeHh0ed
-        R5M8iZ1X6oqVzRJkauvNCPifbOazRNpKfWsLIMJN25lUgl5/x/MgkEnDgK/Y
-        LAITCt0EIB+EyiEiMeUFU+RSXsCnPJIpVx56KhoG1tQ7lMLf/DHwYxyNpC1c
-        6YADlpmQaiS/1WsftFvHJwetFj12e8fdA3oKjvwPF+zo5Tu35ba74sXsVdxJ
-        /9X5689o1OscjLrd9qgTdFtH3SOfdf2joN063N9vDQ+6h0dDW5Kx5CplcVEK
-        lkWpQ2uTuypCRHoWxHk56NiuYxHfvLxt2zkbymAO9BCIKShJPmerHEA1Lfqw
-        oiOwIH7ENHaFSs4qfUJ1BTNtFicaIqbG3G13qmBhG4MKfixnPMQsqOePO5u3
-        qk4sKEOxVX3V5kZ3ptABuYLayJVBAJpjxSbM3E2zIYYdtAJtlPAp+mj37dWr
-        j1CI06Xo5F4A5hes9lyVd1mdw85hCVHp27DsdIt+wj7rbDjhvsnlWOeCjJQ6
-        5wrTmqdMMYNFYvnkDjlaFq8fTiQJVxSZSVaFxNYOX91zw14FjdocWcPa5CbA
-        RcvUP2MrPrkUz1o7Y0vz/hkW3PdlzoK81+10usct7xBTc+ekTAaVPXqw+4KP
-        WBaZx7D7bIhd8JUvMiNhpGQMby9eX8FMYGWNxSPMpArg0ZdMmtMx5zf502MH
-        WGRWaP4IoSUjDkDIKcydO+0Wll32WMWzh9pimzRWWBdFExK1xpKgvlSYcDFw
-        +lU73M3ho0mPBHfeqKw1wNat541ZiEHXRTif9yCRZISnjWKLRjQhxEapzcb9
-        2kyVHImIN5b6bHy3k/W0iG48EeAx0OushikXNqz4G5/QITRdPUFB9zM0CsE1
-        2keNhUDtc3EgLN0MJQWXYU5JekB50h1KLJfiUxiiirjqUYu1uI5RRAHDZnqL
-        5y70sP1x8ZzDqszPvGGhShJ9/zHMFEZiEAms6qKMDf9QFXcmu3+oCaoaswSf
-        quooJzfpo1vRR/f/qo87z5yro1xe0cbiq+pFdKdgREyBdHW6EsW8Tqvd8pw+
-        fRFBd2XFLt651Nkn1P0KJ1DbLN+/dYiZHtJ4hdkiJqyHBmaTEory9q7AnEX1
-        rJd3ANQLuFRFaaDQmz/iWSNRZlAqsehjQPUgjITSxqXazEHG2f+vlswtNbeJ
-        80arUYbIrrMMnd0iMr9H8kJmGl7mSa1IAqvT92SU0u6thLy0wM7L8TIsR8IW
-        njX5xBzLuiBYT3UbdqGOVXuIgQhP10/+iMXpaUU4D5TEMyxbLrHiq0ihOvUw
-        CcSEJbims20hBcOjaDBChOQhkiAslmP9fHFcYTfE4RqL+BXTWF94mGgqXG8h
-        Ges/th96iNM8vCd6kGzeIvkVqVSnHiYP4nWTILwsWg1b69GruBfVK7GLul/q
-        0yHPEO5inIezXMpUvi7m3VjKYCV2l2sRG/II6sMC4SLfHi5x1FsEZdimBiUh
-        EA3vhiUT4YVYtM+bYzEqBVqIulruHS+rPdufw2Z+SdVQGxXc8lsfR0GZEkox
-        b5KsYeMVgeCMa6wlWj0DjvXi0AupkvParprQt+2nEdaj1laq3pNKEeT0i0mo
-        VUasv1e6yg9vN2JJIOPek9S+zHL6xRjy8U/aJGLJOMNU2XvCk3EkdOj0yyko
-        pjYafEUdK+ZevLIEquKWffPGtF1VXbX93K5HIvukvD5I9GiWu2fdMKmJrRpn
-        16mGDG9ReOychfv18sGSsVG+IPhTX0X+wCVO/ye/CyWFhvsbrgtKhWF1eU1n
-        71FluRbWmfJDMeVyhGFazhLLLTaFN9prd45OOm2n/10OLQNDRSoY9l/ldm33
-        yZkFF56NmQkZXIRKIN+8BH6Wu5sFLo5Yrv3GE1Xwe5lRkoDLOfWKc3iyKgX4
-        ILFE9Jd0PzCaz5GRDlfYiD3LAsyAPtcl1EfMPb7MEpMD/hc6x81Wq1WuX2Vx
-        zNS84KEigT0YsZhqNbpspjfuaO2chIhM4vHxH2QUQJ5yQY4KfvewnZpiPNS2
-        6w644egfU25RKLlr7GFuhH8D5bmwXyeaw4W4UxJ3E15kCpeJilDYruACMyVz
-        cMkSqfYAdYlsTiXdCuFumYQIeUxoc4TWEuN1SFTYUGbGcoSHEtEcD4OdkkwA
-        OUq5n0WCITXiURgIJNd04WjYDYdIIjqKT0RAeS+Ygw7lDENF2oSPITZZCwMg
-        5PJMmhuwO0oSB4YJgcbBLQM+03xvCYnugwGLFxwjgOJoe1jmcULOT5/LWIci
-        JagExdUI8Elm9EJsoUn6vMbVGyvRayyVo0BarlKcxXRNX+2Tk5Z9nznERObS
-        JSoy8Qs8ClFqRp+ufldpF58P9qqNYVENUQHNgFPG8HSh1IGNXIODVstGRvR3
-        RO1XHe/HOHglo0jO0I5JMM/e7S9vc+4thEZSmrvv1kJVtntDOeVuHo8EhiNV
-        9H95+0b32etXrfa9j0tvAvXierG8HVxtDtdo5p36eneYg9t3VrbQrbaHKDmZ
-        +BE6H902GaxWYZQlluguWd9j+FpML1987TpGpgWvzh609ujW2gJ/26Wr+MeN
-        bbv/MjM8jWXAzy31WjHdgP57qdGRIOEzKPbcqnJd19umO1k2sqq890q2Qg2L
-        2UbBiG5UMRsWsz5V0yiaWmofGvVqj971uqOImQ23sFuIrtZ8EK1zovXrgke0
-        dRxWrzL+hvXtkTVXJtH8Z7GwoFdh4xqn3tArGCh/ZfUOIWrXPVbmJD/bM0ST
-        L8pUbK24oXICodOIzenOLeGnThWv4knfcaXK5/JVRV3X1pO9ugVt8eZi6dP5
-        u5eETSnMozshZtr/BKtXYxsKwkaffmVHciFV3Q+f/86mkXuKbRhy3JyX+/Ej
-        ORZJo/9GjjExFdtui5tfD+RFQKN/Zb8fSCK/5EIaxmY/PP5zFLTm8C61VfQD
-        ydkfDCIrxS8MLfbnMy9d6LdUEDky/ZyIKjNfl9efNogWV5/0y7/FT/7Ef3iv
-        dUq3BNzNS3EaLp/oJwgjzCm9UAQBT04bdYMqB1Qv2Bd26Dj9/wEwemmZFSoA
-        AA==
-
-    http_version: 
-  recorded_at: Tue, 16 Sep 2014 19:02:26 GMT
-=======
         H4sIAAAAAAAAA7Uaa2/bOPJ7fsWsFqhTNLL8yNNJXKTpZtu9vq7JoXsoioCW
         aIuOJKokZcfb7f32m6FkWbKdxmm7AWKL5MxwOO+hvHXyy/O351f/ffcbhCaO
         4N1/nr16eQ6O63kfuuee9/zqOfz54ur1K2g3W3ClWKKFETJhkef99sYBJzQm
@@ -692,5 +454,4 @@
 
     http_version: 
   recorded_at: Sat, 11 Oct 2014 22:23:01 GMT
->>>>>>> f40e6c2e
 recorded_with: VCR 2.5.0
--- 
http_interactions: 
- request: 
    method: head
    uri: http://test.sidrasue.com/short.html
    body: 
      encoding: US-ASCII
      string: ""
    headers: 
      Accept: 
      - "*/*"
      User-Agent: 
      - Ruby
  response: 
    status: 
      code: 200
      message: OK
    headers: 
      Server: 
      - nginx/1.2.1
      Date: 
<<<<<<< HEAD
      - Tue, 30 Sep 2014 00:37:57 GMT
=======
      - Fri, 31 Oct 2014 23:26:08 GMT
>>>>>>> ca614be7
      Content-Type: 
      - text/html
      Content-Length: 
      - "6368"
      Last-Modified: 
      - Fri, 15 Mar 2013 17:30:28 GMT
      Connection: 
      - keep-alive
      Accept-Ranges: 
      - bytes
    body: 
      encoding: US-ASCII
      string: ""
    http_version: 
<<<<<<< HEAD
  recorded_at: Tue, 30 Sep 2014 00:37:58 GMT
=======
  recorded_at: Fri, 31 Oct 2014 23:26:08 GMT
>>>>>>> ca614be7
recorded_with: VCR 2.5.0<|MERGE_RESOLUTION|>--- conflicted
+++ resolved
@@ -19,11 +19,7 @@
       Server: 
       - nginx/1.2.1
       Date: 
-<<<<<<< HEAD
-      - Tue, 30 Sep 2014 00:37:57 GMT
-=======
       - Fri, 31 Oct 2014 23:26:08 GMT
->>>>>>> ca614be7
       Content-Type: 
       - text/html
       Content-Length: 
@@ -38,9 +34,5 @@
       encoding: US-ASCII
       string: ""
     http_version: 
-<<<<<<< HEAD
-  recorded_at: Tue, 30 Sep 2014 00:37:58 GMT
-=======
   recorded_at: Fri, 31 Oct 2014 23:26:08 GMT
->>>>>>> ca614be7
 recorded_with: VCR 2.5.0
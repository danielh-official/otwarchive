--- conflicted
+++ resolved
@@ -118,22 +118,13 @@
     And I follow "Next Chapter →"
   Then I should see "Chapter 2"
 
-<<<<<<< HEAD
-  @work_import_efiction_nonprintable
-  Scenario: Import a work from an efiction site which keeps giving identical chapters and has a broken printable format
-  When I import "http://thehexfiles.net/viewstory.php?sid=15563"
-  Then I should see "Preview"
-    And I should see "Chapters:1/1"
+  # @work_import_efiction_nonprintable
+  # Scenario: Import a work from an efiction site which keeps giving identical chapters and has a broken printable format
+  # When I import "http://thehexfiles.net/viewstory.php?sid=15563"
+  # Then I should see "Preview"
+  #  And I should see "Chapters:1/1"
 
   Scenario: Imported works should be English language by default
     When I import "http://www.intimations.org/fanfic/idol/Huddling.html"
     Then I should see "Preview"
-      And I should see "English"
-=======
-#  @work_import_efiction_nonprintable
-#  Scenario: Import a work from an efiction site which keeps giving identical chapters and has a broken printable format
-#  When I import "http://thehexfiles.net/viewstory.php?sid=15563"
-#  Then I should see "Preview"
-#    And I should see "Chapters:1/1"
-  
->>>>>>> bff78a87
+      And I should see "English"
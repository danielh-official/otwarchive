--- conflicted
+++ resolved
@@ -152,9 +152,6 @@
     Given I have posted an admin post without paragraphs
     When I am on the homepage
     Then I should see "Admin Post Without Paragraphs"
-<<<<<<< HEAD
-      And I should see "No preview is available for this news post."
-=======
       And I should see "No preview is available for this news post."
 
   Scenario: Edits to an admin post should appear on the homepage
@@ -177,5 +174,4 @@
     When I go to the admin-posts page
       And I follow "Delete"
     When I go to the homepage
-    Then I should not see "Default Admin Post"
->>>>>>> e9f051b0
+    Then I should not see "Default Admin Post"
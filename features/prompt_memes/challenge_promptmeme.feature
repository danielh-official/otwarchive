@collections @challenges @promptmemes
Feature: Prompt Meme Challenge
  In order to have an archive full of works
  As a humble user
  I want to create a prompt meme and post to it
  
  Scenario: Can create a collection to house a prompt meme
  
  Given I have standard challenge tags setup
  When I set up Battle 12 promptmeme collection
  Then I should be editing the challenge settings
  
  Scenario: Creating a prompt meme has different instructions from a gift exchange
  
  Given I have standard challenge tags setup
  When I set up Battle 12 promptmeme collection
  Then I should see prompt meme options
  
  Scenario: Create a prompt meme
  
  Given I have standard challenge tags setup
  When I create Battle 12 promptmeme
  Then Battle 12 prompt meme should be correctly created

  Scenario: User can see a prompt meme
  
  Given I have Battle 12 prompt meme fully set up
    And I am logged in as a random user
  When I go to the collections page
  Then I should see "Battle 12"
  
  Scenario: Prompt meme is in list of open challenges
  
  Given I have Battle 12 prompt meme fully set up
    And I am logged in as a random user
  When I view open challenges
  Then I should see "Battle 12"

  Scenario: Prompt meme is also in list of open prompt meme challenges
  
  Given I have Battle 12 prompt meme fully set up
    And I am logged in as a random user
  When I view open challenges
    And I follow "Prompt Meme Challenges"
  Then I should see "Battle 12"
  
  Scenario: Past challenge is not in list of open challenges
  
  Given I am logged in as "mod1"
    And I have standard challenge tags setup
  When I set up Battle 12 promptmeme collection
    And I fill in past challenge options
    And I am logged in as "myname1"
  When I view open challenges
  Then I should not see "Battle 12"
  
  Scenario: Future challenge is not in list of open challenges
  
  Given I am logged in as "mod1"
    And I have standard challenge tags setup
  When I set up Battle 12 promptmeme collection
    And I fill in future challenge options
    And I am logged in as "myname1"
  When I view open challenges
  Then I should not see "Battle 12"
  
  Scenario: Can access settings from profile navigation
  
  Given I have Battle 12 prompt meme fully set up
  When I go to "Battle 12" collection's page
    And I follow "Profile"
  Then I should see "Challenge Settings" within "div#dashboard"
  When I follow "Challenge Settings" within "div#dashboard"
  Then I should be editing the challenge settings
  
  Scenario: Can edit settings for a prompt meme
  
  Given I have Battle 12 prompt meme fully set up
    And I am logged in as "mod1"
  When I edit settings for "Battle 12" challenge
  Then I should be editing the challenge settings
  
  Scenario: Sign-up being open is shown on profile
  
  Given I have Battle 12 prompt meme fully set up
    And I am logged in as a random user
  When I go to "Battle 12" collection's page
    And I follow "Profile"
  Then I should see "Sign-up: Open"
  
  Scenario: User can see profile descriptions
  
  Given I have Battle 12 prompt meme fully set up
    And I am logged in as "myname1"
  When I go to "Battle 12" collection's page
  When I follow "Profile"
  Then I should see Battle 12 descriptions
  
  Scenario: Sign up for a prompt meme
  
  Given I have Battle 12 prompt meme fully set up
  And I am logged in as "myname1"
  When I go to "Battle 12" collection's page
  Then I should see "Sign Up"
  When I sign up for Battle 12 with combination A
  Then I should see "Sign-up was successfully created"
    And I should see "Prompts (2)"
    And I should see the whole signup
  
  Scenario: Sign up for a prompt meme and miss out some fields
  
  Given I have Battle 12 prompt meme fully set up
    And I am logged in as "myname1"
  When I sign up for "Battle 12" with missing prompts
  Then I should see "Request: your Request must include exactly 1 fandom tags, but you have included 0 fandom tags in your current Request"
  When I fill in the missing prompt
  Then I should see "Sign-up was successfully created"
  
  Scenario: Correct number of signups is shown in user sidebar
  
  Given I have Battle 12 prompt meme fully set up
    And I am logged in as "myname1"
  When I sign up for Battle 12 with combination A
  When I am on my user page
  Then I should see "Sign-ups (1)"
  
  Scenario: View signups in the dashboard
  
  Given I have Battle 12 prompt meme fully set up
    And I am logged in as "myname1"
  When I sign up for Battle 12 with combination A
  When I am on my signups page
  Then I should see "Battle 12"

  Scenario: Prompt count shows on profile

  Given I have Battle 12 prompt meme fully set up
    And I am logged in as "myname1"
  When I sign up for Battle 12 with combination A
  When I go to "Battle 12" collection's page
    And I follow "Profile"
  Then I should see "Prompts: 2"
    # TODO: Was the claimed prompts count intentionally removed from profile?
    # And I should see "Claimed prompts: 0"

  Scenario: Prompt count shows on collections index

  Given I have Battle 12 prompt meme fully set up
    And I am logged in as "myname1"
  When I sign up for Battle 12 with combination A
  When I go to the collections page
  Then I should see "Prompts: 2"

  Scenario: Sign-ups in the dashboard have correct controls
  
  Given I have Battle 12 prompt meme fully set up
    And I am logged in as "myname1"
  When I sign up for Battle 12 with combination A
  When I am on my signups page
  Then I should see "Edit"
    And I should see "Delete"
  
  Scenario: Edit individual prompt via signup show
  
  Given I have Battle 12 prompt meme fully set up
    And I am logged in as "myname1"
  When I sign up for Battle 12 with combination A
  When I view my signup for "Battle 12"
  When I follow "Edit Prompt"
  Then I should see single prompt editing
  And I should see "Edit Sign-up"
 
 Scenario: Add one new prompt to existing signup
  
  Given I have Battle 12 prompt meme fully set up
    And I am logged in as "myname1"
  When I sign up for Battle 12 with combination A
    And I add a new prompt to my signup
  Then I should see "Prompt was successfully added"
    And I should see "Request 3"
    And I should see "My extra tag"
  
  Scenario: Sort prompts by date
  
  Given I have Battle 12 prompt meme fully set up
  When I am logged in as "myname1"
  When I sign up for Battle 12 with combination A
  And I am logged in as "myname2"
  When I sign up for Battle 12 with combination B
  When I view prompts for "Battle 12"
    And I follow "Date"
  Then I should see "Something else weird"
  
  Scenario: Sort prompts by fandom doesn't give error page
  
  Given I have Battle 12 prompt meme fully set up
  When I am logged in as "myname1"
  When I sign up for Battle 12 with combination A
  And I am logged in as "myname2"
  When I sign up for Battle 12 with combination B
  When I view prompts for "Battle 12"
    And I follow "Fandom 1"
  Then I should see "Something else weird"
  
  Scenario: Sign up for a prompt meme with no tags
  
  Given I have no-column prompt meme fully set up
  When I am logged in as "myname1"
  When I sign up for Battle 12 with combination E
  Then I should see "Sign-up was successfully created"
  
  Scenario: If there are no fandoms, prompt info on claims should show description or URL
  
  Given I have no-column prompt meme fully set up
  When I am logged in as "myname1"
  When I sign up for Battle 12 with combination E
  When I claim a prompt from "Battle 12"
  # TODO: check design: regular user doesn't get link to unposted claims anymore
  # When I view unposted claims for "Battle 12"
  Then I should see "Weird description"
  
  Scenario: Sort by fandom shouldn't show when there aren't any fandoms

  Given I have no-column prompt meme fully set up
  When I am logged in as "myname1"
    And I sign up for Battle 12 with combination E
    And I view prompts for "Battle 12"
  # TODO: We need to check the display for fandomless memes
  Then I should not see "Fandom 1"

  
  Scenario: Claim a prompt and view claims on main page and user page
  
  Given I have Battle 12 prompt meme fully set up
  When I am logged in as "myname1"
  When I sign up for Battle 12 with combination B
  And I am logged in as "myname4"
  And I claim a prompt from "Battle 12"
  Then I should see a prompt is claimed

  Scenario: Claim count shows on profile?

  Given I have Battle 12 prompt meme fully set up
    And I am logged in as "myname1"
  When I sign up for Battle 12 with combination A
    And I claim a prompt from "Battle 12"
  When I go to "Battle 12" collection's page
    And I follow "Profile"
  Then I should see "Prompts: 2"
    # TODO: have these been removed by design or by accident?
    # And I should see "Claimed prompts: 1"
  
  Scenario: Mod can view signups
  
  Given I have Battle 12 prompt meme fully set up
    And everyone has signed up for Battle 12
  When I am logged in as "mod1"
    And I go to "Battle 12" collection's page
    And I follow "Prompts (8)"
  Then I should see correct signups for Battle 12
  
  Scenario: Sign up with both prompts anon
  
  Given I have Battle 12 prompt meme fully set up
  When I am logged in as "myname1"
  When I sign up for Battle 12 with combination B
  Then I should see "Sign-up was successfully created"
  
  Scenario: Sign up with neither prompt anon
  
  Given I have Battle 12 prompt meme fully set up
  When I am logged in as "myname1"
  When I sign up for Battle 12 with combination A
  Then I should see "Sign-up was successfully created"
  
  Scenario: Sign up with one anon prompt and one not
  
  Given I have Battle 12 prompt meme fully set up
  When I am logged in as "myname1"
  When I sign up for Battle 12 with combination C
  Then I should see "Sign-up was successfully created"
  
  Scenario: User has more than one pseud on signup form
  
  Given "myname1" has the pseud "othername"
  Given I have Battle 12 prompt meme fully set up
  When I am logged in as "myname1"
  When I start to sign up for "Battle 12"
  Then I should see "othername"
  
  Scenario: User changes pseud on a challenge signup
  
  Given "myname1" has the pseud "othername"
  Given I have Battle 12 prompt meme fully set up
  When I am logged in as "myname1"
  When I sign up for Battle 12 with combination A
  Then I should see "Sign-up was successfully created"
    And I should see "Sign-up for myname1"
  When I edit my signup for "Battle 12"
  Then I should see "othername"
  When I select "othername" from "challenge_signup_pseud_id"
    # two forms in this page, must specify which button to press
    And I press "Update" 
  Then I should see "Sign-up was successfully updated"
  Then I should see "Sign-up for othername (myname1)"
  
  Scenario: Add more requests button disappears correctly from signup show page
  
  Given I am logged in as "mod1"
    And I have standard challenge tags setup
  When I set up a basic promptmeme "Battle 12"
    And I follow "Challenge Settings"
  When I fill in multi-prompt challenge options
  When I sign up for Battle 12 with combination D
    And I add prompt 3
  Then I should see "Add Prompt"
  When I add prompt 4
  Then I should not see "Add Prompt"
    
  Scenario: Remove prompt button shouldn't show on Sign-ups
  
  Given I have Battle 12 prompt meme fully set up
  When I am logged in as "myname1"
  When I sign up for Battle 12 with combination A
  When I am on my user page
  When I follow "Sign-ups"
  Then I should not see "Remove prompt"
  
  Scenario: Mod can't edit signups
  
  Given I have Battle 12 prompt meme fully set up
  When I am logged in as "myname1"
  When I sign up for Battle 12 with combination A
  When I am logged in as "mod1"
    And I view prompts for "Battle 12"
  Then I should not see "Edit Sign-up"
  
  Scenario: Mod can't delete whole signups

  Given I have Battle 12 prompt meme fully set up
  When I am logged in as "myname1"
  When I sign up for Battle 12 with combination A
  When I am logged in as "mod1"
  When I start to delete the signup by "myname1"
  Then I should see "myname1"
    And I should not see a link "myname1"

	Scenario: Mod can't delete prompt if they don't have enough

  Given I have Battle 12 prompt meme fully set up
  When I am logged in as "myname1"
  When I sign up for Battle 12 with combination C
  When I am logged in as "mod1"
	When I view prompts for "Battle 12"
	Then I should not see "Delete"
  
  Scenario: Mod deletes a prompt that doesn't fit the challenge rules
  
  Given I have Battle 12 prompt meme fully set up
  When I am logged in as "myname1"
  When I sign up for Battle 12 with combination C
	When I add a new prompt to my signup for a prompt meme
  When I am logged in as "mod1"
  When I delete the prompt by "myname1"
  Then I should see "Prompt was deleted"
    And I should see "Prompts for Battle 12"
    And I should not see "Sign-ups for Battle 12"
  #  TODO: And "myname1" should be emailed
  
  Scenario: Mod cannot edit someone else's prompt
  
  Given I have Battle 12 prompt meme fully set up
  When I am logged in as "myname1"
  When I sign up for Battle 12 with combination C
  When I am logged in as "mod1"
    # The next step just takes you to the 'Prompts' page
  When I edit the first prompt
  Then I should not see "Edit Prompt"


  Scenario: User can't delete prompt if they don't have enough

  Given I have Battle 12 prompt meme fully set up
  When I am logged in as "myname1"
  When I sign up for Battle 12 with combination C
  When I view prompts for "Battle 12"
	Then I should not see "Delete"
  
  Scenario: User deletes one prompt
  
  Given I have Battle 12 prompt meme fully set up
  When I am logged in as "myname1"
  When I sign up for Battle 12 with combination C
    And I add a new prompt to my signup for a prompt meme
  When I delete the prompt by "myname1"
  Then I should see "Prompt was deleted"
  
  Scenario: Claim an anon prompt
  
  Given I have Battle 12 prompt meme fully set up
  When I am logged in as "myname4"
  When I sign up for Battle 12 with combination B
  When I go to "Battle 12" collection's page
    And I follow "Prompts ("
  When I press "Claim"
  Then I should see "New claim made."
    And I should see "by Anonymous"
    And I should not see "myname" within "#main"
  
  Scenario: Fulfilling a claim ticks the right boxes automatically
  
  Given I have Battle 12 prompt meme fully set up
  When I am logged in as "myname1"
  When I sign up for Battle 12 with combination B
    And I am logged in as "myname4"
    And I claim a prompt from "Battle 12"
  When I start to fulfill my claim
  Then the "Battle 12" checkbox should be checked
    And the "Battle 12" checkbox should not be disabled
  
  Scenario: User can fulfill a claim
  
  Given I have Battle 12 prompt meme fully set up
  When I am logged in as "myname1"
  When I sign up for Battle 12 with combination B
    And I am logged in as "myname4"
    And I claim a prompt from "Battle 12"
  When I fulfill my claim
  Then my claim should be fulfilled
  
  Scenario: User can fulfill a claim to their own prompt
  
  Given I have Battle 12 prompt meme fully set up
  When I am logged in as "myname1"
    And I sign up for Battle 12 with combination B
    And I claim a prompt from "Battle 12"
    And I fulfill my claim
  Then my claim should be fulfilled
  
  Scenario: Fulfilled claim shows correctly on my claims
  
  Given I have Battle 12 prompt meme fully set up
  When I am logged in as "myname1"
  When I sign up for Battle 12 with combination B
    And I am logged in as "myname4"
    And I claim a prompt from "Battle 12"
  When I fulfill my claim
  When I am on my user page
    And I follow "Claims"
		And I follow "Fulfilled Claims"
  Then I should see "Fulfilled Story"
   # TODO: should I? It's not there at all
    And I should not see "Not yet posted"
  
  Scenario: Claims count should be correct, shows fulfilled claims as well
  
  Given I have Battle 12 prompt meme fully set up
  When I am logged in as "myname1"
  When I sign up for Battle 12 with combination B
    And I am logged in as "myname4"
    And I claim a prompt from "Battle 12"
  When I fulfill my claim
  When I am on my user page
  # Then show me the sidebar # TODO: it has Claims (0) but why?
  Then I should see "Claims (0)"
  When I follow "Claims"
    And I follow "Fulfilled Claims"
  Then I should see "Fulfilled Story"
  
  Scenario: Claim shows as fulfilled to another user
  
  Given I have Battle 12 prompt meme fully set up
  When I am logged in as "myname1"
  When I sign up for Battle 12 with combination B
    And I am logged in as "myname4"
    And I claim a prompt from "Battle 12"
  When I fulfill my claim
  When I am logged in as "myname1"
  When I go to "Battle 12" collection's page
    And I follow "Prompts ("
  Then I should see "Fulfilled By"
    And I should see "Mystery Work"

    
  Scenario: Prompts are counted up correctly
  
  Given I have Battle 12 prompt meme fully set up
  When I am logged in as "myname1"
  When I sign up for Battle 12 with combination A
  Then I should see "Prompts (2)"
  When I am logged in as "myname2"
  When I sign up for Battle 12 with combination B
  Then I should see "Prompts (4)"
  
  Scenario: Claims are shown to mod
  
  Given I have Battle 12 prompt meme fully set up
  Given everyone has signed up for Battle 12
  When I claim a prompt from "Battle 12"
  When I close signups for "Battle 12"
  Then claims are shown
  
  Scenario: Claims are hidden from ordinary user
  
  Given I have Battle 12 prompt meme fully set up
  Given everyone has signed up for Battle 12
  When I claim a prompt from "Battle 12"
  When I close signups for "Battle 12"
  When I am logged in as "myname4"
  Then I should not see "Unposted Claims"
  # TODO: they got really hidden, since ordinary user can't get to that page at all
  # Then claims are hidden
  
  Scenario: Fulfilled claims are shown to mod
 # TODO: We need to figure out if we want to hide claims from mods in 100% anonymous prompt memes
#  Given I have Battle 12 prompt meme fully set up
#  Given everyone has signed up for Battle 12
#  When I am logged in as "myname4"
#  When I claim a prompt from "Battle 12"
#  When I close signups for "Battle 12"
#  When I am logged in as "myname4"
#  When I fulfill my claim
#  When mod fulfills claim
#  When I am on "Battle 12" collection's page
#  When I follow "Prompts"
#    And I follow "Show Claims"
#  Then I should not see "Claimed by: myname4"
#    And I should not see "Claimed by: mod1"
#    And I should not see "Claimed by: (Anonymous)"
#  When I follow "Show Filled"
#  Then I should see "Claimed by: myname4"
#    And I should see "Claimed by: mod1"
#    And I should not see "Claimed by: (Anonymous)"
  
  Scenario: Fulfilled claims are hidden from user
  
  Given I have Battle 12 prompt meme fully set up
  Given everyone has signed up for Battle 12
  When I am logged in as "myname4"
  When I claim a prompt from "Battle 12"
  When I close signups for "Battle 12"
  When I am logged in as "myname4"
  When I fulfill my claim
  When mod fulfills claim
  When I am logged in as "myname4"
  When I go to "Battle 12" collection's page
    And I follow "Prompts (8)"
  Then I should not see "myname4" within "h5"
    And I should not see "mod1" within "h5"
    And I should see "Fulfilled Story by Anonymous" within "div.work h4"
  
  Scenario: User cannot see unposted claims to delete
  
  Given I have Battle 12 prompt meme fully set up
  Given everyone has signed up for Battle 12
  When I claim a prompt from "Battle 12"
  When I am logged in as "myname1"
  Then I should not see "Unposted Claims"
  
  Scenario: User can delete their own claim
  
  Given I have Battle 12 prompt meme fully set up
  Given everyone has signed up for Battle 12
  When I claim a prompt from "Battle 12"
    And I go to "Battle 12" collection's page
    And I follow "My Claims"
    And I follow "Drop Claim"
  Then I should see "Your claim was deleted."
  When I go to "Battle 12" collection's page
  Then I should not see "My Claims"
  
  Scenario: User can drop a claim from the prompts page
  
  Given I have Battle 12 prompt meme fully set up
  Given everyone has signed up for Battle 12
  When I claim a prompt from "Battle 12"
    And I go to "Battle 12" collection's page
    And I follow "Prompts"
  Then I should see "Drop Claim"

  Scenario: User can't delete another user's claim

  Given I have Battle 12 prompt meme fully set up
  Given everyone has signed up for Battle 12
  When I claim a prompt from "Battle 12"
  When I am logged in as "otheruser"
    And I go to "Battle 12" collection's page
    And I follow "Prompts"
  Then I should not see "Drop Claim"

  Scenario: User can delete their own claim from the user claims list

  Given I have Battle 12 prompt meme fully set up
  Given everyone has signed up for Battle 12
  When I claim a prompt from "Battle 12"
  When I am on my user page
    And I follow "Claims"
  Then I should see "Drop Claim"
  When I follow "Drop Claim"
  Then I should see "Your claim was deleted."
  # confirm claim no longer exists
  When I go to "Battle 12" collection's page
  Then I should not see "My Claims"

  Scenario: Mod or owner can delete a claim from the user claims list
  
  Given I have Battle 12 prompt meme fully set up
  Given everyone has signed up for Battle 12
  When I claim a prompt from "Battle 12"
  When I am logged in as "mod1"
    And I view unposted claims for "Battle 12"
  Then I should see "Delete"
  When I follow "Delete"
  Then I should see "The claim was deleted."
  
  Scenario: Sign-up can be deleted after response has been posted
  
  Given I have Battle 12 prompt meme fully set up
  When I am logged in as "myname1"
  When I sign up for Battle 12 with combination B
    And I am logged in as "myname4"
    And I claim a prompt from "Battle 12"
  When I fulfill my claim
  When I am logged in as "myname1"
    And I delete my signup for the prompt meme "Battle 12"
  Then I should see "Challenge sign-up was deleted."
  # work fulfilling is still fine
  When I view the work "Fulfilled Story"
  Then I should see "This work is part of an ongoing challenge and will be revealed soon! You can find details here: Battle 12"
    And I should not see "Stargate Atlantis"
    # work is still fine as another user
  When I am logged in as "myname4"
    And I view the work "Fulfilled Story"
  Then I should see "This work is part of an ongoing challenge and will be revealed soon! You can find details here: Battle 12"
    And I should see "Stargate Atlantis"
  
  Scenario: Prompt can be removed after response has been posted and still show properly on the work which fulfilled it

  Given I have Battle 12 prompt meme fully set up
  When I am logged in as "myname1"
  When I sign up for Battle 12 with combination B
    And I am logged in as "myname4"
    And I claim a prompt from "Battle 12"
  When I fulfill my claim
  When I am logged in as "myname1"
    And I delete my signup for the prompt meme "Battle 12"
  When I view the work "Fulfilled Story"
  Then I should see "This work is part of an ongoing challenge and will be revealed soon! You can find details here: Battle 12"
    And I should not see "Stargate Atlantis"
  When I am logged in as "myname4"
    And I view the work "Fulfilled Story"
  Then I should see "This work is part of an ongoing challenge and will be revealed soon! You can find details here: Battle 12"
    And I should see "Stargate Atlantis"
  
  Scenario: User can't claim the same prompt twice
  
  Given I have Battle 12 prompt meme fully set up
  When I am logged in as "myname1"
  When I sign up for Battle 12 with combination B
    And I am logged in as "myname4"
    And I claim two prompts from "Battle 12"
    And I view prompts for "Battle 12"
    # TODO: Refactor this test once we have a new Capybara version so that we look for .exact(Claim)
  Then I should see "Drop Claim"
  
  Scenario: User can fulfill the same claim twice
  
  Given I have Battle 12 prompt meme fully set up
  When I am logged in as "myname1"
  When I sign up for Battle 12 with combination B
    And I am logged in as "myname4"
    And I claim a prompt from "Battle 12"
  When I fulfill my claim
  When I fulfill my claim again
  Then I should see "Work was successfully posted"
    And I should see "Second Story"
    And I should see "In response to a prompt by Anonymous"
    And I should see "Collections: Battle 12"
  
  Scenario: User edits existing work to fulfill claim
  
  Given I have Battle 12 prompt meme fully set up
  When I am logged in as "myname1"
  When I sign up for Battle 12 with combination B
    And I am logged in as "myname4"
    And I claim a prompt from "Battle 12"
    And I post the work "Existing Story"
    And I should not see "Battle 12"
    And I edit the work "Existing Story"
    And I check "random SGA love in Battle 12 (Anonymous)"
    And I press "Post Without Preview"
  Then I should see "Battle 12"
  Then I should see "Existing Story"
    And I should see "This work is part of an ongoing challenge"
  When I reveal works for "Battle 12"
  When I view the work "Existing Story"
    And I should not see "This work is part of an ongoing challenge"
    
  Scenario: User edits existing work in another collection to fulfill claim
  
  Given I have Battle 12 prompt meme fully set up
    And I have a collection "Othercoll"
  When I am logged in as "myname1"
  When I sign up for Battle 12 with combination B
    And I am logged in as "myname4"
    And I claim a prompt from "Battle 12"
    And I post the work "Existing Story" in the collection "Othercoll"
    And I edit the work "Existing Story"
    And I check "random SGA love in Battle 12 (Anonymous)"
    And I press "Post Without Preview"
  Then I should see "Battle 12"
    And I should see "Othercoll"
    
  Scenario: Claim two prompts by the same person in one challenge
  
  Given I have Battle 12 prompt meme fully set up
  When I am logged in as "myname2"
  When I sign up for Battle 12 with combination B
  # 1st prompt SG-1, 2nd prompt SGA, both anon
  When I am logged in as "myname1"
    And I claim two prompts from "Battle 12"
    And I view prompts for "Battle 12"
  # all prompts have been claimed - check it worked
  # TODO: find a better way to check that it worked, since 'Drop Claim' includes the word 'Claim', and there is no table anymore, so no tbody
  # Then I should not see "Claim" within "tbody"
  # TODO: check that they are not intermittent anymore
  When I start to fulfill my claim
  Then I should find a checkbox "High School AU SG1 in Battle 12 (Anonymous)"
    And I should find a checkbox "random SGA love in Battle 12 (Anonymous)"
    And the "High School AU SG1 in Battle 12 (Anonymous)" checkbox should not be checked
    And the "random SGA love in Battle 12 (Anonymous)" checkbox should be checked
  
  Scenario: Claim two prompts by different people in one challenge
  
  Given I have single-prompt prompt meme fully set up
  When I am logged in as "sgafan"
    And I sign up for "Battle 12" with combination SGA
  When I am logged in as "sg1fan"
    And I sign up for "Battle 12" with combination SG-1
  When I am logged in as "writer"
    And I claim two prompts from "Battle 12"
  When I start to fulfill my claim
  Then I should find a checkbox "SG1 love in Battle 12 (sg1fan)"
    And I should find a checkbox "SGA love in Battle 12 (sgafan)"
  # TODO: check that they are not intermittent anymore
    And the "SGA love in Battle 12 (sgafan)" checkbox should not be checked
    And the "SG1 love in Battle 12 (sg1fan)" checkbox should be checked
  
  Scenario: Claim two prompts by the same person in one challenge, one is anon
  
  Given I have Battle 12 prompt meme fully set up
  When I am logged in as "myname2"
  When I sign up for Battle 12
  # 1st prompt "something else weird" and titled "crack", 2nd prompt anon
  When I am logged in as "myname1"
    And I claim two prompts from "Battle 12"
    And I view prompts for "Battle 12"
  # anon as claims are in reverse date order
  When I start to fulfill my claim
  Then I should find a checkbox "Untitled Prompt in Battle 12 (Anonymous)"
    And I should find a checkbox "crack in Battle 12 (myname2)"
    And the "Untitled Prompt in Battle 12 (Anonymous)" checkbox should be checked
    And the "crack in Battle 12 (myname2)" checkbox should not be checked
  
  Scenario: User claims two prompts in one challenge and fulfills one of them
  # TODO: When SPRs get merged, make this check that 'prompt' is a link
  # and that it shows the correct prompt, or whatever
  Given I have Battle 12 prompt meme fully set up
  When I am logged in as "myname2"
  When I sign up for Battle 12 with combination B
  # 1st prompt SG-1, 2nd prompt SGA, both anon
  When I am logged in as "myname1"
    And I claim a prompt from "Battle 12"
    # SGA as it's in reverse order
    And I claim a prompt from "Battle 12"
    # SG-1
  # SGA seems to be the first consistently
  When I start to fulfill my claim
  Then the "High School AU SG1 in Battle 12 (Anonymous)" checkbox should not be checked
    And the "random SGA love in Battle 12 (Anonymous)" checkbox should be checked
  When I press "Preview"
    And I press "Post"
  When I view the work "Fulfilled Story"
  Then I should see "Stargate Atlantis"
  
  Scenario: User claims two prompts in one challenge and fufills both of them at once
  
  Given I have Battle 12 prompt meme fully set up
  When I am logged in as "myname2"
  When I sign up for Battle 12
  # 1st prompt anon, 2nd prompt non-anon
  When I am logged in as "myname1"
    And I claim a prompt from "Battle 12"
    And I claim a prompt from "Battle 12"
    And I view prompts for "Battle 12"
  When I start to fulfill my claim
  # the anon prompt will already by checked
    And I check "crack in Battle 12 (myname2)"
    And I press "Preview"
    And I press "Post"
  When I view the work "Fulfilled Story"
  # fandoms are not filled in automatically anymore, so we check that both prompts are marked as filled by having one anon and one non-anon
  Then I should see "In response to a prompt by Anonymous"
    And I should see "In response to a prompt by myname2"
  
  Scenario: User claims two prompts in different challenges and fulfills both of them at once
  # TODO
  
  Scenario: Sign up for several challenges and see Sign-ups are sorted
  
  Given I have Battle 12 prompt meme fully set up
  When I set up a basic promptmeme "Battle 13"
  When I set up an anon promptmeme "Battle 14" with name "anonmeme"
  When I am logged in as "prolific_writer"
  When I sign up for "Battle 12" fixed-fandom prompt meme
  When I sign up for "Battle 13" many-fandom prompt meme
  When I sign up for "Battle 14" many-fandom prompt meme
  When I am on my user page
    And I follow "Sign-ups"
  # TODO
  
  Scenario: User is participating in a prompt meme and a gift exchange at once, clicks "Post to fulfill" on the prompt meme and sees the right boxes ticked
  
  Given I have created the gift exchange "My Gift Exchange"
    And I open signups for "My Gift Exchange"
    And everyone has signed up for the gift exchange "My Gift Exchange"
    And I have generated matches for "My Gift Exchange"
    And I have sent assignments for "My Gift Exchange"
  Given I have Battle 12 prompt meme fully set up
    And everyone has signed up for Battle 12
  When I am logged in as "myname3"
    And I claim a prompt from "Battle 12"
  When I start to fulfill my claim
  Then the "canon SGA love in Battle 12 (myname4)" checkbox should be checked
    And the "My Gift Exchange (myname2)" checkbox should not be checked
    And the "canon SGA love in Battle 12 (myname4)" checkbox should not be disabled
    And the "My Gift Exchange (myname2)" checkbox should not be disabled
    
  Scenario: User posts to fulfill direct from Post New (New Work)
  
  Given I have Battle 12 prompt meme fully set up
    And everyone has signed up for Battle 12
  When I am logged in as "myname3"
    And I claim a prompt from "Battle 12"
    And I follow "New Work"
  Then the "canon SGA love in Battle 12 (myname4)" checkbox should not be checked
    And the "canon SGA love in Battle 12 (myname4)" checkbox should not be disabled
  
  Scenario: User is participating in a prompt meme and a gift exchange at once, clicks "Post to fulfill" on the prompt meme and then changes their mind and fulfills the gift exchange instead

  Given I have Battle 12 prompt meme fully set up
    And everyone has signed up for Battle 12
  Given I have created the gift exchange "My Gift Exchange"
    And I open signups for "My Gift Exchange"
    And everyone has signed up for the gift exchange "My Gift Exchange"
    And I have generated matches for "My Gift Exchange"
    And I have sent assignments for "My Gift Exchange"
  When I am logged in as "myname3"
    And I claim a prompt from "Battle 12"
  When I start to fulfill my claim
  When I check "My Gift Exchange (myname2)"
    And I uncheck "canon SGA love in Battle 12 (myname4)"
    And I fill in "Post to Collections / Challenges" with ""
    And I press "Post Without Preview"
  Then I should see "My Gift Exchange"
    And I should not see "Battle 12"
    And I should not see "This work is part of an ongoing challenge and will be revealed soon! You can find details here: My Gift Exchange"

  Scenario: As a co-moderator I can't delete whole signups

  Given I have Battle 12 prompt meme fully set up
  # TODO: fix the form in the partial collection_participants/participant_form
  # TODO: we allow maintainers to delete whole sign-ups
  Given I have added a co-moderator "mod2" to collection "Battle 12"
  When I am logged in as "myname1"
  When I sign up for Battle 12 with combination A
  When I am logged in as "mod2"
  When I start to delete the signup by "myname1"
  Then I should see "myname1"
    And I should not see a link "myname1"
  
  Scenario: As a co-moderator I can delete prompts

  Given I have Battle 12 prompt meme fully set up
  # TODO: fix the form in the partial collection_participants/participant_form and make sure the moderator is a real mod. Can't delete prompts because there are only 2 and so are not allowed to be deleted (needs to be three)
  Given I have added a co-moderator "mod2" to collection "Battle 12"
  When I am logged in as "myname1"
  When I sign up for Battle 12 with combination C
  When I add a new prompt to my signup for a prompt meme
  When I am logged in as "mod2"
  When I delete the prompt by "myname1"
  Then I should see "Prompt was deleted."
  
  Scenario: When user deletes signup, its prompts disappear from the collection

  Given I have Battle 12 prompt meme fully set up
  When I am logged in as "myname1"
  When I sign up for Battle 12 with combination A
  When I delete my signup for the prompt meme "Battle 12"
  When I view prompts for "Battle 12"
  Then I should not see "myname1" within "ul.index"

  Scenario: When user deletes signup, as a prompter the signup disappears from my dashboard
  
  Given I have Battle 12 prompt meme fully set up
  When I am logged in as "myname1"
  When I sign up for Battle 12 with combination A
  When I delete my signup for the prompt meme "Battle 12"
  When I go to my signups page
  Then I should see "Sign-ups (0)"
    And I should not see "Battle 12"

  Scenario: When user deletes signup, The story stays part of the collection, and no longer has the "In response to a prompt by" line
  # TODO

  Scenario: When user deletes signup, As the story author I can edit the story normally
  # TODO
  
  Scenario: Delete a challenge, user can still access my signups page
  # TODO
  
  Scenario: Delete a challenge, user can still access my claims page
  # TODO
  
  Scenario: Delete a challenge, responses no longer show prompt line
  # TODO
  
  Scenario: Delete a collection, user can still access story
  # TODO
  
  Scenario: Delete a signup, claims should also be deleted
  
  Given I have Battle 12 prompt meme fully set up
  When I am logged in as "myname1"
  When I sign up for Battle 12 with combination B
    And I am logged in as "myname4"
    And I claim a prompt from "Battle 12"
  When I am logged in as "myname1"
    And I delete my signup for the prompt meme "Battle 12"
  Then I should see "Challenge sign-up was deleted."
  When I am logged in as "myname4"
    And I go to my claims page
  Then I should see "Claims (0)"
  
  Scenario: Delete a prompt, claims should also be deleted
  
  Given I have Battle 12 prompt meme fully set up
  When I am logged in as "myname1"
  When I sign up for Battle 12 with combination B
    And I am logged in as "myname4"
    And I claim a prompt from "Battle 12"
  When I am logged in as "myname1"
    And I delete my signup for the prompt meme "Battle 12"
  When I am logged in as "myname4"
    And I go to my claims page
  Then I should see "Claims (0)"
  
  Scenario: Mod can claim a prompt like an ordinary user
  
  Given I have Battle 12 prompt meme fully set up
  Given everyone has signed up for Battle 12
  When I am logged in as "mod1"
  When I claim a prompt from "Battle 12"
  Then I should see "New claim made."
  
  Scenario: Mod can still see anonymous claims after signup is closed
  
  Given I have Battle 12 prompt meme fully set up
  Given everyone has signed up for Battle 12
  When I am logged in as "myname4"
  When I claim a prompt from "Battle 12"
  When I fulfill my claim
  When I am logged in as "mod1"
  When I claim a prompt from "Battle 12"
  When I close signups for "Battle 12"
  When I am logged in as "mod1"
  When I am on "Battle 12" collection's page
    And I follow "Unposted Claims ("
  Then I should see "claimed by mod"
    And I should see "by myname4"
    And I should see "Stargate Atlantis"
  
  Scenario: Mod can post a fic
  
  Given I have Battle 12 prompt meme fully set up
  Given everyone has signed up for Battle 12
  When I am logged in as "mod1"
  When I claim a prompt from "Battle 12"
  When I am on my user page
  Then I should see "Claims (1)" 
  When I follow "Claims"
  Then I should see "My Claims"
    And I should see "canon SGA love by myname4 in Battle 12" within "div#main.challenge_claims-index h4"
  When I follow "Fulfill"
    And I fill in "Fandoms" with "Stargate Atlantis"
    And I fill in "Work Title *" with "Fulfilled Story-thing"
    And I select "Not Rated" from "Rating"
    And I check "No Archive Warnings Apply"
    And I fill in "content" with "This is an exciting story about Atlantis, but in a different universe this time"
  When I press "Preview"
    And I press "Post"
  Then I should see "Work was successfully posted"
  
  Scenario: Fic shows what prompt it is fulfilling when mod views it
  
  Given I have Battle 12 prompt meme fully set up
  Given everyone has signed up for Battle 12
  When I am logged in as "mod1"
  When I claim a prompt from "Battle 12"
  When I start to fulfill my claim
    And I fill in "Work Title" with "Fulfilled Story-thing"
    And I fill in "content" with "This is an exciting story about Atlantis, but in a different universe this time"
  When I press "Preview"
    And I press "Post"
  When I view the work "Fulfilled Story-thing"
  Then I should see "In response to a prompt by myname4"
    And I should see "Fandom: Stargate Atlantis"
    And I should see "Anonymous" within ".byline"
  
  Scenario: Mod can complete a claim
  
  Given I have Battle 12 prompt meme fully set up
  Given everyone has signed up for Battle 12
  When I am logged in as "mod1"
  When I claim a prompt from "Battle 12"
  When I start to fulfill my claim
    And I fill in "Work Title" with "Fulfilled Story-thing"
    And I fill in "content" with "This is an exciting story about Atlantis, but in a different universe this time"
  When I press "Preview"
    And I press "Post"
  When I am on my user page
  Then I follow "Claims"
    And I should not see "mod" within "h4"
  Then I follow "Fulfilled Claims"
  # On the users' My Claims page, they see their anon works as Anonymous
    And I should see "Anonymous" within "div.work h4"
  
    
  Scenario: check that claims can't be viewed even after challenge is revealed
  # TODO: Find a way to construct the link to a claim show page for someone who shouldn't be able to see it
  
  Scenario: check that completed ficlet is unrevealed
  
  Given I have Battle 12 prompt meme fully set up
  Given everyone has signed up for Battle 12
  When mod fulfills claim
  When I am logged in as "myname4"
  When I view the work "Fulfilled Story-thing"
  Then I should not see "In response to a prompt by myname4"
    And I should not see "Fandom: Stargate Atlantis"
    And I should not see "Anonymous"
    And I should not see "mod1"
    And I should see "This work is part of an ongoing challenge and will be revealed soon! You can find details here: Battle 12"
    
  Scenario: Mod can reveal challenge
  
  Given I have Battle 12 prompt meme fully set up
  When I close signups for "Battle 12"
  When I go to "Battle 12" collection's page
    And I follow "Collection Settings"
    And I uncheck "This collection is unrevealed"
    And I press "Update"
  Then I should see "Collection was successfully updated"
  
  Scenario: Revealing challenge sends out emails
  
  Given I have Battle 12 prompt meme fully set up
  Given everyone has signed up for Battle 12
  When I am logged in as "myname4"
  When I claim a prompt from "Battle 12"
  When I close signups for "Battle 12"
  When I am logged in as "myname4"
  When I fulfill my claim
  When mod fulfills claim
  When I reveal the "Battle 12" challenge
  Then I should see "Collection was successfully updated"
  # 2 stories are now revealed, so notify the prompters
    And 2 emails should be delivered
    
  Scenario: When a prompt is filled with a co-authored work, the e-mail should link to each author's URL instead of showing escaped HTML
  Given I have Battle 12 prompt meme fully set up
  When I am logged in as "myname1"
    And I sign up for Battle 12 with combination A
    And I log out
  When I am logged in as "myname2"
    And I claim a prompt from "Battle 12"
    And I start to fulfill my claim with "Co-authored Fill"
    And I add the co-author "myname3" 
  When I press "Post Without Preview"
  Then 1 email should be delivered to "myname3"
    And the email should contain "You have been listed as a coauthor on the following work"
  When I am logged in as "mod1"
    And I reveal the authors of the "Battle 12" challenge
    And I reveal the "Battle 12" challenge
  Then 1 email should be delivered to "myname1"
    And the email should link to myname2's user url
    And the email should not contain "&lt;a href=&quot;http://archiveofourown.org/users/myname2/pseuds/myname2&quot;"
    And the email should link to myname3's user url
    And the email should not contain "&lt;a href=&quot;http://archiveofourown.org/users/myname3/pseuds/myname3&quot;"
        
  Scenario: Story is anon when challenge is revealed
  
  Given I have standard challenge tags setup
  Given I have Battle 12 prompt meme fully set up
  Given everyone has signed up for Battle 12
  When I am logged in as "myname4"
  When I claim a prompt from "Battle 12"
  When I close signups for "Battle 12"
  When I am logged in as "myname4"
  When I fulfill my claim
  When mod fulfills claim
  When I reveal the "Battle 12" challenge
  When I am logged in as "myname4"
  When I view the work "Fulfilled Story-thing"
  Then I should see "In response to a prompt by myname4"
    And I should see "Fandom: Stargate Atlantis"
    And I should see "Collections: Battle 12"
    And I should see "Anonymous" within ".byline"
    And I should not see "mod1" within ".byline"
    
  Scenario: Authors can be revealed
  
  Given I have Battle 12 prompt meme fully set up
  Given everyone has signed up for Battle 12
  When I am logged in as "myname4"
  When I claim a prompt from "Battle 12"
  When I close signups for "Battle 12"
  When I am logged in as "myname4"
  When I fulfill my claim
  When mod fulfills claim
  When I reveal the "Battle 12" challenge
  When I reveal the authors of the "Battle 12" challenge
  Then I should see "Collection was successfully updated"
  
  Scenario: Revealing authors doesn't send emails
  
  Given I have Battle 12 prompt meme fully set up
  Given everyone has signed up for Battle 12
  When I am logged in as "myname4"
  When I claim a prompt from "Battle 12"
  When I close signups for "Battle 12"
  When I am logged in as "myname4"
  When I fulfill my claim
  When mod fulfills claim
  When I reveal the "Battle 12" challenge
  Given all emails have been delivered
  When I reveal the authors of the "Battle 12" challenge
  Then I should see "Collection was successfully updated"
  Then 0 emails should be delivered
  
  Scenario: When challenge is revealed-authors, user can see claims
  
  Given I have Battle 12 prompt meme fully set up
  Given everyone has signed up for Battle 12
  When I am logged in as "myname4"
  When I claim a prompt from "Battle 12"
  When I close signups for "Battle 12"
  When I am logged in as "myname4"
  When I fulfill my claim
  When mod fulfills claim
  When I reveal the "Battle 12" challenge
  When I reveal the authors of the "Battle 12" challenge
  When I am logged in as "myname4"
  When I go to "Battle 12" collection's page
    And I follow "Prompts (8)"
  Then I should see "Fulfilled By"
    And I should see "Fulfilled Story by myname4" within "div.work"
    And I should see "Fulfilled Story-thing by mod1" within "div.work"


  Scenario: Anon prompts stay anon on claims index even if challenge is revealed
  
  Given I have Battle 12 prompt meme fully set up
  When I am logged in as "myname4"
  When I sign up for Battle 12 with combination B
  When I close signups for "Battle 12"
  When I am logged in as "myname2"
  When I claim a prompt from "Battle 12"
  When I fulfill my claim
  When I reveal the "Battle 12" challenge
  When I reveal the authors of the "Battle 12" challenge
  When I go to "Battle 12" collection's page
    And I follow "Prompts ("
  Then I should see "by Anonymous"
    And I should not see "by myname4"
  
  Scenario: Check that anon prompts are still anon on the prompts page after challenge is revealed
  
  Given I have Battle 12 prompt meme fully set up
  When I am logged in as "myname4"
  When I sign up for Battle 12 with combination B
  When I close signups for "Battle 12"
  When I am logged in as "myname2"
  When I claim a prompt from "Battle 12"
  When I fulfill my claim
  When I reveal the "Battle 12" challenge
  When I reveal the authors of the "Battle 12" challenge
  When I view prompts for "Battle 12"
  Then I should see "random SGA love by Anonymous"
  Then I should see "Fulfilled Story by myname2"
  Then I should see "High School AU SG1 by Anonymous "
  
  Scenario: Check that anon prompts are still anon on user claims index after challenge is revealed
  
  Given I have Battle 12 prompt meme fully set up
  When I am logged in as "myname4"
  When I sign up for Battle 12 with combination B
  When I close signups for "Battle 12"
  When I am logged in as "myname2"
  When I claim a prompt from "Battle 12"
  When I reveal the "Battle 12" challenge
  When I reveal the authors of the "Battle 12" challenge
  When I am logged in as "myname2"
  When I am on my user page
    And I follow "Claims"
    # note that user Claims page currently only shows unfulfilled claims
  Then I should not see "myname4"
    And I should see "Anonymous"
    
  Scenario: Check that anon prompts are still anon on claims show after challenge is revealed
  # note that only mod can see claims show now - users don't get linked to it
  
  Given I have Battle 12 prompt meme fully set up
  When I am logged in as "myname4"
  When I sign up for Battle 12 with combination B
  When I close signups for "Battle 12"
  When I am logged in as "myname2"
  When I claim a prompt from "Battle 12"
  When I reveal the "Battle 12" challenge
  When I reveal the authors of the "Battle 12" challenge
  When I am logged in as "mod1"
  When I am on "Battle 12" collection's page
    And I follow "Unposted Claims"
    And I follow "Anonymous"
  Then I should not see "myname4"
    And I should see "Anonymous"
    
  Scenario: check that anon prompts are still anon on the fulfilling work
  # TODO
  
  Scenario: Fulfilled claims show as fulfilled to another user
  
  Given I have Battle 12 prompt meme fully set up
  Given everyone has signed up for Battle 12
  When I am logged in as "myname4"
  When I claim a prompt from "Battle 12"
  When I close signups for "Battle 12"
  When I am logged in as "myname4"
  When I fulfill my claim
  When mod fulfills claim
  When I reveal the "Battle 12" challenge
  Given all emails have been delivered
  When I reveal the authors of the "Battle 12" challenge
  When I go to "Battle 12" collection's page
    And I follow "Prompts (8)"
  When I press "Claim"
  Then I should see "New claim made."
  When I am logged in as "myname4"
    And I go to the "Battle 12" requests page
  Then I should see "mod1" within ".prompt .work"
    And I should see "myname4" within ".prompt .work"
    
  Scenario: Make another claim and then fulfill from the post new form (New Work)
  
  Given I have Battle 12 prompt meme fully set up
  Given everyone has signed up for Battle 12
  When I close signups for "Battle 12"
  When I reveal the "Battle 12" challenge
  Given all emails have been delivered
  When I reveal the authors of the "Battle 12" challenge
  When I go to "Battle 12" collection's page
    And I follow "Prompts (8)"
  When I press "Claim"
  Then I should see "New claim made."
  When I am logged in as "myname4"
    And I go to the collections page
    And I follow "Battle 12"
  When I follow "Prompts ("
  When I press "Claim"
  Then I should see "New claim made"
  When I follow "New Work"
  When I fill in the basic work information for "Existing work"
    And I check "Battle 12 (myname4)"
    And I press "Preview"
  Then I should see "Draft was successfully created"
    And I should see "In response to a prompt by myname4"
    And 0 emails should be delivered
    # TODO: Figure this out
  #  And I should see "Collections:"
   # And I should see "Battle 12"
  When I view the work "Existing work"
  Then I should find "draft"
  
  Scenario: work left in draft so claim is not yet totally fulfilled
  
  Given I have Battle 12 prompt meme fully set up
  Given an anon has signed up for Battle 12
  When I close signups for "Battle 12"
  When I reveal the "Battle 12" challenge
  Given all emails have been delivered
  When I reveal the authors of the "Battle 12" challenge
  When I am logged in as "myname4"
  When I claim a prompt from "Battle 12"
  When I start to fulfill my claim
    And I press "Preview"
  When I go to the "Battle 12" requests page
  Then I should see "Claimed By"
    And I should not see "Fulfilled By"
  When I am logged in as "mod1"
    And I go to "Battle 12" collection's page
    And I follow "Unposted Claims"
  Then I should see "myname4"
  When I am logged in as "myname4"
    And I go to my claims page
    # Draft not shown. Instead we see that there is a 'Fulfill' button which
    # we can use. Then use the 'Restore From Last Unposted Draft?' button
  When I follow "Fulfill"
    And I follow "Restore From Last Unposted Draft?"
  When I press "Post Without Preview"
    And I should see "Work was successfully posted."
  Then I should see "Fulfilled Story"
    
  Scenario: When draft is posted, claim is fulfilled and posted to collection
  
  Given I have Battle 12 prompt meme fully set up
  When I am logged in as "myname2"
    And I sign up for Battle 12 with combination B
  When I am logged in as "myname4"
    And I claim a prompt from "Battle 12"
  When I close signups for "Battle 12"
  When I reveal the "Battle 12" challenge
  When I reveal the authors of the "Battle 12" challenge
  When I am logged in as "myname4"
    And I go to the "Battle 12" requests page
  When I press "Claim"
  When I follow "Fulfill"
    And I fill in the basic work information for "Existing work"
    And I check "random SGA love in Battle 12 (Anonymous)"
    And I press "Preview"
  When I am on my user page
    And I follow "Drafts"
    And all emails have been delivered
  When I follow "Post Draft"
  Then 1 email should be delivered
  Then I should see "Your work was successfully posted"
    And I should see "In response to a prompt by Anonymous"
  When I go to "Battle 12" collection's page
    And I follow "Prompts ("
  Then I should see "myname4"
    And I should see "Fulfilled By"
  When I follow "Existing work"
  Then I should see "Existing work"
    And I should see "Battle 12"
    And I should not find "draft"
  
  Scenario: Fulfill a claim by editing an existing work
  
  Given I have Battle 12 prompt meme fully set up
    And everyone has signed up for Battle 12
  When I close signups for "Battle 12"
  When I reveal the "Battle 12" challenge
  When I reveal the authors of the "Battle 12" challenge
  When I am logged in as "myname1"
    And I go to "Battle 12" collection's page
    And I follow "Prompts ("
  When I press "Claim"
  Then I should see "New claim made"
  When I post the work "Here's one I made earlier"
    And I edit the work "Here's one I made earlier"
    And I check "Battle 12"
    And I press "Preview"
  Then I should find "draft"
    And I should see "In response to a prompt by"
    # TODO: Figure out why this isn't showing - it works fine when testing manually
  #  And I should see "Collections:"
   # And I should see "Battle 12"
  When I press "Update"
  Then I should see "Work was successfully updated"
    And I should not find "draft"
    And I should see "In response to a prompt by"
  Then I should see "Collections:"
    And I should see "Battle 12"
    
  # claim is fulfilled on collection page
  When I go to "Battle 12" collection's page
    And I follow "Prompts"
  Then I should see "myname1" within ".prompt .work"
    And I should see "Fulfilled By"

  Scenario: Download prompt CSV from signups page
  
  Given I am logged in as "mod1"
    And I have standard challenge tags setup
    And I create Battle 12 promptmeme
  When I go to the "Battle 12" signups page
    And I follow "Download (CSV)"
  Then I should get a file with ending and type csv

  Scenario: Can't download prompt CSV from requests page
  # it's aimed at users, not mods
  
  Given I have Battle 12 prompt meme fully set up
    And everyone has signed up for Battle 12
    And I am logged in as "mod1"
  When I go to the "Battle 12" requests page
  Then I should not see "Download (CSV)"

  Scenario: Validation error doesn't cause semi-anon ticky to lose state (Issue 2617)
  Given I set up an anon promptmeme "Scotts Prompt" with name "scotts_prompt"
    And I am logged in as "Scott" with password "password"
    And I go to "Scotts Prompt" collection's page
    And I follow "Prompt Form"
    And I check "Semi-anonymous Prompt"
    And I press "Submit"
  Then I should see "your Request must include between 1 and 2 fandom tags, but you have included 0 fandom tags in your current Request."
<<<<<<< HEAD
    And the "Semi-anonymous prompt" checkbox should be checked

  Scenario: Dates should be correctly set on PromptMemes
    Given I am logged in as "mod1"
      And I have standard challenge tags set up
      And I have no prompts
    When I set up Battle 12 promptmeme collection
      And I check "Sign-up open?"
      And I fill in "Sign-up opens:" with "2010-09-20 12:40AM"
      And I fill in "Sign-up closes:" with "2010-09-22 12:40AM"
      And I submit
      And I should see "If signups are open, signup close date cannot be in the past."
    Then I fill in "Sign-up opens:" with "2022-09-20 12:40AM"
      And I fill in "Sign-up closes:" with "2010-09-22 12:40AM"
      And I submit
      And I should see "If signups are open, signup open date cannot be in the future."
    Then I fill in "Sign-up opens:" with "2010-09-22 12:40AM"
      And I fill in "Sign-up closes:" with "2010-09-20 12:40AM"
      And I submit
      And I should see "Close date cannot be before open date."
=======
    And the "Semi-anonymous Prompt" checkbox should be checked
>>>>>>> 019bd95a
<|MERGE_RESOLUTION|>--- conflicted
+++ resolved
@@ -1413,7 +1413,6 @@
     And I check "Semi-anonymous Prompt"
     And I press "Submit"
   Then I should see "your Request must include between 1 and 2 fandom tags, but you have included 0 fandom tags in your current Request."
-<<<<<<< HEAD
     And the "Semi-anonymous prompt" checkbox should be checked
 
   Scenario: Dates should be correctly set on PromptMemes
@@ -1434,6 +1433,3 @@
       And I fill in "Sign-up closes:" with "2010-09-20 12:40AM"
       And I submit
       And I should see "Close date cannot be before open date."
-=======
-    And the "Semi-anonymous Prompt" checkbox should be checked
->>>>>>> 019bd95a

﻿@works
Feature: Inspirations, remixes and translations
  In order to reflect the connections between some fanworks
  As a fan author, part of a fan community
  I want to be able to list related works

Scenario: Posting a remix / related work emails the creator of the original work and lists the parent work in the proper location on the remix / related work

  Given I have related works setup
  When I post a related work as remixer
  Then a parent related work should be seen
    And the original author should be emailed

Scenario: Remixer can see their remix / related work on their related works page

  Given I have related works setup
  When I post a related work as remixer
  When I go to my user page
  Then I should see "Related Works (1)"
  When I follow "Related Works"
  Then I should see "Works that inspired remixer"
    And I should see "Worldbuilding by inspiration"
    
Scenario: Creator of original work can see a remix on their related works page

  Given I have related works setup
    And a related work has been posted
  When I am logged in as "inspiration"
    And I view my related works
  Then I should see "Works inspired by inspiration"
    And I should see "Followup by remixer"

Scenario: Posting a translation emails the creator of the original work and lists the parent work in the proper location on the translation

  Given I have related works setup
  When I post a translation as translator
  Then a parent translated work should be seen
    And the original author should be emailed

Scenario: Translator can see their translation on their related works page

  Given I have related works setup
  When I post a translation as translator
  When I go to my user page
  Then I should see "Related Works (1)"
  When I follow "Related Works"
  Then I should see "Works translated by translator"
    And I should see "Worldbuilding by inspiration"
    And I should see "From English to Deutsch"
    
Scenario: Creator of original work can see a translation on their related works page

  Given I have related works setup
    And a translation has been posted
  When I am logged in as "inspiration"
    And I view my related works
  Then I should see "Translations of inspiration's works"
    And I should see "Worldbuilding Translated by translator"
    And I should see "From English to Deutsch"

Scenario: Unapproved translations do not appear or produce an associations list on the original work

  Given I have related works setup
  When I post a translation as translator
  When I view the work "Worldbuilding"
  Then I should not see the translation listed on the original work
    And I should not find a list for associations

Scenario: Unapproved related works do not appear or produce an associations list on the original work

  Given I have related works setup
  When I post a related work as remixer
  When I view the work "Worldbuilding"
  Then I should not see the related work listed on the original work
    And I should not find a list for associations
  
Scenario: The creator of the original work can approve a related work that is NOT a translation and see it referenced in the beginning notes and linked in the end notes

  Given I have related works setup
    And a related work has been posted
  When I am logged in as "inspiration"
    And I view my related works
  When I follow "Approve"
  Then I should see "Approve Link"
  When I press "Yes, link me!"
  Then I should see "Link was successfully approved"
    And I should see a beginning note about related works
    And I should see the related work in the end notes
    And I should not find a list for associations

Scenario: The creator of the original work can approve a translation and see it linked in an associations list in the beginning notes, and there should not be a list of "works inspired by this one"

  Given I have related works setup
    And a translation has been posted
  When I approve a related work
  Then I should see "Link was successfully approved"
    And I should see the translation in the beginning notes
    And I should not see "Works inspired by this one:"
    And I should find a list for associations
    
Scenario: Translation, related work, and parent work links appear in the right places even when viewing a multi-chapter work with draft chapters in chapter-by-chapter mode

  Given I have related works setup
    And a translation has been posted and approved
    And a related work has been posted and approved
    And an inspiring parent work has been posted
  When I am logged in as "inspiration"
    And I edit the work "Worldbuilding"
    And I list the work "Parent Work" as inspiration
    And I press "Post Without Preview"
    And a chapter is added to "Worldbuilding"
    And a draft chapter is added to "Worldbuilding"
  When I view the work "Worldbuilding"
  Then I should find a list for associations
    And I should see a beginning note about related works
    And I should see the translation in the beginning notes
    And I should see the inspiring parent work in the beginning notes
  When I follow "other works inspired by this one"
  Then I should see the related work in the end notes
    And I should not see the translation in the end notes

Scenario: The creator of the original work can see approved and unapproved relationships on their related works page

  Given I have related works setup
    And a translation has been posted
    And a related work has been posted
  When I approve a related work
  When I view my related works
  Then I should see "Worldbuilding Approve"
    And I should see "Deutsch Remove"
    
Scenario: A user cannot see another user's related works page

  Given I have related works setup
    And a related work has been posted
  When I am logged in as "inspiration"
  When I go to remixer's user page
  Then I should not see "Related Works"
  When I go to remixers's related works page
  # It's currently possible to access a user's related works page directly
  # Then I should see "Sorry, you don't have permission to access the page you were trying to reach."

Scenario: The creator of the original work can remove a previously approved related work

  Given I have related works setup
    And a related work has been posted and approved
  When I view my related works
    And I follow "Remove"
  Then I should see "Remove Link"
  When I press "Remove link"
  Then I should see "Link was successfully removed"
    And I should not see the related work listed on the original work
    
Scenario: The creator of the original work can remove a previously approved translation

  Given I have related works setup
    And a translation has been posted and approved
  When I view my related works
    And I follow "Remove" within "#translationsofme"
  Then I should see "Remove Link"
  When I press "Remove link"
  Then I should see "Link was successfully removed"
    And I should not see the translation listed on the original work

Scenario: Editing an existing work to add an inspiration (parent work) should send email to the creator of the original work

  Given I have related works setup
  When I post a related work as remixer
    And I edit the work "Followup"
    And all emails have been delivered
    And I list the work "Worldbuilding Two" as inspiration
    And I press "Preview"
  When I press "Update"
  Then I should see "Work was successfully updated"
    And I should see "Inspired by Worldbuilding Two by inspiration"
    And "AO3-1506" is fixed
    # And 1 email should be delivered

Scenario: Remixer receives comments on remix, creator of original work doesn't

  Given I have related works setup
    And a related work has been posted
    And all emails have been delivered
  When I am logged in as "commenter"
  When I post the comment "Blah" on the work "Followup"
  Then "remixer" should be emailed
    And "inspiration" should not be emailed
    
Scenario: Translator receives comments on translation, creator of original work doesn't

  Given I have related works setup
    And a translation has been posted
    And all emails have been delivered
  When I am logged in as "commenter"
  When I post the comment "Blah" on the work "Worldbuilding Translated"
  Then "translator" should be emailed
    And "inspiration" should not be emailed

Scenario: Creator of original work chooses to receive comments on translation

  #Given I have related works setup
  #  And a translation has been posted
  #  And all emails have been delivered
  #When I am logged in as "inspiration"
  #  And I approve a related work
  #  And I set my preferences to receive comments on translated works
  #When I am logged in as "commenter"
  #  And I post the comment "Blah" on the work "Worldbuilding Translated"
  #Then "translator" should be emailed
  #  And "inspiration" should be emailed

Scenario: Creator of original work doesn't receive comments if they haven't approved the translation

  #Given I have related works setup
  #  And a translation has been posted
  #  And all emails have been delivered
  #When I am logged in as "inspiration"
  #  And I set my preferences to receive comments on translated works
  #When I am logged in as "commenter"
  #When I post the comment "Blah" on the work "Worldbuilding Translated"
  #Then "inspiration" should not be emailed
  
Scenario: Can post a translation of a mystery work

Scenario: Posting a translation of a mystery work should not allow you to see the work

Scenario: Can post a translation of an anonymous work

Scenario: Posting a translation of an anonymous work should not allow you to see the author

Scenario: Translate your own work

  Given I have related works setup
  When I post a translation of my own work
    And I approve a related work
  Then approving the related work should succeed

Scenario: Draft works should not show up on related works

  Given I have related works setup
    And I am logged in as "translator"
    And I draft a translation
  When I am logged in as "inspiration"
    And I go to my user page
  Then I should not see "Related Works (1)"
  When I view my related works
  Then I should not see "Worldbuilding Translated"

@work_external_parent
Scenario: Listing external works as inspirations

  Given basic tags
  When I am logged in as "remixer" with password "password"
    And I go to the new work page
    And I select "Not Rated" from "Rating"
    And I check "No Archive Warnings Apply"
    And I fill in "Fandoms" with "Stargate"
    And I fill in "Work Title" with "Followup"
    And I fill in "content" with "That could be an amusing crossover."
    And I check "parent-options-show"
    And I fill in "URL" with "google.com"
    And I press "Preview"
  Then I should see a save error message
    And I should see "A parent work outside the archive needs to have a title."
    And I should see "A parent work outside the archive needs to have an author."
  When I fill in "Title" with "Worldbuilding"
    And I fill in "Author" with "BNF"
    And I check "This is a translation"
    And I press "Preview"
  Then I should see "Draft was successfully created"
  When I press "Post"
  Then I should see "Work was successfully posted"
    And I should see "A translation of Worldbuilding by BNF"
  When I edit the work "Followup"
    And I check "parent-options-show"
<<<<<<< HEAD
    And I fill in "URL" with "testarchive.transformativeworks.org"
    And "issue 1806" is fixed
=======
    And I fill in "Url" with "testarchive.transformativeworks.org"
    And "AO3-1803" is fixed
>>>>>>> 1d762265
    # And I press "Preview"
  # Then I should see a save error message
    # And I should see "A parent work outside the archive needs to have a title."
    # And I should see "A parent work outside the archive needs to have an author."
  When I fill in "Title" with "Worldbuilding Two"
    And I fill in "Author" with "BNF"
    And I press "Preview"
  Then I should see "Preview"
  When I press "Update"
  Then I should see "Work was successfully updated"
    And I should see "A translation of Worldbuilding by BNF"
    And I should see "Inspired by Worldbuilding Two by BNF"
  When I view my related works
  Then I should see "From N/A to English"
  #invalid URL should give a helpful message (issue 1786)
  When I edit the work "Followup"
    And I check "parent-options-show"
    And I fill in "URL" with "this.is.an.invalid/URL"
    And I fill in "Title" with "Worldbuilding Two"
    And I fill in "Author" with "BNF"
    And I press "Preview"
  Then I should see "Parent work info would not save."
    
@work_external_language
Scenario: External work language    

  Given basic tags
    And basic languages
  When I am logged in as "remixer" with password "password"
    And I go to the new work page
    And I select "Not Rated" from "Rating"
    And I check "No Archive Warnings Apply"
    And I fill in "Fandoms" with "Stargate"
    And I fill in "Work Title" with "Followup 4"
    And I fill in "content" with "That could be an amusing crossover."
    And I check "parent-options-show"
    And I fill in "URL" with "www.google.com"
    And I fill in "Title" with "German Worldbuilding"
    And I fill in "Author" with "BNF"
    And I select "Deutsch" from "Language"
    And I check "This is a translation"    
    And I press "Preview"
  Then I should see "Draft was successfully created"
  When I press "Post"
  Then I should see "Work was successfully posted"
    And I should see "A translation of German Worldbuilding by BNF"
  When I view my related works
  Then I should see "From Deutsch to English"
    And I should not see "From N/A to English"
    
# TODO after issue 1741 is resolved
# Scenario: Test that I can remove relationships that I initiated from my own works
# especially during posting / editing / previewing a work
# especially from the related_works page, which works but redirects to a non-existant page right now

Scenario: Restricted works listed as Inspiration show up [Restricted] for guests
  Given I have related works setup
    And a related work has been posted and approved
  When I am logged in as "remixer"
    And I lock the work "Followup"
  When I am logged out
    And I view the work "Worldbuilding"
  Then I should see "A [Restricted Work] by remixer"
  When I am logged in as "remixer"
    And I unlock the work "Followup"
  When I am logged out
    And I view the work "Followup"
  Then I should see "Inspired by Worldbuilding by inspiration"
  When I am logged in as "inspiration"
    And I lock the work "Worldbuilding"
  When I am logged out
    And I view the work "Followup"
  Then I should see "Inspired by [Restricted Work] by inspiration"

  Scenario: When a user is notified that a co-authored work has been inspired by a work they posted, the e-mail should link to each author's URL instead of showing escaped HTML
  Given I have related works setup
    And I am logged in as "inspiration"
    And I post the work "Seed of an Idea"
  When I am logged in as "inspired"
    And I set up the draft "Seedling of an Idea"
    And I add the co-author "misterdeejay"
    And I list the work "Seed of an Idea" as inspiration
    And I preview the work
    And I post the work
  Then 1 email should be delivered to "misterdeejay"
    And the email should contain "You have been listed as a coauthor on the following work"
  Then 1 email should be delivered to "inspiration"
    And the email should link to inspired's user url
    And the email should not contain "&lt;a href=&quot;http://archiveofourown.org/users/inspired/pseuds/inspired&quot;"
    And the email should link to misterdeejay's user url
    And the email should not contain "&lt;a href=&quot;http://archiveofourown.org/users/misterdeejay/pseuds/misterdeejay&quot;"
  <|MERGE_RESOLUTION|>--- conflicted
+++ resolved
@@ -273,13 +273,8 @@
     And I should see "A translation of Worldbuilding by BNF"
   When I edit the work "Followup"
     And I check "parent-options-show"
-<<<<<<< HEAD
     And I fill in "URL" with "testarchive.transformativeworks.org"
-    And "issue 1806" is fixed
-=======
-    And I fill in "Url" with "testarchive.transformativeworks.org"
     And "AO3-1803" is fixed
->>>>>>> 1d762265
     # And I press "Preview"
   # Then I should see a save error message
     # And I should see "A parent work outside the archive needs to have a title."

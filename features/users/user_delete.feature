--- conflicted
+++ resolved
@@ -73,13 +73,9 @@
     And a user account should not exist for "moderator"
   When I go to the collections page
   Then I should see "fake"
-<<<<<<< HEAD
     # TODO: And a caching bug is fixed...
     # And I should see "orphan_account"
     # And I should not see "moderator"
-=======
-    And I should see "orphan_account"
-    And I should not see "moderator"
 
 Scenario: Delete a user who has coauthored a work
   Given  the following activated users exist
@@ -97,5 +93,4 @@
   # TODO - make this confirmation step better
   When I go to the works page
   Then I should see "otheruser"
-    And I should not see "testuser"
->>>>>>> ee899242
+    And I should not see "testuser"
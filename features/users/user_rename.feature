--- conflicted
+++ resolved
@@ -4,46 +4,10 @@
   As a registered user
   I should be able to change my user name
 
-<<<<<<< HEAD
-Scenario: Changing my user name
-  Given I have no users
-    And the following activated user exists
-    | login       | password |
-    | otheruser   | secret   |
-    And I am logged in as "downthemall" with password "password"
-  When I go to downthemall's user page
-    And I follow "Preferences"
-    And I follow "Change My User Name"
-    And I fill in "New User Name" with "otheruser"
-    And I fill in "Password" with "password"
-  When I press "Change User Name"
-    Then I should see "User name already taken."
-  When I fill in "New User Name" with "OtherUser"
-    And I fill in "Password" with "password"
-    And I press "Change User Name"
-    Then I should see "User name already taken."
-  When I fill in "New User Name" with "DownThemAll"
-    And I fill in "Password" with "password"
-    And I press "Change User Name"
-  Then I should see "Your user name was changed"
-    And I should see "Hi, DownThemAll"
-  When I follow "Preferences"
-    And I follow "Change My User Name"
-    And I fill in "New User Name" with "Down_Them_All"
-    And I fill in "Password" with "wrongpwd"
-    And I press "Change User Name"
-  Then I should see "Your password was incorrect"
-  # specifications say that the Change button should be inactive until password is correct
-  # and the error message should be clearer
-  When I fill in "Password" with "password"
-    And I press "Change User Name"
-  Then I should see "Your user name was changed"
-    And I should see "Hi, Down_Them_All"
-=======
   Scenario: The user should not be able to change username without a password
     Given I am logged in as "testuser" with password "password"
     When I visit the change username page for testuser
-      And I press "Change"
+      And I press "Change User Name"
     # TODO - this button should be disabled initially
     # TODO - better written error message
     Then I should see "Your password was incorrect"
@@ -52,8 +16,8 @@
     Given I am logged in as "testuser" with password "password"
     When I visit the change username page for testuser
       And I fill in "New User Name" with "anothertestuser"
-      And I fill in "Re-enter Your Password" with "wrongpwd"
-      And I press "Change"
+      And I fill in "Password" with "wrongpwd"
+      And I press "Change User Name"
     Then I should see "Your password was incorrect"
 
   Scenario: The user should not be able to change their username to another user's name
@@ -64,74 +28,69 @@
       And I am logged in as "downthemall" with password "password"
     When I visit the change username page for downthemall
       And I fill in "New User Name" with "otheruser"
-      And I fill in "Re-enter Your Password" with "password"
+      And I fill in "Password" with "password"
     When I press "Change"
       Then I should see "User name already taken."
-    # TODO - make this its own scenario
-    When I fill in "New User Name" with "OtherUser"
-      And I fill in "Re-enter Your Password" with "password"
-      And I press "Change"
+
+  Scenario: The user should not be able to change their username to another user's name even if the capitalization is different
+    Given I have no users
+      And the following activated user exists
+      | login     | password |
+      | otheruser | secret   |
+      And I am logged in as "downthemall" with password "password"
+    When I visit the change username page for downthemall
+      And I fill in "New User Name" with "OtherUser"
+      And I fill in "Password" with "password"
+      And I press "Change User Name"
     Then I should see "User name already taken."
-  
+
   Scenario: The user should be able to change their username if username and password are valid
     Given I am logged in as "downthemall" with password "password"
     When I visit the change username page for downthemall
       And I fill in "New User Name" with "DownThemAll"
-      And I fill in "Re-enter Your Password" with "password"
+      And I fill in "Password" with "password"
       And I press "Change"
     Then I should get confirmation that I changed my username
       And I should see "Hi, DownThemAll!"
-    # TODO - if this is testing something different than the above, it should be its own scenario
-    When I follow "Preferences"
-      And I follow "Change My User Name"
+
+  Scenario: The user should be able to change their username to a similar version with underscores
+    Given I am logged in as "downthemall" with password "password"
+    When I visit the change username page for downthemall
       And I fill in "New User Name" with "Down_Them_All"
-      And I fill in "Re-enter Your Password" with "password"
-      And I press "Change"
+      And I fill in "Password" with "password"
+      And I press "Change User Name"
     Then I should get confirmation that I changed my username
       And I should see "Hi, Down_Them_All!"
->>>>>>> 99b1bc37
 
-Scenario: Changing my user name with one pseud changes that pseud
-  Given I have no users
-    And I am logged in as "oldusername" with password "password"
-  When I visit the change username page for oldusername
-    And I fill in "New User Name" with "newusername"
-<<<<<<< HEAD
-    And I fill in "Password" with "password"
-    And I press "Change User Name"
-  Then I should see "Your user name was changed"
-=======
-    And I fill in "Re-enter Your Password" with "password"
-    And I press "Change"
-  Then I should get confirmation that I changed my username
->>>>>>> 99b1bc37
-    And I should see "Hi, newusername"
-  When I go to my pseuds page
-    Then I should not see "oldusername"
-  When I follow "Edit"
-  Then I should see "cannot change your fallback pseud"
-  Then the "pseud_is_default" checkbox should be checked
-    And the "pseud_is_default" checkbox should be disabled
+  Scenario: Changing my user name with one pseud changes that pseud
+    Given I have no users
+      And I am logged in as "oldusername" with password "password"
+    When I visit the change username page for oldusername
+      And I fill in "New User Name" with "newusername"
+      And I fill in "Password" with "password"
+      And I press "Change User Name"
+    Then I should get confirmation that I changed my username
+      And I should see "Hi, newusername"
+    When I go to my pseuds page
+      Then I should not see "oldusername"
+    When I follow "Edit"
+    Then I should see "cannot change your fallback pseud"
+    Then the "pseud_is_default" checkbox should be checked
+      And the "pseud_is_default" checkbox should be disabled
 
-Scenario: Changing my user name with two pseuds, one same as new, doesn't change old
-  Given I have no users
-    And the following activated user exists
-    | login         | password | id |
-    | oldusername   | secret   | 1  |
-    And a pseud exists with name: "newusername", user_id: 1
-    And I am logged in as "oldusername" with password "secret"
-  When I visit the change username page for oldusername
-    And I fill in "New User Name" with "newusername"
-<<<<<<< HEAD
-    And I fill in "Password" with "secret"
-    And I press "Change User Name"
-  Then I should see "Your user name was changed"
-=======
-    And I fill in "Re-enter Your Password" with "secret"
-    And I press "Change"
-  Then I should get confirmation that I changed my username
->>>>>>> 99b1bc37
-    And I should see "Hi, newusername"
-  When I follow "Pseuds (2)"
-    Then I should see "Edit oldusername"
-    And I should see "Edit newusername"+  Scenario: Changing my user name with two pseuds, one same as new, doesn't change old
+    Given I have no users
+      And the following activated user exists
+      | login         | password | id |
+      | oldusername   | secret   | 1  |
+      And a pseud exists with name: "newusername", user_id: 1
+      And I am logged in as "oldusername" with password "secret"
+    When I visit the change username page for oldusername
+      And I fill in "New User Name" with "newusername"
+      And I fill in "Password" with "secret"
+      And I press "Change User Name"
+    Then I should get confirmation that I changed my username
+      And I should see "Hi, newusername"
+    When I follow "Pseuds (2)"
+      Then I should see "Edit oldusername"
+      And I should see "Edit newusername"
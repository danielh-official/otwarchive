@collections
Feature: Collection
  In order to run some fanfic festivals
  As a humble user
  I want to create a collection with anonymity and hidden-until-reveal works

  Scenario: Create a hidden collection, add new and existing works to it, reveal works

  Given basic tags
    And I am logged in as "first_user"
    And I am logged in as "second_user"
    And I go to first_user's user page
    And I press "Subscribe"
  When I go to the collections page
  Then I should see "Collections in the "
    And I should not see "Hidden Treasury"
  When I follow "New Collection"
    And I fill in "Display Title" with "Hidden Treasury"
    And I fill in "Collection Name" with "hidden_treasury"
    And I check "This collection is unrevealed"
    And I submit
  Then I should see "Collection was successfully created"

  # Adding existing work to the collection without preview
  When I am logged in as "first_user"
    And I post the work "Old Snippet"
    And I edit the work "Old Snippet"
    And I fill in "Post to Collections / Challenges" with "hidden_treasury"
    And I press "Post Without Preview"
  Then I should see "This work is part of an ongoing challenge and will be revealed soon! You can find details here: Hidden Treasury"
    And I should see "Collections: Hidden Treasury"
    And I should see "Old Snippet"
    
  # Post to collection without preview
  # Also check that subscription notices don't go out
  Given all emails have been delivered
  When I follow "Hidden Treasury"
    And I follow "Post to Collection"
    And I fill in "Fandoms" with "No Fandom"
    And I fill in "Work Title" with "New Snippet"
    And I fill in "content" with "This is a new snippet written for this hidden challenge"
    And I press "Post Without Preview"
  Then I should see "New Snippet"
    And I should see "Work was successfully posted"
    And I should see "first_user" within ".byline"
    And I should see "This work is part of an ongoing challenge and will be revealed soon! You can find details here: Hidden Treasury"
    And I should see "Collections: Hidden Treasury"
    And 0 emails should be delivered
  
  # Post to collection with preview
  When I follow "Hidden Treasury"
    And I follow "Post to Collection"
    And I fill in "Fandoms" with "No Fandom"
    And I fill in "Work Title" with "Another Snippet"
    And I fill in "content" with "This is another new snippet written for this hidden challenge"
    And I press "Preview"
  Then I should see "Collections: Hidden Treasury"
    And I should see "Draft was successfully created."
    And I should see "first_user" within ".byline"
  When I press "Post"
  Then I should see "Work was successfully posted"
    And I should see "first_user" within ".byline"
    And I should see "This work is part of an ongoing challenge and will be revealed soon! You can find details here: Hidden Treasury"
    And I should see "Collections: Hidden Treasury"
    And 0 emails should be delivered
      
  When I follow "Hidden Treasury"
  Then I should see "New Snippet by first_user"
    And I should see "Old Snippet by first_user"
    And I should see "Another Snippet by first_user"
    
  # bookmark a hidden work
  When I follow "Another Snippet"
    And I follow "Bookmark"
    And I fill in "bookmark_notes" with "I liked this story"
    And I press "Create"
  Then I should see "Bookmark was successfully created"
  
  # make it part of a series where the rest aren't secret
  When I post the work "Part b"
    And I edit the work "Part b"
    And I check "series-options-show"
    And I fill in "work_series_attributes_title" with "New series"
    And I press "Post Without Preview"
        
  When I log out
    And I go to "Hidden Treasury" collection's page
  Then I should see "Mystery Work"
    And I should see "Part of Hidden Treasury"
  When I go to the bookmarks page
  Then I should see "List of Bookmarks"
    And I should see "Mystery Work"
    And I should not see "Another Snippet"
  
  When I am logged in as "second_user"
    And I go to the collections page
    And I follow "Hidden Treasury"
  Then I should see "Mystery Work"
    And I should see "Part of Hidden Treasury"
    And I should not see "Old Snippet"
    And I should not see "Another Snippet"
    And I should not see "New Snippet"
    And I should not see "first_user"
  
  # Reveal the collection
  When I follow "Settings"
    And I uncheck "This collection is unrevealed"
    And I press "Update"
  Then I should see "Collection was successfully updated"  
  # Works should no longer be hidden on the collection dashboard
    And I should not see "Mystery Work"
    And I should see "New Snippet by first_user"
    And I should see "Old Snippet by first_user"
    And I should see "Another Snippet by first_user"
    
  # Works should no longer say that they'll be revealed soon
  When I view the work "New Snippet"
  Then I should not see "This work is part of an ongoing challenge and will be revealed soon"
    And I should see "This is a new snippet written for this hidden challenge"
  When I view the work "Old Snippet"
  Then I should not see "This work is part of an ongoing challenge and will be revealed soon"
    And I should see "That could be an amusing crossover"
  When I view the work "Another Snippet"
  Then I should not see "This work is part of an ongoing challenge and will be revealed soon"
    And I should see "This is another new snippet written for this hidden challenge"
    
  # visitor should see all these works too
  When I log out
    And I view the work "New Snippet"
  Then I should not see "This work is part of an ongoing challenge and will be revealed soon"
    And I should see "This is a new snippet written for this hidden challenge"
  When I view the work "Old Snippet"
  Then I should not see "This work is part of an ongoing challenge and will be revealed soon"
    And I should see "That could be an amusing crossover"
  When I view the work "Another Snippet"
  Then I should not see "This work is part of an ongoing challenge and will be revealed soon"
    And I should see "This is another new snippet written for this hidden challenge"
  
  # A third logged in user, not the author and not the owner, should see them too
  When I am logged in as "third_user"
    And I view the work "New Snippet"
  Then I should not see "This work is part of an ongoing challenge and will be revealed soon"
    And I should see "This is a new snippet written for this hidden challenge"
  When I view the work "Old Snippet"
  Then I should not see "This work is part of an ongoing challenge and will be revealed soon"
    And I should see "That could be an amusing crossover"
  When I view the work "Another Snippet"
  Then I should not see "This work is part of an ongoing challenge and will be revealed soon"
    And I should see "This is another new snippet written for this hidden challenge"
  
  # bookmark should now be revealed
  When I go to the bookmarks page
  Then I should see "List of Bookmarks"
    And I should not see "Mystery Work"
    And I should see "Another Snippet"
  
  Scenario: Create an anonymous collection, add new and existing works to it, reveal authors
  
  Given basic tags
    And I am logged in as "second_user"
  When I go to the collections page
    And I follow "New Collection"
    And I fill in "Display Title" with "Anonymous Hugs"
    And I fill in "Collection Name" with "anonyhugs"
    And I check "This collection is anonymous"
    And I submit
  Then I should see "Collection was successfully created"

  # Adding existing work to the collection without preview
  When I am logged in as "first_user"
    And I post the work "Old Snippet"
    And I edit the work "Old Snippet"
    And I fill in "Post to Collections / Challenges" with "anonyhugs"
    And I press "Post Without Preview"
  Then I should see "Old Snippet"
    And I should see "Collections: Anonymous Hugs"
  When I log out
    And I go to "Anonymous Hugs" collection's page
  Then I should not see "first_user"
    And I should see "by Anonymous"
    
  # Post to collection without preview
  When I am logged in as "first_user"
    And I go to "Anonymous Hugs" collection's page
    And I follow "Post to Collection"
    And I fill in "Fandoms" with "No Fandom"
    And I fill in "Work Title" with "New Snippet"
    And I fill in "content" with "This is a new snippet written for this hidden challenge"
    And I press "Post Without Preview"
  Then I should see "New Snippet"
    And I should see "Work was successfully posted"
  When I log out
    And I go to "Anonymous Hugs" collection's page
  Then I should not see "first_user"
    And I should see "by Anonymous"
  
  # Post to collection with preview
  When I am logged in as "first_user"
    And I go to "Anonymous Hugs" collection's page
    And I follow "Post to Collection"
    And I fill in "Fandoms" with "No Fandom"
    And I fill in "Work Title" with "Another Snippet"
    And I fill in "content" with "This is another new snippet written for this hidden challenge"
    And I press "Preview"
  Then I should see "Collections: Anonymous Hugs"
    And I should see "Draft was successfully created."
    And I should see "Anonymous" within ".byline"
  When I press "Post"
  Then I should see "Work was successfully posted"
  When I log out
    And I go to "Anonymous Hugs" collection's page
  Then I should not see "first_user"
    And I should see "New Snippet by Anonymous"
    And I should see "Old Snippet by Anonymous"
    And I should see "Another Snippet by Anonymous"
    
  # bookmark an anonymous work
  When I am logged in as "second_user"
    And I go to "Anonymous Hugs" collection's page
    And I follow "Another Snippet"
    And I follow "Bookmark"
    And I fill in "bookmark_notes" with "I liked this story"
    And I press "Create"
  Then I should see "Bookmark was successfully created"
  
  # make it part of a series where the rest aren't secret
  When I am logged in as "first_user"
    And I post the work "Part b"
    And I edit the work "Part b"
    And I check "series-options-show"
    And I fill in "work_series_attributes_title" with "New series"
    And I press "Post Without Preview"
    And I edit the work "Another Snippet"
    And I check "series-options-show"
    And I select "New series" from "work_series_attributes_id"
    And I press "Post Without Preview"
  Then I should see "Part 2 of the New series series"
        
  When I log out
    And I go to "Anonymous Hugs" collection's page
  Then I should see "New Snippet by Anonymous"
    And I should see "Old Snippet by Anonymous"
    And I should see "Another Snippet by Anonymous"
  When I go to the bookmarks page
  Then I should see "List of Bookmarks"
    And I should see "Another Snippet by Anonymous"
  
  When I am logged in as "second_user"
    And I go to the collections page
    And I follow "Anonymous Hugs"
  Then I should see "New Snippet by Anonymous"
    And I should see "Old Snippet by Anonymous"
    And I should see "Another Snippet by Anonymous"
    
  # check the series
  When I follow "Another Snippet"
    And I follow "New series"
    And "Issue 1253" is fixed
  Then I should see "Anonymous"
    # And I should not see "first_user"
  
  # Reveal the authors
  When I go to "Anonymous Hugs" collection's page
    And I follow "Settings"
    And I uncheck "This collection is anonymous"
    And I press "Update"
  Then I should see "Collection was successfully updated"  
  # Authors should no longer be hidden on the collection dashboard
    And I should not see "New Snippet by Anonymous"
    And I should see "New Snippet by first_user"
    And I should see "Old Snippet by first_user"
    And I should see "Another Snippet by first_user"
    
  # Works should have their authors in the view too
  When I view the work "New Snippet"
  Then I should see "first_user" within ".byline"
  When I view the work "Old Snippet"
  Then I should see "first_user" within ".byline"
  When I view the work "Another Snippet"
  Then I should see "first_user" within ".byline"
    
  # visitor should see all these works too
  When I log out
    And I view the work "New Snippet"
  Then I should see "first_user" within ".byline"
  When I view the work "Old Snippet"
  Then I should see "first_user" within ".byline"
  When I view the work "Another Snippet"
  Then I should see "first_user" within ".byline"
  
  # bookmark should now be revealed
  When I go to the bookmarks page
  Then I should see "List of Bookmarks"
    And I should see "Another Snippet by first_user"
    And I should not see "Another Snippet by Anonymous"
  
  # Scenario: TODO Create a hidden and anonymous collection, add new and existing works to it, reveal works, then reveal authors
  # Isn't this partially covered by challenge_yuletide? Probably better to expand that.
  
  Scenario: Create a hidden collection, reveal works gradually by day, like purimgifts
  
  Given the following activated users exist
    | login          | password    |
    | first_user        | something   |
    | second_user        | something   |
    | third_user        | something   |
    And basic tags
    And I am logged in as "second_user"
    And I go to first_user's user page
    And I press "Subscribe"
  When I go to the collections page
  Then I should see "Collections in the "
    And I should not see "Hidden Treasury"
  When I follow "New Collection"
    And I fill in "Display Title" with "Hidden Treasury"
    And I fill in "Collection Name" with "hidden_treasury"
    And I check "This collection is unrevealed"
    And I submit
  Then I should see "Collection was successfully created"
  
  # post to collection for day 1
  When I log out
    And I am logged in as "first_user"
  Given all emails have been delivered
  When I go to "Hidden Treasury" collection's page
    And I follow "Post to Collection"
    And I fill in "Fandoms" with "No Fandom"
    And I fill in "Work Title" with "New Snippet"
    And I fill in "content" with "This is a new snippet written for this hidden challenge"
    And I fill in "Additional Tags" with "Purim Day 1"
    And I press "Post Without Preview"
  Then I should see "New Snippet"
    And I should see "Work was successfully posted"
    And I should see "first_user" within ".byline"
    And I should see "This work is part of an ongoing challenge and will be revealed soon! You can find details here: Hidden Treasury"
    And I should see "Purim Day 1"
    And I should see "Collections: Hidden Treasury"
    And 0 emails should be delivered
    
  # post to collection for day 2
  When I follow "Hidden Treasury"
    And I follow "Post to Collection"
    And I fill in "Fandoms" with "No Fandom"
    And I fill in "Work Title" with "New Snippet 2"
    And I fill in "content" with "This is a new snippet written for this hidden challenge"
    And I fill in "Additional Tags" with "Purim Day 2"
    And I press "Post Without Preview"
  Then I should see "New Snippet"
    And I should see "Work was successfully posted"
    And I should see "first_user" within ".byline"
    And I should see "This work is part of an ongoing challenge and will be revealed soon! You can find details here: Hidden Treasury"
    And I should see "Purim Day 2"
    And I should see "Collections: Hidden Treasury"
    And 0 emails should be delivered
    
  # fics are both hidden
  When I log out
    And I am logged in as "third_user"
  When I view the work "New Snippet"
  Then I should see "This work is part of an ongoing challenge and will be revealed soon! You can find details here: Hidden Treasury"
    And I should not see "Purim Day 1"
  When I view the work "New Snippet 2"
  Then I should see "This work is part of an ongoing challenge and will be revealed soon! You can find details here: Hidden Treasury"
    And I should not see "Purim Day 2"
    
  # mod views fics
  When I am logged in as "second_user"
    And I go to "Hidden Treasury" collection's page
    And I follow "Manage Items"
    And I follow "Approved"
  Then I should see "Items in Hidden Treasury"
    And I should see "first_user"
    And I should see "New Snippet"
  # Works are in reverse date order, so unchecking the second checkbox will reveal work 1
  When I uncheck the 2nd checkbox with id matching "collection_items_\d+_unrevealed"
    And I submit
  # Issue 2243: emails don't get sent for individual reveals
  When "Issue 2243" is fixed
    #Then 1 email should be delivered
    
  # first fic now visible, second still not
<<<<<<< HEAD
  #When I log out
  #  And I am logged in as "third_user"
  #When I view the work "New Snippet"
  #Then I should not see "This work is part of an ongoing challenge and will be revealed soon! You can find details here: Hidden Treasury"
  #  And I should see "Purim Day 1"
  #When I view the work "New Snippet 2"
  #Then I should see "This work is part of an ongoing challenge and will be revealed soon! You can find details here: Hidden Treasury"
  #  And I should not see "Purim Day 2"

  Scenario: Create an anon collection, add chaptered work. Add co-author to one chapter, should still be anonymous
    Given I have an anonymous collection "Various Penguins" with name "Various_Penguins"
      And I am logged in as "Amos"
      And I am logged in as "Jessica"
      And I post the chaptered work "Cone of Silence"
    When I add my work to the collection
    Then I should see "Added"
      And I edit the work "Cone of Silence"
      And I follow "2" within "div#main.works-edit.region"
      And I check "Add co-authors?"
      And I fill in "pseud_byline" with "Amos"
      And I press "Update Without Preview"
      And I follow "Entire Work"
    Then I should not see "Jessica" within "div.preface"
      And I should not see "Amos" within "div.preface"
=======
  When I log out
    And I am logged in as "third_user"
  When I view the work "New Snippet"
  Then I should not see "This work is part of an ongoing challenge and will be revealed soon! You can find details here: Hidden Treasury"
    And I should see "Purim Day 1"
  When I view the work "New Snippet 2"
  Then I should see "This work is part of an ongoing challenge and will be revealed soon! You can find details here: Hidden Treasury"
    And I should not see "Purim Day 2"
>>>>>>> 2fd65489
<|MERGE_RESOLUTION|>--- conflicted
+++ resolved
@@ -379,15 +379,14 @@
     #Then 1 email should be delivered
     
   # first fic now visible, second still not
-<<<<<<< HEAD
-  #When I log out
-  #  And I am logged in as "third_user"
-  #When I view the work "New Snippet"
-  #Then I should not see "This work is part of an ongoing challenge and will be revealed soon! You can find details here: Hidden Treasury"
-  #  And I should see "Purim Day 1"
-  #When I view the work "New Snippet 2"
-  #Then I should see "This work is part of an ongoing challenge and will be revealed soon! You can find details here: Hidden Treasury"
-  #  And I should not see "Purim Day 2"
+    When I log out
+      And I am logged in as "third_user"
+    When I view the work "New Snippet"
+    Then I should not see "This work is part of an ongoing challenge and will be revealed soon! You can find details here: Hidden Treasury"
+      And I should see "Purim Day 1"
+    When I view the work "New Snippet 2"
+    Then I should see "This work is part of an ongoing challenge and will be revealed soon! You can find details here: Hidden Treasury"
+      And I should not see "Purim Day 2"
 
   Scenario: Create an anon collection, add chaptered work. Add co-author to one chapter, should still be anonymous
     Given I have an anonymous collection "Various Penguins" with name "Various_Penguins"
@@ -403,14 +402,4 @@
       And I press "Update Without Preview"
       And I follow "Entire Work"
     Then I should not see "Jessica" within "div.preface"
-      And I should not see "Amos" within "div.preface"
-=======
-  When I log out
-    And I am logged in as "third_user"
-  When I view the work "New Snippet"
-  Then I should not see "This work is part of an ongoing challenge and will be revealed soon! You can find details here: Hidden Treasury"
-    And I should see "Purim Day 1"
-  When I view the work "New Snippet 2"
-  Then I should see "This work is part of an ongoing challenge and will be revealed soon! You can find details here: Hidden Treasury"
-    And I should not see "Purim Day 2"
->>>>>>> 2fd65489
+      And I should not see "Amos" within "div.preface"
--- conflicted
+++ resolved
@@ -96,13 +96,8 @@
     Given I have a moderated collection "Various Penguins"
       And I am logged in as a random user
       And I have a bookmark for "Tundra penguins"
-<<<<<<< HEAD
     When I add my bookmark to the collection
     Then I should see "until it has been approved by a moderator."
-=======
-    When I add my bookmark to the collection "Various_Penguins"
-    Then I should see "will have to be approved"
->>>>>>> 97595af5
     When I go to "Various Penguins" collection's page
     Then I should see "Bookmarks (0)"
       And I should not see "Tundra penguins"

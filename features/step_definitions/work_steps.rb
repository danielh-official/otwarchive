--- conflicted
+++ resolved
@@ -374,8 +374,6 @@
 
 When /^I give the work to "([^\"]*)"$/ do |recipient|
   fill_in("work_recipients", :with => "#{recipient}")
-<<<<<<< HEAD
-=======
 end
 
 When /^I add the beginning notes "([^\"]*)"$/ do |notes|
@@ -398,7 +396,6 @@
   step %{I edit the work "#{work}"}
   step %{I add the end notes "#{notes}"}
   step %{I post the work without preview}
->>>>>>> dfae6ee5
 end
 
 ### THEN

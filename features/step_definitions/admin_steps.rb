--- conflicted
+++ resolved
@@ -121,7 +121,6 @@
     step("I am logged out as an admin")
 end
 
-<<<<<<< HEAD
 Given /^the fannish next of kin "([^\"]*)" for the user "([^\"]*)"$/ do |kin, user|
   step %{the user "#{kin}" exists and is activated}
   step %{the user "#{user}" exists and is activated}
@@ -149,12 +148,12 @@
   choose("admin_action_ban")
   fill_in("Notes", with: "Why they are banned")
   click_button("Update")
-=======
+end
+
 Given /^I have posted an admin post without paragraphs$/ do
   step("I am logged in as an admin")
   step("I make an admin post without paragraphs")
   step("I am logged out as an admin")
->>>>>>> c7af7c92
 end
 
 ### WHEN

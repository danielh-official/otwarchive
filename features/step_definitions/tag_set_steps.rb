--- conflicted
+++ resolved
@@ -7,22 +7,15 @@
 # This takes strings like:
 # ...with a visible tag list
 # ...with the fandom tags "x, y, z" and the character tags "a, b, c"
-<<<<<<< HEAD
-When /^I set up the tag ?set "([^\"]*)" with (.*)$/ do |title, tags|
-=======
 # ...with an invisible tag list and the freeform tags "m, n, o"
 When /^I set up the tag ?set "([^\"]*)" with(?: (?:an? )(visible|invisible) tag list and)? (.*)$/ do |title, visibility, tags|
->>>>>>> 7e08a609
   unless OwnedTagSet.find_by_title("#{title}").present?
     step %{I go to the new tag set page}
       fill_in("owned_tag_set_title", :with => title)
       fill_in("owned_tag_set_description", :with => "Here's my tagset")
-<<<<<<< HEAD
-=======
       visibility ||= "invisible"
       check("owned_tag_set_visible") if visibility == "visible"
       uncheck("owned_tag_set_visible") if visibility == "invisible"
->>>>>>> 7e08a609
       tags.scan(/the (\w+) tags "([^\"]*)"/).each do |type, tags|
         fill_in("owned_tag_set_tag_set_attributes_#{type}_tagnames_to_add", :with => tags)
       end
@@ -141,12 +134,9 @@
   tags.each do |tag|
     step %{I should see "#{tag}"}
   end
-<<<<<<< HEAD
-=======
 end
 
 When /^I view the tag set "([^\"]*)"/ do |tagset|
   tagset = OwnedTagSet.find_by_title!(tagset)
   visit tag_set_path(tagset)
->>>>>>> 7e08a609
 end
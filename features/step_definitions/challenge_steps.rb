--- conflicted
+++ resolved
@@ -47,237 +47,6 @@
     step %{a canonical fandom "Unoffered"}
     step %{a canonical fandom "Unrequested"}
 end
-
-<<<<<<< HEAD
-Given /^I have set up the gift exchange "([^\"]*)"$/ do |challengename|
-  step %{I have set up the gift exchange "#{challengename}" with name "#{challengename.gsub(/[^\w]/, '_')}"}
-end
-
-Given /^I have set up the gift exchange "([^\"]*)" with name "([^\"]*)"$/ do |challengename, name|
-  step %{I am logged in as "mod1"}
-    step "I have standard challenge tags setup"
-    step %{I set up the collection "#{challengename}" with name "#{name}"}
-    step %{I select "Gift Exchange" from "challenge_type"}
-  click_button("Submit")
-end
-
-Given /^I have created the gift exchange "([^\"]*)"$/ do |challengename|
-  step %{I have created the gift exchange "#{challengename}" with name "#{challengename.gsub(/[^\w]/, '_')}"}
-end
-
-Given /^I have created the tagless gift exchange "([^\"]*)"$/ do |challengename|
-  step %{I have created the tagless gift exchange "#{challengename}" with name "#{challengename.gsub(/[^\w]/, '_')}"}
-end
-
-Given /^I have created the gift exchange "([^\"]*)" with name "([^\"]*)"$/ do |challengename, name|
-  step %{I have set up the gift exchange "#{challengename}" with name "#{name}"}
-  step "I fill in gift exchange challenge options"
-  step "I submit"
-  step %{I should see "Challenge was successfully created"}
-end
-
-Given /^I have created the tagless gift exchange "([^\"]*)" with name "([^\"]*)"$/ do |challengename, name|
-  step %{I have set up the gift exchange "#{challengename}" with name "#{name}"}
-  step "I submit"
-  step %{I should see "Challenge was successfully created"}
-end
-
-Given /^I have opened signup for the gift exchange "([^\"]*)"$/ do |challengename|
-  step %{I am on "#{challengename}" gift exchange edit page}
-  check "Sign-up open?"
-  step "I submit"
-end  
-
-Given /^I have Battle 12 prompt meme set up$/ do
-  step %{I am logged in as "mod1"}
-    step "I have standard challenge tags setup"
-  step "I set up Battle 12 promptmeme collection"
-end
-
-Given /^I have Battle 12 prompt meme fully set up$/ do
-  step %{I am logged in as "mod1"}
-    step "I have standard challenge tags setup"
-  step "I set up Battle 12 promptmeme collection"
-  step "I fill in Battle 12 challenge options"
-end
-
-Given /^I have no-column prompt meme fully set up$/ do
-  step %{I am logged in as "mod1"}
-    step "I have standard challenge tags setup"
-  step "I set up Battle 12 promptmeme collection"
-  step "I fill in no-column challenge options"
-end
-
-Given /^I have single-prompt prompt meme fully set up$/ do
-  step %{I am logged in as "mod1"}
-    step "I have standard challenge tags setup"
-  step "I set up Battle 12 promptmeme collection"
-  step "I fill in single-prompt challenge options"
-end
-
-Given /^everyone has signed up for Battle 12$/ do
-  # no anon
-  step %{I am logged in as "myname1"}
-  step %{I sign up for Battle 12 with combination A}
-
-  # both anon
-  step %{I am logged in as "myname2"}
-  step %{I sign up for Battle 12 with combination B}
-
-  # one anon
-  step %{I am logged in as "myname3"}
-  step %{I sign up for Battle 12}
-
-  # no anon
-  step %{I am logged in as "myname4"}
-  step %{I sign up for Battle 12 with combination C}
-end
-
-Given /^an anon has signed up for Battle 12$/ do
-  # both anon
-  step %{I am logged in as "myname2"}
-  step %{I sign up for Battle 12 with combination B}
-end
-
-Given /^everyone has signed up for the gift exchange "([^\"]*)"$/ do |challengename|
-  step %{I am logged in as "myname1"}
-  step %{I sign up for "#{challengename}" with combination A}
-  step %{I am logged in as "myname2"}
-  step %{I sign up for "#{challengename}" with combination B}
-  step %{I am logged in as "myname3"}
-  step %{I sign up for "#{challengename}" with combination C}
-  step %{I am logged in as "myname4"}
-  step %{I sign up for "#{challengename}" with combination D}
-end
-
-Given /^I have generated matches for "([^\"]*)"$/ do |challengename|
-  step %{I close signups for "#{challengename}"}
-  step %{I follow "Matching"}
-  step %{I follow "Generate Potential Matches"}
-  step %{the system processes jobs}
-    step %{I wait 3 seconds}
-  step %{I reload the page}
-  step %{all emails have been delivered}
-end
-
-Given /^I have sent assignments for "([^\"]*)"$/ do |challengename|
-  step %{I follow "Send Assignments"}
-  step %{the system processes jobs}
-    step %{I wait 3 seconds}
-  step %{I reload the page}
-  step %{I should not see "Assignments are now being sent out"}
-end
-
-### WHEN
-
-When /^I set up an?(?: ([^"]*)) promptmeme "([^\"]*)"(?: with name "([^"]*)")?$/ do |type, title, name|
-  step %{I am logged in as "mod1"}
-  visit new_collection_path
-  if name.nil?
-    fill_in("collection_name", :with => "promptcollection")
-  else
-    fill_in("collection_name", :with => name)
-  end
-  fill_in("collection_title", :with => title)
-  if type == "anon"
-    check("This collection is unrevealed")
-    check("This collection is anonymous")
-  end
-  select("Prompt Meme", :from => "challenge_type")
-  step %{I submit}
-  step "I should see \"Collection was successfully created\""
-
-  check("prompt_meme_signup_open")
-  fill_in("prompt_meme_requests_num_allowed", :with => ArchiveConfig.PROMPT_MEME_PROMPTS_MAX)
-  fill_in("prompt_meme_requests_num_required", :with => 1)
-  fill_in("prompt_meme_request_restriction_attributes_fandom_num_required", :with => 1)
-  fill_in("prompt_meme_request_restriction_attributes_fandom_num_allowed", :with => 2)
-  step %{I submit}
-  step "I should see \"Challenge was successfully created\""
-end
-
-When /^I set up Battle 12 promptmeme collection$/ do
-  step %{I am logged in as "mod1"}
-  visit new_collection_path
-  fill_in("collection_name", :with => "lotsofprompts")
-  fill_in("collection_title", :with => "Battle 12")
-  fill_in("Introduction", :with => "Welcome to the meme")
-  fill_in("FAQ", :with => "<dl><dt>What is this thing?</dt><dd>It is a comment fic thing</dd></dl>")
-  fill_in("Rules", :with => "Be nicer to people")
-  check("This collection is unrevealed")
-  check("This collection is anonymous")
-  select("Prompt Meme", :from => "challenge_type")
-  step %{I submit}
-  step "I should see \"Collection was successfully created\""
-end
-
-When /^I create Battle 12 promptmeme$/ do
-  step "I set up Battle 12 promptmeme collection"
-  step "I fill in Battle 12 challenge options"
-end
-
-When /^I fill in Battle 12 challenge options$/ do
-  step "I fill in prompt meme challenge options"
-    step %{I fill in "Sign-up Instructions" with "Please request easy things"}
-    step %{I fill in "Sign-up opens" with "2010-09-20 12:40AM"}
-    step %{I fill in "Sign-up closes" with "2016-09-20 12:40AM"}
-    step %{I select "(GMT-05:00) Eastern Time (US & Canada)" from "Time zone"}
-    step %{I fill in "prompt_meme_requests_num_allowed" with "3"}
-    check("prompt_meme_request_restriction_attributes_title_allowed")
-    step %{I submit}
-end
-
-When /^I fill in future challenge options$/ do
-  step "I fill in prompt meme challenge options"
-    step %{I fill in "Sign-up opens" with "2015-09-20 12:40AM"}
-    step %{I fill in "Sign-up closes" with "2016-09-20 12:40AM"}
-    step %{I fill in "prompt_meme_requests_num_allowed" with "3"}
-    step %{I uncheck "Sign-up open?"}
-    step %{I submit}
-end
-
-When /^I fill in past challenge options$/ do
-  step "I fill in prompt meme challenge options"
-    step %{I fill in "Sign-up opens" with "2010-09-20 12:40AM"}
-    step %{I fill in "Sign-up closes" with "2010-09-20 12:40AM"}
-    step %{I fill in "prompt_meme_requests_num_allowed" with "3"}
-    step %{I uncheck "Sign-up open?"}
-    step %{I submit}
-end
-
-When /^I fill in no-column challenge options$/ do
-  step %{I fill in "prompt_meme_requests_num_required" with "1"}
-    step %{I fill in "prompt_meme_request_restriction_attributes_fandom_num_allowed" with "0"}
-    step %{I fill in "prompt_meme_request_restriction_attributes_character_num_allowed" with "0"}
-    step %{I fill in "prompt_meme_request_restriction_attributes_relationship_num_allowed" with "0"}
-    step %{I check "Sign-up open?"}
-    step %{I submit}
-end
-
-When /^I fill in single-prompt challenge options$/ do
-  step %{I fill in "prompt_meme_requests_num_required" with "1"}
-    step %{I check "Sign-up open?"}
-    check("prompt_meme_request_restriction_attributes_title_allowed")
-    step %{I submit}
-end
-
-When /^I fill in multi-prompt challenge options$/ do
-  step "I fill in prompt meme challenge options"
-    step %{I fill in "prompt_meme_requests_num_allowed" with "4"}
-    step %{I submit}
-end
-
-When /^I fill in prompt meme challenge options$/ do
-  step %{I fill in "General Sign-up Instructions" with "Here are some general tips"}
-    fill_in("Tag Sets To Use:", :with => "Standard Challenge Tags")
-    step %{I fill in "prompt_meme_request_restriction_attributes_fandom_num_required" with "1"}
-    step %{I fill in "prompt_meme_request_restriction_attributes_fandom_num_allowed" with "1"}
-    step %{I fill in "prompt_meme_request_restriction_attributes_freeform_num_allowed" with "2"}
-    step %{I fill in "prompt_meme_requests_num_required" with "2"}
-    step %{I check "Sign-up open?"}
-end
-=======
->>>>>>> 8d0db891
 
 ### General Challenge Settings
 
@@ -337,7 +106,6 @@
   step %{I follow "Sign Up"}
 end
 
-<<<<<<< HEAD
 When /^I start to sign up for "([^\"]*)" tagless gift exchange$/ do |title|
   visit collection_path(Collection.find_by_title(title))
   step %{I follow "Sign Up"}
@@ -345,10 +113,6 @@
   step %{I press "Submit"}
   step %{I should see "Sign-up was successfully created"}
 end
-
-### WHEN editing signups
-=======
->>>>>>> 8d0db891
 
 ### Editing signups
 

When /^(?:|I )unselect "([^"]+)" from "([^"]+)"$/ do |item, selector|
  unselect(item, :from => selector)
end

Then /^debug$/ do
  breakpoint
  0
end

Then /^show me the response$/ do
  puts page.body
end

Then /^show me the html$/ do
  puts page.body
end

Then /^show me the main content$/ do
  puts "\n" + find("#main").node.inner_html
end

Then /^show me the errors$/ do 
  puts "\n" + find("div.error").node.inner_html
end

Then /^show me the sidebar$/ do
  puts "\n" + find("#dashboard").node.inner_html
end

Then /^I should see errors/ do
  assert find("div.error").node
end

Then /^show me the form$/ do
  step %{show me the 1st form}
end

Then /^show me the (\d+)(?:st|nd|rd|th) form$/ do |index|
  puts "\n" + page.all("#main form")[(index.to_i-1)].node.inner_html
end


Given /^I wait (\d+) seconds?$/ do |number|
  Kernel::sleep number.to_i
end

When 'the system processes jobs' do
  #resque runs inline during testing. see resque.rb in initializers/gem-plugin_config
  #Delayed::Worker.new.work_off
end

When 'I reload the page' do
  visit current_url
end

Then /^I should see Posted now$/ do
	now = Time.zone.now.to_s
  step "I should see \"Posted #{now}\""
end

When /^I fill in "([^\"]*)" with$/ do |field, value|
  fill_in(field, :with => value)
end

When /^I fill in "([^\"]*)" with `([^\`]*)`$/ do |field, value|
  fill_in(field, :with => value)
end

When /^I fill in "([^\"]*)" with '([^\']*)'$/ do |field, value|
  fill_in(field, :with => value)
end

Then /^I should see a create confirmation message$/ do
  page.should have_content('was successfully created')
end

Then /^I should see an update confirmation message$/ do
  page.should have_content('was successfully updated')
end

Then /^I should see a save error message$/ do
  step %{I should see "We couldn't save"}
end

Then /^I should find "([^"]*)"(?: within "([^"]*)")?$/ do |text, selector|
  with_scope(selector) do
    page.all(text)
  end
end

Then /^I should find '([^']*)'(?: within "([^"]*)")?$/ do |text, selector|
  with_scope(selector) do
    page.all(text)
  end
end

Then /^I should not find "([^"]*)"(?: within "([^"]*)")?$/ do |text, selector|
  with_scope(selector) do
<<<<<<< HEAD
    page.all(text)
=======
    begin
      wait_until do
        page.all(text)
      end
    rescue Capybara::TimeoutError
    end
>>>>>>> 9babd216
  end
end

Then /^I should see the "(alt|title)" text "([^\"]*)"(?: within "([^"]*)")?$/ do |texttype, text, selector|
  with_scope(selector) do
    (texttype == "alt") ? (page.should have_xpath("//img[@alt='#{text}']")) : (page.should have_xpath("//img[@title='#{text}']"))
  end
end

Then /^I should not see the "(alt|title)" text "([^\"]*)"(?: within "([^"]*)")?$/ do |texttype, text, selector|
  with_scope(selector) do
    (texttype == "alt") ? (page.should have_no_xpath("//img[@alt='#{text}']")) : (page.should have_no_xpath("//img[@title='#{text}']"))
  end
end

Then /^"([^"]*)" should be selected within "([^"]*)"$/ do |value, field|
  find_field(field).node.xpath(".//option[@selected = 'selected']").inner_html.should =~ /#{value}/
end

Then /^I should see "([^"]*)" in the "([^"]*)" input/ do |content, labeltext|
  find_field("#{labeltext}").value.should == content
end

When /^"([^\"]*)" is fixed$/ do |what|
  puts "\nDEFERRED (#{what})"
end

Then /^the "([^"]*)" checkbox(?: within "([^"]*)")? should be disabled$/ do |label, selector|
  with_scope(selector) do
    field_disabled = find_field(label)['disabled']
    if field_disabled.respond_to? :should
      field_disabled.should be_true
    else
      assert field_disabled
    end
  end
end

Then /^the "([^"]*)" checkbox(?: within "([^"]*)")? should not be disabled$/ do |label, selector|
  with_scope(selector) do
    field_disabled = find_field(label)['disabled']
    if field_disabled.respond_to? :should
      field_disabled.should be_false
    else
      assert !field_disabled
    end
  end
end

Then /^I should find "([^"]*)" selected within "([^"]*)"$/ do |text, selector|
    if page.respond_to? :should
      page.should have_content('<option selected="selected" value="' + text + '"')
    else
      assert page.has_content?('<option selected="selected" value="' + text + '"')
    end
end


When /^I check the (\d+)(?:st|nd|rd|th) checkbox with the value "([^"]*)"$/ do |index, value|
  check(page.all("input[type='checkbox']").select {|el| el['value'] == value}[(index.to_i-1)]['id'])
end

When /^I check the (\d+)(st|nd|rd|th) checkbox with value "([^"]*)"$/ do |index, suffix, value|
  step %{I check the #{index}#{suffix} checkbox with the value "#{value}"}
end

When /^I uncheck the (\d+)(?:st|nd|rd|th) checkbox with the value "([^"]*)"$/ do |index, value|
  uncheck(page.all("input[type='checkbox']").select {|el| el['value'] == value}[(index.to_i-1)]['id'])
end

When /^I check the (\d+)(?:st|nd|rd|th) checkbox with id matching "([^"]*)"$/ do |index, id_string|
  check(page.all("input[type='checkbox']").select {|el| el['id'] && el['id'].match(/#{id_string}/)}[(index.to_i-1)]['id'])
end

When /^I fill in the (\d+)(?:st|nd|rd|th) field with id matching "([^"]*)" with "([^"]*)"$/ do |index, id_string, value|
  fill_in(page.all("input[type='text']").select {|el| el['id'] && el['id'].match(/#{id_string}/)}[(index.to_i-1)]['id'], :with => value)
end


# These submit steps will only find submit tags inside a <p class="submit">
# That wrapping paragraph tag will be generated automatically if you use
# the submit_button or submit_fieldset helpers in application_helper.rb
# The text on the button will not matter and can be changed without breaking tests. 
#
# NOTE: 
# If you have multiple forms on a page you will need to specify which one you want to submit with, eg,
# "I submit with the 2nd button", but in those cases you probably want to make sure that
# the different forms have different button text anyway, and submit them using
# When I press "Button Text"
When /^I submit with the (\d+)(?:st|nd|rd|th) button$/ do |index|
  page.all("p.submit input[type='submit']")[(index.to_i-1)].click
end

# This will submit the first submit button in a page by default
When /^I submit$/ do
  step %{I submit with the 1st button}
end

# we want greedy matching for this one so we can handle tags that have attributes in them
Then /^I should see the text with tags "(.*)"$/ do |text|
  page.body.should =~ /#{text}/m
end

Then /^I should see the text with tags '(.*)'$/ do |text|
  page.body.should =~ /#{text}/m
end

Then /^I should not see the text with tags '(.*)'$/ do |text|
  page.body.should_not =~ /#{text}/m
end

Then /^I should see the page title "(.*)"$/ do |text|
  within('head title') do
    page.should have_content(text)
  end
end

Given /^I have no prompts$/ do
  Prompt.delete_all
end

Then /^I should find a checkbox "([^\"]*)"$/ do |name|
  field = find_field(name)
  field['checked'].respond_to? :should
end

Then /^I should see a link "([^\"]*)"$/ do |name|
  text = name + "</a>"
  page.body.should =~ /#{text}/m
end

Then /^I should not see a link "([^\"]*)"$/ do |name|
  text = name + "</a>"
  page.body.should_not =~ /#{text}/m
end<|MERGE_RESOLUTION|>--- conflicted
+++ resolved
@@ -96,16 +96,7 @@
 
 Then /^I should not find "([^"]*)"(?: within "([^"]*)")?$/ do |text, selector|
   with_scope(selector) do
-<<<<<<< HEAD
     page.all(text)
-=======
-    begin
-      wait_until do
-        page.all(text)
-      end
-    rescue Capybara::TimeoutError
-    end
->>>>>>> 9babd216
   end
 end
 
@@ -122,7 +113,8 @@
 end
 
 Then /^"([^"]*)" should be selected within "([^"]*)"$/ do |value, field|
-  find_field(field).node.xpath(".//option[@selected = 'selected']").inner_html.should =~ /#{value}/
+  page.has_select?(field, :selected => value).should == true
+  #find_field(field).xpath(".//option[@selected = 'selected']").inner_html.should =~ /#{value}/
 end
 
 Then /^I should see "([^"]*)" in the "([^"]*)" input/ do |content, labeltext|

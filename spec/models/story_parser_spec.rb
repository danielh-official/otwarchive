require 'spec_helper'

describe StoryParser do
  
  before(:each) do
    @sp = StoryParser.new
  end

  describe "get_source_if_known:" do

    describe "the SOURCE_FFNET pattern" do

      it "should match http://fanfiction.net" do
        url = "http://fanfiction.net"
        @sp.get_source_if_known(StoryParser::CHAPTERED_STORY_LOCATIONS, url).should eq("ffnet")
      end

      it "should match fanfiction.net" do
        url = "fanfiction.net"
        @sp.get_source_if_known(StoryParser::CHAPTERED_STORY_LOCATIONS, url).should eq("ffnet")
      end

      it "should match http://www.fanfiction.net" do
        url = "http://www.fanfiction.net"
        @sp.get_source_if_known(StoryParser::CHAPTERED_STORY_LOCATIONS, url).should eq("ffnet")
      end

      it "should match www.fanfiction.net" do
        url = "www.fanfiction.net"
        @sp.get_source_if_known(StoryParser::CHAPTERED_STORY_LOCATIONS, url).should  eq("ffnet")
      end

      it "should not match http://adultfanfiction.net" do
        url = "http://adultfanfiction.net"
        @sp.get_source_if_known(StoryParser::CHAPTERED_STORY_LOCATIONS, url).should be_nil
      end

      it "should not match adultfanfiction.net" do
        url = "adultfanfiction.net"
        @sp.get_source_if_known(StoryParser::CHAPTERED_STORY_LOCATIONS, url).should be_nil
      end

      it "should not match http://www.adultfanfiction.net" do
        url = "http://www.adultfanfiction.net"
        @sp.get_source_if_known(StoryParser::CHAPTERED_STORY_LOCATIONS, url).should be_nil
      end

      it "should not match www.adultfanfiction.net" do
        url = "www.adultfanfiction.net"
        @sp.get_source_if_known(StoryParser::CHAPTERED_STORY_LOCATIONS, url).should be_nil
      end
    end

    describe "the SOURCE_LJ pattern" do
      # SOURCE_LJ = '((live|dead|insane)?journal(fen)?\.com)|dreamwidth\.org'
      it "should match a regular domain on livejournal" do
        url = "http://mydomain.livejournal.com"
        @sp.get_source_if_known(StoryParser::KNOWN_STORY_LOCATIONS, url).should eq("lj")
      end

      it "should match a domain with underscores within on livejournal" do
        url = "http://my_domain.livejournal.com"
        @sp.get_source_if_known(StoryParser::KNOWN_STORY_LOCATIONS, url).should eq("lj")
      end

      it "should match a folder style link to an individual user on livejournal" do
        url = "http://www.livejournal.com/users/_underscore"
        @sp.get_source_if_known(StoryParser::KNOWN_STORY_LOCATIONS, url).should eq("lj")
      end

      it "should match a folder style link to a community on livejournal" do
        url = "http://www.livejournal.com/community/underscore_"
        @sp.get_source_if_known(StoryParser::KNOWN_STORY_LOCATIONS, url).should eq("lj")
      end

      it "should match a domain on dreamwidth" do
        url = "http://mydomain.dreamwidth.org"
        @sp.get_source_if_known(StoryParser::KNOWN_STORY_LOCATIONS, url).should eq("lj")
      end

      it "should match a domain on deadjournal" do
        url = "http://mydomain.deadjournal.com"
        @sp.get_source_if_known(StoryParser::KNOWN_STORY_LOCATIONS, url).should eq("lj")
      end

      it "should match a domain on insanejournal" do
        url = "http://mydomain.insanejournal.com"
        @sp.get_source_if_known(StoryParser::KNOWN_STORY_LOCATIONS, url).should eq("lj")
      end

      # TODO: uncomment and remove this comment when (if) fixing the bug
      it "should match a folder style link to an individual user on journalfen" # do
      #   url = "http://www.journalfen.net/users/username"
      #   @sp.get_source_if_known(StoryParser::KNOWN_STORY_LOCATIONS, url).should eq("lj")
      # end
    end
    
    # TODO: KNOWN_STORY_PARSERS
  end
<<<<<<< HEAD

  describe "check_for_previous_import" do
    let(:location_with_www) { "http://www.testme.org/welcome_to_test_vale.html" }
    let(:location_no_www)   { "http://testme.org/welcome_to_test_vale.html" }

    it "should recognise previously imported www. works" do
      @work = FactoryGirl.create(:work, imported_from_url: location_with_www)

      expect { @sp.check_for_previous_import(location_no_www) }.to raise_exception
    end

    it "should recognise previously imported non-www. works" do
      @work = FactoryGirl.create(:work, imported_from_url: location_no_www)

      expect { @sp.check_for_previous_import(location_with_www) }.to raise_exception
    end
  end
=======
  
  describe "#parse_common" do
    it "should convert relative to absolute links" do
      # This one doesn't work because the sanitizer is converting the & to &amp;
      # ['http://foo.com/bar.html', 'search.php?here=is&a=query'] => 'http://foo.com/search.php?here=is&a=query',
      {      
       ['http://foo.com/bar.html', 'thisdir.html'] => 'http://foo.com/thisdir.html',
       ['http://foo.com/bar.html?hello=foo', 'thisdir.html'] => 'http://foo.com/thisdir.html',
       ['http://foo.com/bar.html', './thisdir.html'] => 'http://foo.com/thisdir.html',
       ['http://foo.com/bar.html', 'img.jpg'] => 'http://foo.com/img.jpg',
       ['http://foo.com/bat/bar.html', '../updir.html'] => 'http://foo.com/updir.html',
       ['http://foo.com/bar.html', 'http://bar.com/foo.html'] => 'http://bar.com/foo.html',
       ['http://foo.com/bar.html', 'search.php?hereis=aquery'] => 'http://foo.com/search.php?hereis=aquery',
      }.each_pair do |input, output|
        location, href = input
        story_in = '<html><body><p>here is <a href="' + href + '">a link</a>.</p></body></html>'
        story_out = 'here is <a href="' + output + '">a link</a>.'
        results = @sp.parse_common(story_in, location)
        expect(results[:chapter_attributes][:content]).to include(story_out)
      end
    end
  end
    
>>>>>>> 7da4e4d7
end<|MERGE_RESOLUTION|>--- conflicted
+++ resolved
@@ -1,7 +1,7 @@
 require 'spec_helper'
 
 describe StoryParser do
-  
+
   before(:each) do
     @sp = StoryParser.new
   end
@@ -94,10 +94,9 @@
       #   @sp.get_source_if_known(StoryParser::KNOWN_STORY_LOCATIONS, url).should eq("lj")
       # end
     end
-    
+
     # TODO: KNOWN_STORY_PARSERS
   end
-<<<<<<< HEAD
 
   describe "check_for_previous_import" do
     let(:location_with_www) { "http://www.testme.org/welcome_to_test_vale.html" }
@@ -115,8 +114,7 @@
       expect { @sp.check_for_previous_import(location_with_www) }.to raise_exception
     end
   end
-=======
-  
+
   describe "#parse_common" do
     it "should convert relative to absolute links" do
       # This one doesn't work because the sanitizer is converting the & to &amp;
@@ -138,6 +136,4 @@
       end
     end
   end
-    
->>>>>>> 7da4e4d7
 end
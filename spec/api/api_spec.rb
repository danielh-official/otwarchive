--- conflicted
+++ resolved
@@ -11,30 +11,8 @@
   }
 end
 
-<<<<<<< HEAD
 # Let the test get at external sites, but stub out anything containing "foo" or "bar"
 def mock_external
-=======
-# Values in API fake content
-content_fields =
-  {
-    title: "Foo Title", summary: "Foo summary", fandoms: "Foo", warnings: "Underage",
-    characters: "foo 1, foo 2", rating: "Explicit", relationships: "foo 1/foo 2",
-    categories: "F/F", freeform: "foo tag 1, foo tag 2", external_author_name: "bar",
-    external_author_email: "bar@foo.com"
-  }
-
-api_fields =
-  {
-    title: "Bar Title", summary: "Bar summary", fandoms: "Bar", warnings: "Rape/Non-Con",
-    characters: "bar 1, bar 2", rating: "General", relationships: "bar 1/bar 2",
-    categories: "M/M", freeform: "bar tag 1, bar tag 2", external_author_name: "bar",
-    external_author_email: "bar@foo.com"
-  }
-
-describe "API ImportController" do
-  # Let the test get at external sites, but stub out anything containing "foo"
->>>>>>> b93b7c79
   WebMock.allow_net_connect!
   WebMock.stub_request(:any, /foo/).
     to_return(status: 200,
@@ -60,6 +38,23 @@
     to_return(status: 404, headers: {})
 end
 
+# Values in API fake content
+content_fields =
+  {
+    title: "Foo Title", summary: "Foo summary", fandoms: "Foo", warnings: "Underage",
+    characters: "foo 1, foo 2", rating: "Explicit", relationships: "foo 1/foo 2",
+    categories: "F/F", freeform: "foo tag 1, foo tag 2", external_author_name: "bar",
+    external_author_email: "bar@foo.com"
+  }
+
+api_fields =
+  {
+    title: "Bar Title", summary: "Bar summary", fandoms: "Bar", warnings: "Rape/Non-Con",
+    characters: "bar 1, bar 2", rating: "General", relationships: "bar 1/bar 2",
+    categories: "M/M", freeform: "bar tag 1, bar tag 2", external_author_name: "bar",
+    external_author_email: "bar@foo.com"
+  }
+
 describe "API Authorization" do
   end_points = ["api/v1/import", "api/v1/works/import", "api/v1/bookmarks/import"]
 
@@ -93,95 +88,6 @@
   end
 
   describe "API import with a valid archivist" do
-    it "should return 200 OK when all stories are created" do
-      user = create(:user)
-      post "/api/v1/import",
-           {archivist: user.login,
-            works: [{external_author_name: "bar",
-                     external_author_email: "bar@foo.com",
-                     chapter_urls: ["http://foo"]}]
-           }.to_json,
-           valid_headers
-      assert_equal 200, response.status
-    end
-
-    it "should return 200 OK when no stories are created" do
-      user = create(:user)
-      post "/api/v1/import",
-           {archivist: user.login,
-            works: [{external_author_name: "bar",
-                     external_author_email: "bar@foo.com",
-                     chapter_urls: ["http://bar"]}]
-           }.to_json,
-           valid_headers
-      assert_equal 200, response.status
-    end
-
-    it "should return 200 OK when only some stories are created" do
-      user = create(:user)
-      post "/api/v1/import",
-           {archivist: user.login,
-            works: [{external_author_name: "bar",
-                     external_author_email: "bar@foo.com",
-                     chapter_urls: ["http://foo"]},
-                    {external_author_name: "bar2",
-                     external_author_email: "bar2@foo.com",
-                     chapter_urls: ["http://foo"]}]
-           }.to_json,
-           valid_headers
-      assert_equal 200, response.status
-    end
-
-    it "should return 400 Bad Request if no works are specified" do
-      user = create(:user)
-      post "/api/v1/import",
-           {archivist: user.login}.to_json,
-           valid_headers
-      assert_equal 400, response.status
-    end
-  end
-
-  WebMock.allow_net_connect!
-end
-
-describe "API BookmarksController" do
-  mock_external
-
-  # Override is_archivist so all users are archivists from this point on
-  class User < ActiveRecord::Base
-    def is_archivist?
-      true
-    end
-  end
-
-  external_work = {
-    url: "http://foo.com",
-    author: "Thing",
-    title: "Title Thing",
-    summary: "<p>blah blah blah</p>",
-    fandom_string: "Testing",
-    rating_string: "General Audiences",
-    category_string: ["M/M"],
-    relationship_string: "Starsky/Hutch",
-    character_string: "Starsky,hutch"
-  }
-
-  bookmark = { pseud_id: "30805",
-               external: external_work,
-               notes: "<p>Notes</p>",
-               tag_string: "youpi",
-               collection_names: "",
-               private: "0",
-               rec: "0" }
-
-  describe "API import with a valid archivist" do
-<<<<<<< HEAD
-    it "should return 200 OK when all bookmarks are created" do
-      user = create(:user)
-      post "/api/v1/bookmarks/import",
-           { archivist: user.login,
-             bookmarks: [ bookmark ]
-=======
     before do
       @user = create(:user)
     end
@@ -192,49 +98,22 @@
              works: [{ external_author_name: "bar",
                        external_author_email: "bar@foo.com",
                        chapter_urls: ["http://foo"] }]
->>>>>>> b93b7c79
-           }.to_json,
-           valid_headers
-      assert_equal 200, response.status
-    end
-
-<<<<<<< HEAD
-    it "should return 200 OK when no bookmarks are created" do
-      user = create(:user)
-      post "/api/v1/bookmarks/import",
-           { archivist: user.login,
-             bookmarks: [ bookmark ]
-=======
+           }.to_json,
+           valid_headers
+      assert_equal 201, response.status
+    end
+
     it "should return 422 Unprocessable Entity when no stories are created" do
       post "/api/v1/import",
            { archivist: @user.login,
              works: [{ external_author_name: "bar",
                        external_author_email: "bar@foo.com",
                        chapter_urls: ["http://bar"] }]
->>>>>>> b93b7c79
-           }.to_json,
-           valid_headers
-      assert_equal 200, response.status
-    end
-
-<<<<<<< HEAD
-    it "should return 200 OK when only some bookmarks are created" do
-      user = create(:user)
-      post "/api/v1/bookmarks/import",
-           { archivist: user.login,
-             bookmarks: [ bookmark, bookmark ]
-           }.to_json,
-           valid_headers
-      assert_equal 200, response.status
-    end
-
-    it "should create bookmarks associated with the archivist" do
-      user = create(:user)
-      pseud_id = user.default_pseud.id
-      post "/api/v1/bookmarks/import",
-           { archivist: user.login,
-             bookmarks: [ bookmark, bookmark ]
-=======
+           }.to_json,
+           valid_headers
+      assert_equal 422, response.status
+    end
+
     it "should return 207 Multi-Status when only some stories are created" do
       post "/api/v1/import",
            { archivist: @user.login,
@@ -244,28 +123,12 @@
                      { external_author_name: "bar2",
                        external_author_email: "bar2@foo.com",
                        chapter_urls: ["http://foo"] }]
->>>>>>> b93b7c79
-           }.to_json,
-           valid_headers
-      bookmarks = Bookmark.find_all_by_pseud_id(pseud_id)
-      assert_equal bookmarks.count, 2
-    end
-
-<<<<<<< HEAD
-    it "should return 400 Bad Request if an invalid URL is specified" do
-      user = create(:user)
-      post "/api/v1/import",
-           { archivist: user.login,
-             bookmarks: [ bookmark.merge!( { external: external_work.merge!( { url: "http://bar.com" })}) ] }.to_json,
-           valid_headers
-      assert_equal 400, response.status
-    end
-
-    it "should return 400 Bad Request if no bookmarks are specified" do
-      user = create(:user)
-=======
+           }.to_json,
+           valid_headers
+      assert_equal 207, response.status
+    end
+
     it "should return 400 Bad Request if no works are specified" do
->>>>>>> b93b7c79
       post "/api/v1/import",
            { archivist: @user.login }.to_json,
            valid_headers
@@ -439,6 +302,99 @@
   WebMock.allow_net_connect!
 end
 
+describe "API BookmarksController" do
+  mock_external
+
+  # Override is_archivist so all users are archivists from this point on
+  class User < ActiveRecord::Base
+    def is_archivist?
+      true
+    end
+  end
+
+  external_work = {
+    url: "http://foo.com",
+    author: "Thing",
+    title: "Title Thing",
+    summary: "<p>blah blah blah</p>",
+    fandom_string: "Testing",
+    rating_string: "General Audiences",
+    category_string: ["M/M"],
+    relationship_string: "Starsky/Hutch",
+    character_string: "Starsky,hutch"
+  }
+
+  bookmark = { pseud_id: "30805",
+               external: external_work,
+               notes: "<p>Notes</p>",
+               tag_string: "youpi",
+               collection_names: "",
+               private: "0",
+               rec: "0" }
+
+  describe "API import with a valid archivist" do
+    before do
+      @user = create(:user)
+    end
+
+    it "should return 200 OK when all bookmarks are created" do
+      post "/api/v1/bookmarks/import",
+           { archivist: @user.login,
+             bookmarks: [ bookmark ]
+           }.to_json,
+           valid_headers
+      assert_equal 200, response.status
+    end
+
+    it "should return 200 OK when no bookmarks are created" do
+      post "/api/v1/bookmarks/import",
+           { archivist: @user.login,
+             bookmarks: [ bookmark ]
+           }.to_json,
+           valid_headers
+      assert_equal 200, response.status
+    end
+
+    it "should return 200 OK when only some bookmarks are created" do
+      post "/api/v1/bookmarks/import",
+           { archivist: @user.login,
+             bookmarks: [ bookmark, bookmark ]
+           }.to_json,
+           valid_headers
+      assert_equal 200, response.status
+    end
+
+    it "should create bookmarks associated with the archivist" do
+      pseud_id = @user.default_pseud.id
+      post "/api/v1/bookmarks/import",
+           { archivist: @user.login,
+             bookmarks: [ bookmark, bookmark ]
+           }.to_json,
+           valid_headers
+      bookmarks = Bookmark.find_all_by_pseud_id(pseud_id)
+      assert_equal bookmarks.count, 2
+    end
+
+    it "should return 400 Bad Request if an invalid URL is specified" do
+      post "/api/v1/import",
+           { archivist: @user.login,
+             bookmarks: [ bookmark.merge!( { external: external_work.merge!( { url: "http://bar.com" })}) ] }.to_json,
+           valid_headers
+      assert_equal 400, response.status
+    end
+
+    it "should return 400 Bad Request if no bookmarks are specified" do
+      user = create(:user)
+      post "/api/v1/import",
+           { archivist: @user.login }.to_json,
+           valid_headers
+      assert_equal 400, response.status
+    end
+  end
+
+  WebMock.allow_net_connect!
+end
+
 describe "API WorksController" do
   before do
     @work = FactoryGirl.create(:work, posted: true, imported_from_url: "foo")

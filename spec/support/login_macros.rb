--- conflicted
+++ resolved
@@ -7,14 +7,11 @@
     allow(controller).to receive(:current_user).and_return(@current_user)
     allow(controller).to receive(:logout_if_not_user_credentials).and_return(nil)
   end
-
-<<<<<<< HEAD
+  
   def fake_login_known_user(user)
     @current_user = user
     controller.stub!(:logged_in?).and_return(true)
     controller.stub!(:current_user).and_return(@current_user)
     controller.stub!(:logout_if_not_user_credentials).and_return(nil)
   end
-=======
->>>>>>> aea9bd25
 end
# -*- coding: utf-8 -*-
require 'spec_helper'
require 'nokogiri'

describe HtmlCleaner do
  include HtmlCleaner

  describe "TagStack" do
    let(:stack) { TagStack.new }

    describe "inside paragraph?" do
      it "should return false" do
        stack.concat([[["div"], {}], [["i", {}]], [["s"], {}]])
        stack.inside_paragraph?.should be_false
      end

      it "should recognise paragraph in combination with i" do
        stack.concat([[["div", {}]], [["p", {}], ["i", {}]], [["s"], {}]])
        stack.inside_paragraph?.should be_true
      end

      it "should recognise paragraph in combination with i" do
        stack.concat([[["div", {}]], [["i", {}], ["p", {}]], [["s"], {}]])
        stack.inside_paragraph?.should be_true
      end

      it "should recognise single paragraph" do
        stack.concat([[["div", {}]], [["p", {}]], [["s", {}]]])
        stack.inside_paragraph?.should be_true
      end
    end

    describe "open_paragraph_tags" do
      it "should open tags" do
        stack.concat([[["div", {}]], [["p", {}], ["i", {}]], [["s", {}]]])
        stack.open_paragraph_tags.should == "<p><i><s>"
      end
      
      it "should open tags" do
        stack.concat([[["div", {}]], [["i", {}], ["p", {}]], [["s", {}]]])
        stack.open_paragraph_tags.should == "<p><s>"
      end

      it "should handle attributes" do
        stack.concat([[["div", {}]], [["p", {}]], [["s", {"color" => "blue"}]]])
        stack.open_paragraph_tags.should == "<p><s color='blue'>"
      end

      it "should ignore text nodes" do
        stack.concat([[["div", {}]], [["p", {}], ["s", {}]], [["text", {}]]])
        stack.open_paragraph_tags.should == "<p><s>"
      end
      
      it "should return empty string when not inside paragraph" do
        stack.concat([[["div", {}]], [["i", {}]], [["s", {}]]])
        stack.open_paragraph_tags.should == ""
      end

    end

    describe "close_paragraph_tags" do
      it "should close tags" do
        stack.concat([[["div", {}]], [["p", {}], ["i", {}]], [["s", {}]]])
        stack.close_paragraph_tags.should == "</s></i></p>"
      end
      
      it "should close tags" do
        stack.concat([[["div", {}]], [["i", {}], ["p", {}]], [["s", {}]]])
        stack.close_paragraph_tags.should == "</s></p>"
      end

      it "should handle attributes" do
        stack.concat([[["div", {}]], [["p", {}]], [["s", {"color" => "blue"}]]])
        stack.close_paragraph_tags.should == "</s></p>"
      end

      it "should ignore text nodes" do
        stack.concat([[["div", {}]], [["p", {}], ["s", {}]], [["text", {}]]])
        stack.close_paragraph_tags.should == "</s></p>"
      end

      it "should return empty string when not inside paragraph" do
        stack.concat([[["div", {}]], [["i", {}]], [["s", {}]]])
        stack.close_paragraph_tags.should == ""
      end
    end
    
    describe "close_and_pop_last" do
      it "should close tags" do
        stack.concat([[["div", {}]], [["p", {}], ["i", {}]]])
        stack.close_and_pop_last.should == "</i></p>"
        stack.should == [[["div", {}]]]
      end
    end

  end
  
  describe "close_unclosed_tag" do

    it "should close tag at end of line" do
      result = close_unclosed_tag("first <i>line\n second line", "i", 1)
      result.should == "first <i>line</i>\n second line"
    end

    %w(br col hr img).each do |tag|
      it "should not touch self-closing #{tag} tag" do
        result = close_unclosed_tag("don't <#{tag}> close", tag, 1)
        result.should == "don't <#{tag}> close"
      end
    end

    %w(col colgroup dl h1 h2 h3 h4 h5 h6 hr ol p pre table ul).each do |tag|
      it "should not touch #{tag} tags that don't go inside p tags" do
        result = close_unclosed_tag("don't <#{tag}> close", tag, 1)
        result.should == "don't <#{tag}> close"
      end
    end
    
    it "should close tag before next opening tag" do
      result = close_unclosed_tag("some <i>more<s>text</s>", "i", 1)
      result.should == "some <i>more</i><s>text</s>"
    end
    
    it "should close tag before next closing tag" do
      result = close_unclosed_tag("some <s><i>more text</s>", "i", 1)
      result.should == "some <s><i>more text</i></s>"
    end
    
    it "should close tag before next closing tag" do
      result = close_unclosed_tag("some <s><i>more text</s>", "i", 1)
      result.should == "some <s><i>more text</i></s>"
    end

    it "should close second opening tag" do
      result = close_unclosed_tag("some <i>more</i> <i>text", "i", 1)
      result.should == "some <i>more</i> <i>text</i>"
    end

    it "should only close specified tag" do
      result = close_unclosed_tag("<code><i>text", "strong", 1)
      result.should == "<code><i>text"
    end
  end


  describe "sanitize_value" do

    describe ":content" do

      xit "should keep html" do
        value = "<em>hello</em> <blockquote>world</blockquote>"
        result = sanitize_value(:content, value)
        doc = Nokogiri::HTML.fragment(result)
        doc.xpath(".//em").children.to_s.strip.should == "hello"
        doc.xpath(".//blockquote").children.to_s.strip.should == "<p>world</p>"
      end

      it "should keep valid unicode chars as is" do
        result = sanitize_value(:content, "„‚nörmäl’—téxt‘“")
        result.should =~ /„‚nörmäl’—téxt‘“/
      end
      
      it "should allow classes with letters, numbers and hyphens" do
        result = sanitize_value(:content, '<p class="f-5">foobar</p>')
        doc = Nokogiri::HTML.fragment(result)
        doc.xpath("./p[@class='f-5']").children.to_s.strip.should == "foobar"
      end

      it "should allow not allow classes starting with numbers" do
        result = sanitize_value(:content, '<p class="8ball">foobar</p>')
        result.should_not =~ /8ball/
        result = sanitize_value(:content, '<p class="magic 8ball">foobar</p>')
        result.should_not =~ /8ball/
      end

      it "should allow not allow classes starting with hyphens" do
        result = sanitize_value(:content, '<p class="-dash">foobar</p>')
        result.should_not =~ /-dash/
        result = sanitize_value(:content, '<p class="rainbow -dash">foobar</p>')
        result.should_not =~ /-dash/
      end

      it "should allow not allow classes with special characters" do
        result = sanitize_value(:content, '<p class="foo@bar">foobar</p>')
        result.should_not =~ /foo@bar/
      end

      it "should allow two classes" do
        result = sanitize_value(:content, '<p class="foo bar">foobar</p>')
        doc = Nokogiri::HTML.fragment(result)
        doc.xpath("./p[contains(@class, 'foo bar')]").children.to_s.strip.should == "foobar"
      end

      it "should allow RTL content in p" do
        html = '<p dir="rtl">This is RTL content</p>'
        result = sanitize_value(:content, html)
        result.should == html
      end

      it "should allow RTL content in div" do
        html = '<div dir="rtl"><p>This is RTL content</p></div>'
        result = sanitize_value(:content, html)
        # Yes, this is ugly. We should maybe try to figure out why our parser
        # wants to wrap All The Things in <p> tags.
        result.to_s.squish.should == '<p></p><div dir="rtl"> <p>This is RTL content</p> </div>'
      end

      %w{youtube.com youtube-nocookie.com vimeo.com player.vimeo.com blip.tv static.ning.com ning.com dailymotion.com 
          viddler.com metacafe.com vidders.net criticalcommons.org google.com archiveofourown.org podfic.com 
          embed.spotify.com spotify.com 8tracks.com w.soundcloud.com soundcloud.com}.each do |source|  
                      
            it "should allow embeds from #{source}" do
              html = '<iframe width="560" height="315" src="//' + source + '/embed/123" frameborder="0"></iframe>'
              result = sanitize_value(:content, html)
              expect(result).to include(html)
            end
      end

<<<<<<< HEAD
      xit "should allow google player embeds" do
=======
      it "should allow google player embeds" do
>>>>>>> 0bbc917f
        html = '<embed type="application/x-shockwave-flash" flashvars="audioUrl=http://dl.dropbox.com/u/123/foo.mp3" src="http://www.google.com/reader/ui/123-audio-player.swf" width="400" height="27" allowscriptaccess="never" allownetworking="internal"></embed>'
        result = sanitize_value(:content, html)
        expect(result).to include(html)
      end
      
      it "should not allow embeds with unknown source" do
        html = '<embed src="http://www.evil.org"></embed>'
        result = sanitize_value(:content, html)
        result.should be_empty
      end

      it "should not allow iframes with unknown source" do
        html = '<iframe src="http://www.evil.org"></iframe>'
        result = sanitize_value(:content, html)
        result.should be_empty
      end
      
      ["'';!--\"<XSS>=&{()}",
       '<XSS STYLE="behavior: url(xss.htc);">'
      ].each do |value|
        it "should strip xss tags: #{value}" do
          result = sanitize_value(:content, value)
          result.should_not =~ /xss/i
        end
      end

      ["<SCRIPT SRC=http://ha.ckers.org/xss.js></SCRIPT>",
       '<<SCRIPT>alert("XSS");//<</SCRIPT>',
       "<SCRIPT SRC=http://ha.ckers.org/xss.js?<B>",
       "<SCRIPT SRC=//ha.ckers.org/.j>",
       "<SCRIPT>alert(/XSS/.source)</SCRIPT>",
       '</TITLE><SCRIPT>alert("XSS");</SCRIPT>',
       '<SCRIPT SRC="http://ha.ckers.org/xss.jpg"></SCRIPT>'
      ].each do |value|
        it "should strip script tags: #{value}" do
          result = sanitize_value(:content, value)
          result.should_not =~ /script/i
          result.should_not =~ /ha.ckers.org/
        end
      end

      ["\\\";alert('XSS');//",
       "xss:expr/*blah*/ession(alert('XSS'))",
       "xss:expression(alert('XSS'))"
       ].each do |value|
        it "should keep text: #{value}" do
          result = sanitize_value(:content, value)
          result.should =~ /alert\('XSS'\)/
        end
      end

      it "should strip iframe tags" do
        value = "<iframe src=http://ha.ckers.org/scriptlet.html <"
        result = sanitize_value(:content, value)
        result.should_not =~ /iframe/i
          result.should_not =~ /ha.ckers.org/
      end

      ["<IMG SRC=\"javascript:alert('XSS');\">",
       "<IMG SRC=JaVaScRiPt:alert('XSS')>",
       "<IMG SRC=javascript:alert(String.fromCharCode(88,83,83))>",
       "<IMG SRC=&#106;&#97;&#118;&#97;&#115;&#99;&#114;&#105;&#112;&#116;&#58;&#97;&#108;&#101;&#114;&#116;&#40;&#39;&#88;&#83;&#83;&#39;&#41;>",
       "<IMG SRC=&#0000106&#0000097&#0000118&#0000097&#0000115&#0000099&#0000114&#0000105&#0000112&#0000116&#0000058&#0000097&#0000108&#0000101&#0000114&#0000116&#0000040&#0000039&#0000088&#0000083&#0000083&#0000039&#0000041>",
       "<IMG SRC=&#x6A&#x61&#x76&#x61&#x73&#x63&#x72&#x69&#x70&#x74&#x3A&#x61&#x6C&#x65&#x72&#x74&#x28&#x27&#x58&#x53&#x53&#x27&#x29>",
       "<IMG SRC=\" &#14;  javascript:alert('XSS');\">",
       "<IMG SRC=\"javascript:alert('XSS')\"",
       "<INPUT TYPE=\"IMAGE\" SRC=\"javascript:alert('XSS');\">",
       "<IMG SRC=\"jav	ascript:alert('XSS');\">",
       "<IMG SRC=\"jav&#x09;ascript:alert('XSS');\">",
       "<IMG SRC=\"jav&#x0A;ascript:alert('XSS');\">",
       "<IMG SRC=\"jav&#x0D;ascript:alert('XSS');\">",
      ].each do |value|
        
        it "should strip javascript in img src attribute: #{value[0..40]}" do
          result = sanitize_value(:content, value)
          result.should_not =~ /xss/i
          result.should_not =~ /javascript/i
        end
      end
       
      ['<META HTTP-EQUIV="Link" Content="<http://ha.ckers.org/xss.css>; REL=stylesheet">',
       "<META HTTP-EQUIV=\"refresh\" CONTENT=\"0;url=javascript:alert('XSS');\">",
       '<META HTTP-EQUIV="refresh" CONTENT="0;url=data:text/html;base64,PHNjcmlwdD5hbGVydCgnWFNTJyk8L3NjcmlwdD4K">',
       "<META HTTP-EQUIV=\"refresh\" CONTENT=\"0; URL=http://;URL=javascript:alert('XSS');\">",
       "<META HTTP-EQUIV=\"Set-Cookie\" Content=\"USERID=&lt;SCRIPT&gt;alert('XSS')&lt;/SCRIPT&gt;\">"
      ].each do |value|
        it "should strip xss in meta tags: #{value[0..40]}" do
          result = sanitize_value(:content, value)
          result.should_not =~ /javascript/i
          result.should_not =~ /xss/i
        end
      end
       
      it "should strip xss inside tags" do
        value = '<IMG """><SCRIPT>alert("XSS")</SCRIPT>">'
        result = sanitize_value(:content, value)
        result.should_not =~ /script/i
      end

      it "should strip script/xss tags" do
        value = '<SCRIPT/XSS SRC="http://ha.ckers.org/xss.js"></SCRIPT>'
        result = sanitize_value(:content, value)
        result.should_not =~ /script/i
        result.should_not =~ /xss/i
        result.should_not =~ /ha.ckers.org/
      end
      
      it "should strip script/src tags" do
        value = '<SCRIPT/SRC="http://ha.ckers.org/xss.js"></SCRIPT>'
        result = sanitize_value(:content, value)
        result.should_not =~ /script/i
        result.should_not =~ /xss/i
        result.should_not =~ /ha.ckers.org/
      end

      it "should strip xss in body background" do
        value = "<BODY BACKGROUND=\"javascript:alert('XSS')\">"
        result = sanitize_value(:content, value)
        result.should_not =~ /xss/i
      end
      
      ["<BODY ONLOAD=alert('XSS')>",
       '<BODY onload!#$%&()*~+-_.,:;?@[/|\]^`=alert("XSS")>',
      ].each do |value|
        it "should strip xss in body onload: #{value}" do
          result = sanitize_value(:content, value)
          result.should_not =~ /xss/i
          result.should_not =~ /onload/i
        end
      end

      it "should strip style tag" do
        value = "<STYLE>@import'http://ha.ckers.org/xss.css';</STYLE>"
        result = sanitize_value(:content, value)
        result.should_not =~ /style/i
      end

      it "should handle lone @imports" do
        value = "@import'http://ha.ckers.org/xss.css';"
        result = sanitize_value(:content, value)
        result.should_not =~ /style/i
        result.should =~ /@import/i
      end

      it "should handle lone borked @imports" do
        value = "@im\port'\ja\vasc\ript:alert(\"XSS\")';"
        result = sanitize_value(:content, value)
        result.should_not =~ /style/i
        result.should =~ /@im\port/i
      end

      it "should strip javascript from img dynsrc" do
        value = "<IMG DYNSRC=\"javascript:alert('XSS')\">"
        result = sanitize_value(:content, value)
        result.should_not =~ /javascript/i
        result.should_not =~ /xss/i
      end

      it "should strip javascript from img lowsrc" do
        value = "<IMG DYNSRC=\"javascript:alert('XSS')\">"
        result = sanitize_value(:content, value)
        result.should_not =~ /javascript/i
        result.should_not =~ /xss/i
      end

      it "should strip javascript from bgsound src" do
        value = "<BGSOUND SRC=\"javascript:alert('XSS');\">"
        result = sanitize_value(:content, value)
        result.should_not =~ /javascript/i
        result.should_not =~ /xss/i
      end

      it "should strip javascript from br size" do
        value = "<BR SIZE=\"&{alert('XSS')}\">"
        result = sanitize_value(:content, value)
        result.should_not =~ /xss/i
      end

      it "should strip javascript from link href" do
        value = "<LINK REL=\"stylesheet\" HREF=\"javascript:alert('XSS');\">"
        result = sanitize_value(:content, value)
        result.should_not =~ /javascript/i
        result.should_not =~ /xss/i
      end

      it "should strip xss from link href" do
        value = '<LINK REL="stylesheet" HREF="http://ha.ckers.org/xss.css">'
        result = sanitize_value(:content, value)
        result.should_not =~ /ha.ckers.org/i
        result.should_not =~ /xss/i
      end

      it "should strip namespace tags" do
        value = '<HTML xmlns:xss><?import namespace="xss" implementation="http://ha.ckers.org/xss.htc"><xss:xss>Blah</xss:xss></HTML>'
        result = sanitize_value(:content, value)
        result.should_not =~ /xss/i
        result.should_not =~ /ha.ckers.org/i
        result.should =~ /Blah/
      end

      it "should strip javascript in style=background-image" do
        value = "<span style=background-image:url(\"javascript:alert('XSS')\");>Text</span>"
        result = sanitize_value(:content, value)
        result.should_not =~ /xss/i
        result.should_not =~ /javascript/i
      end

      it "should strip script tags" do
        value = "';alert(String.fromCharCode(88,83,83))//\\';alert(String.fromCharCode(88,83,83))//\";alert(String.fromCharCode(88,83,83))//\\\";alert(String.fromCharCode(88,83,83))//--></SCRIPT>\">'><SCRIPT>alert(String.fromCharCode(88,83,83))</SCRIPT>"
        result = sanitize_value(:content, value)
        result.should_not =~ /xss/i
        result.should_not =~ /javascript/i
      end

      ["<!--#exec cmd=\"/bin/echo '<SCR'\"-->",
       "<!--#exec cmd=\"/bin/echo 'IPT SRC=http://ha.ckers.org/xss.js></SCRIPT>'\"-->"
      ].each do |value|
        it "should strip #exec: #{value[0..40]}" do
          result = sanitize_value(:content, value)
          result.should == ""
        end
      end

      
      # TODO: Ones with all types of quote marks:
      # "<IMG SRC=`javascript:alert("RSnake says, 'XSS'")`>"


      it "should escape ampersands" do
        result = sanitize_value(:content, "& &amp;")
        result.should =~ /&amp; &amp;/
      end
    
    end

    # TODO: other fields 

  end
  

  describe "fix_bad_characters" do
    
    it "should not touch normal text" do
      fix_bad_characters("normal text").should == "normal text"
    end

    it "should not touch normal text with valid unicode chars" do
      fix_bad_characters("„‚nörmäl’—téxt‘“").should == "„‚nörmäl’—téxt‘“"
    end

    it "should remove invalid unicode chars" do
      bad_string = [65, 150, 65].pack("C*")  # => "A\226A"
      fix_bad_characters(bad_string).should == "AA"
    end

    it "should escape <3" do
      fix_bad_characters("normal <3 text").should == "normal &lt;3 text"
    end

    it "should convert \r\n to \n" do
      fix_bad_characters("normal\r\ntext").should == "normal\ntext"
    end

    it "should remove the spacer" do
      fix_bad_characters("A____spacer____A").should == "AA"
    end

    it "should remove unicode chars in the 'other, format' category" do
      fix_bad_characters("A\xE2\x81\xA0A").should == "AA"
    end
  end

  
  describe "add_paragraphs_to_text" do

    %w(a abbr acronym address).each do |tag|
      it "should not add extraneous paragraph breaks after #{tag} tags" do
        result = add_paragraphs_to_text("<#{tag}>quack</#{tag}> quack")
        doc = Nokogiri::HTML.fragment(result)
        doc.xpath(".//p").size.should == 1
        doc.xpath(".//br").should be_empty
      end
    end

    it "should not convert linebreaks after p tags" do
      result = add_paragraphs_to_text("<p>A</p>\n<p>B</p>\n\n<p>C</p>\n\n\n")
      doc = Nokogiri::HTML.fragment(result)
      doc.xpath(".//p").size.should == 3
      doc.xpath(".//br").should be_empty
    end

    %w(dl h1 h2 h3 h4 h5 h6 ol pre table ul).each do |tag|
      it "should not convert linebreaks after #{tag} tags" do
        result = add_paragraphs_to_text("<#{tag}>A</#{tag}>\n<#{tag}>B</#{tag}>\n\n<#{tag}>C</#{tag}>\n\n\n")
        doc = Nokogiri::HTML.fragment(result)
        doc.xpath(".//p").size.should == 0
        doc.xpath(".//br").should be_empty
      end
    end
    
    %w(blockquote center div).each do |tag|
      it "should not convert linebreaks after #{tag} tags" do
        result = add_paragraphs_to_text("<#{tag}>A</#{tag}>\n<#{tag}>B</#{tag}>\n\n<#{tag}>C</#{tag}>\n\n\n")
        doc = Nokogiri::HTML.fragment(result)
        doc.xpath(".//p").size.should == 4
        doc.xpath(".//br").should be_empty
      end
    end
    
    it "should not convert linebreaks after br tags" do
      result = add_paragraphs_to_text("A<br>B<br>\n\nC<br>\n\n\n")
      doc = Nokogiri::HTML.fragment(result)
      doc.xpath(".//p").size.should == 1
      doc.xpath(".//br").size.should == 3
    end    

    it "should not convert linebreaks after hr tags" do
      result = add_paragraphs_to_text("A<hr>B<hr>\n\nC<hr>\n\n\n")
      doc = Nokogiri::HTML.fragment(result)
      doc.xpath(".//p").size.should == 3
      doc.xpath(".//br").should be_empty
    end    

    %w(dl h1 h2 h3 h4 h5 h6 ol pre table ul).each do |tag|
      it "should not wrap #{tag} in p tags" do
        result = add_paragraphs_to_text("aa <#{tag}>foo</#{tag}> bb")
        doc = Nokogiri::HTML.fragment(result)
        doc.xpath(".//p").size.should == 2
        doc.xpath(".//#{tag}").children.to_s.strip.should == "foo"
      end
    end

    ["ol", "ul"].each do |tag|
      it "should not convert linebreaks inside #{tag} lists" do
        html = """
        <#{tag}>
          <li>A</li>
          <li>B</li>
        </#{tag}>
        """

        result = add_paragraphs_to_text(html)
        doc = Nokogiri::HTML.fragment(result)
        doc.xpath("./#{tag}/li[1]").children.to_s.strip.should == "A" 
        doc.xpath("./#{tag}/li[2]").children.to_s.strip.should == "B"
        doc.xpath(".//br").should be_empty
      end
    end

    it "should not convert linebreaks inside tables" do
      html = """
      <table>
        <tr>
          <th>A</th>
          <th>B</th>
        </tr>
        <tr>
          <td>C</td>
          <td>D</td>
        </tr>
      </table> 
      """
      
      result = add_paragraphs_to_text(html)
      doc = Nokogiri::HTML.fragment(result)
      doc.xpath("./table/tr[1]/th[1]").children.to_s.strip.should == "A" 
      doc.xpath("./table/tr[1]/th[2]").children.to_s.strip.should == "B" 
      doc.xpath("./table/tr[2]/td[1]").children.to_s.strip.should == "C" 
      doc.xpath("./table/tr[2]/td[2]").children.to_s.strip.should == "D" 
      doc.xpath(".//br").should be_empty
    end

    it "should not convert linebreaks inside definition lists" do
      html = """
      <dl>
        <dt>A</dt>
        <dd>aaa</dd>
        <dt>B</dt>
        <dd>bbb</dd>
      </dl> 
      """
      
      result = add_paragraphs_to_text(html)
      doc = Nokogiri::HTML.fragment(result)
      doc.xpath("./dl/dt[1]").children.to_s.strip.should == "A" 
      doc.xpath("./dl/dd[1]").children.to_s.strip.should == "aaa" 
      doc.xpath("./dl/dt[2]").children.to_s.strip.should == "B" 
      doc.xpath("./dl/dd[2]").children.to_s.strip.should == "bbb" 
      doc.xpath(".//br").should be_empty
    end

    %w(address h1 h2 h3 h4 h5 h6 p pre).each do |tag|
      it "should not wrap in p and not convert linebreaks inside #{tag} tags" do
        result = add_paragraphs_to_text("<#{tag}>A\nB\n\nC\n\n\nD</#{tag}>")
        doc = Nokogiri::HTML.fragment(result)
        doc.xpath("./#{tag}[1]").children.to_s.strip.should == "A\nB\n\nC\n\n\nD"
      end
    end

    %w(a abbr acronym).each do |tag|
      it "should wrap in p and not convert linebreaks inside #{tag} tags" do
        result = add_paragraphs_to_text("<#{tag}>A\nB\n\nC\n\n\nD</#{tag}>")
        doc = Nokogiri::HTML.fragment(result)
        doc.xpath("./p/#{tag}[1]").children.to_s.strip.should == "A\nB\n\nC\n\n\nD"
      end
    end

    it "should wrap plain text in p tags" do
      result = add_paragraphs_to_text("some text")
      doc = Nokogiri::HTML.fragment(result)
      doc.xpath("./p[1]").children.to_s.strip.should == "some text" 
    end

    it "should convert single linebreak to br" do
      result = add_paragraphs_to_text("some\ntext")
      doc = Nokogiri::HTML.fragment(result)
      doc.xpath("./p[1]").children.to_s.strip.should =~ /some<br\/?>text/ 
    end

    it "should convert double linebreaks to paragraph break" do
      result = add_paragraphs_to_text("some\n\ntext")
      doc = Nokogiri::HTML.fragment(result)
      doc.xpath("./p[1]").children.to_s.strip.should == "some" 
      doc.xpath("./p[2]").children.to_s.strip.should == "text" 
    end

    it "should convert triple linebreaks into blank paragraph" do
      result = add_paragraphs_to_text("some\n\n\ntext")
      doc = Nokogiri::HTML.fragment(result)
      doc.xpath("./p[1]").children.to_s.strip.should == "some" 
      doc.xpath("./p[2]").children.to_s.strip.should == "&#160;" 
      doc.xpath("./p[3]").children.to_s.strip.should == "text" 
    end
  
    it "should convert double br tags into paragraph break" do
      result = add_paragraphs_to_text("some<br/>\n<br/>text")
      doc = Nokogiri::HTML.fragment(result)
      doc.xpath("./p[1]").children.to_s.strip.should == "some" 
      doc.xpath("./p[2]").children.to_s.strip.should == "text" 
    end

    it "should convert triple br tags into blank paragraph" do
      result = add_paragraphs_to_text("some<br/>\n<br/>\n<br/>text")
      doc = Nokogiri::HTML.fragment(result)
      doc.xpath("./p[1]").children.to_s.strip.should == "some" 
      doc.xpath("./p[2]").children.to_s.strip.should == "&#160;" 
      doc.xpath("./p[3]").children.to_s.strip.should == "text" 
    end

    it "should not convert double br tags inside p tags" do
      result = add_paragraphs_to_text("<p>some<br/>\n<br/>text</p>")
      doc = Nokogiri::HTML.fragment(result)
      doc.xpath(".//p").size.should == 1
      doc.xpath(".//br").size.should == 2
    end

    it "should not convert triple br tags inside p tags" do
      result = add_paragraphs_to_text("<p>some<br/>\n<br/>\n<br/>text</p>")
      doc = Nokogiri::HTML.fragment(result)
      doc.xpath(".//p").size.should == 1
      doc.xpath(".//br").size.should == 3
    end

    %w(b big cite code del dfn em i ins kbd q s samp
     small span strike strong sub sup tt u var).each do |tag|

      it "should handle #{tag} inline tags spanning double line breaks" do
        result = add_paragraphs_to_text("<#{tag}>some\n\ntext</#{tag}>")
        doc = Nokogiri::HTML.fragment(result)
        doc.xpath("./p[1]/#{tag}").children.to_s.strip.should == "some" 
        doc.xpath("./p[2]/#{tag}").children.to_s.strip.should == "text"
      end
    end

    it "should handle nested inline tags spanning double line breaks" do
      result = add_paragraphs_to_text("<i>have <b>some\n\ntext</b> yay</i>")
      doc = Nokogiri::HTML.fragment(result)
      doc.xpath("./p[1]/i").children.to_s.strip.should =~ /\Ahave/
      doc.xpath("./p[1]/i/b").children.to_s.strip.should == "some" 
      doc.xpath("./p[2]/i/b").children.to_s.strip.should == "text"
      doc.xpath("./p[2]/i").children.to_s.strip.should =~ / yay\Z/
    end

    it "should handle nested inline tags spanning double line breaks" do
      result = add_paragraphs_to_text("have <em>some\n\ntext</em> yay")
      doc = Nokogiri::HTML.fragment(result)
      doc.xpath("./p[1]").children.to_s.strip.should =~ /\Ahave/
      doc.xpath("./p[1]/em").children.to_s.strip.should == "some" 
      doc.xpath("./p[2]/em").children.to_s.strip.should == "text"
      doc.xpath("./p[2]").children.to_s.strip.should =~ / yay\Z/
    end

    %w(blockquote center div).each do |tag|
      it "should convert double linebreaks inside #{tag} tag" do
        result = add_paragraphs_to_text("<#{tag}>some\n\ntext</#{tag}>")
        doc = Nokogiri::HTML.fragment(result)
        doc.xpath("./#{tag}/p[1]").children.to_s.strip.should == "some" 
        doc.xpath("./#{tag}/p[2]").children.to_s.strip.should == "text" 
      end
    end

    it "should wrap text in p before and after existing p tag" do
      result = add_paragraphs_to_text("boom\n\n<p>da</p>\n\nyadda")
      doc = Nokogiri::HTML.fragment(result)
      doc.xpath("./p[1]").children.to_s.strip.should == "boom" 
      doc.xpath("./p[2]").children.to_s.strip.should == "da" 
      doc.xpath("./p[3]").children.to_s.strip.should == "yadda" 
    end

    it "should keep attributes of block elements" do
      result = add_paragraphs_to_text("<div class='foo'>some\n\ntext</div>")
      doc = Nokogiri::HTML.fragment(result)
      doc.xpath("./div[@class='foo']/p[1]").children.to_s.strip.should == "some"
      doc.xpath("./div[@class='foo']/p[2]").children.to_s.strip.should == "text"
    end

    it "should keep attributes of inline elements across paragraphs" do
      result = add_paragraphs_to_text("<span class='foo'>some\n\ntext</span>")
      doc = Nokogiri::HTML.fragment(result)
      doc.xpath("./p[1]/span[@class='foo']").children.to_s.strip.should == "some"
      doc.xpath("./p[2]/span[@class='foo']").children.to_s.strip.should == "text"
    end

    it "should handle two classes" do
      result = add_paragraphs_to_text('<p class="foo bar">foobar</p>')
      doc = Nokogiri::HTML.fragment(result)
      doc.xpath("./p[contains(@class, 'foo')]").children.to_s.strip.should == "foobar"
      doc.xpath("./p[contains(@class, 'bar')]").children.to_s.strip.should == "foobar"
    end

    it "should close unclosed inline tags before double linebreak" do
      html = """Here is an unclosed <em>em tag.
    
      Here is an unclosed <strong>strong tag.

      Stuff."""

      doc = Nokogiri::HTML.fragment(add_paragraphs_to_text(html))
      doc.xpath("./p[1]/em").children.to_s.strip.should == "em tag." 
      doc.xpath("./p[2]/strong").children.to_s.strip.should == "strong tag."
      doc.xpath("./p[3]").children.to_s.strip.should == "Stuff."
    end

    it "should close unclosed tag withing other tag" do
      pending "Opened bug report with Nokogiri"
      html = "<strong><em>unclosed</strong>"
      doc = Nokogiri::HTML.fragment(add_paragraphs_to_text(html))
      doc.xpath("./p/strong/em").children.to_s.strip.should == "unclosed"
    end

    it "should re-nest mis-nested tags" do
      html = "some <em><strong>text</em></strong>"
      doc = Nokogiri::HTML.fragment(add_paragraphs_to_text(html))
      doc.xpath("./p[1]/em/strong").children.to_s.strip.should == "text" 
    end

    it "should handle mixed uppercase/lowecase html tags" do
      result = add_paragraphs_to_text("<em>mixed</EM> <EM>stuff</em>")
      doc = Nokogiri::HTML.fragment(result)
      doc.xpath("./p[1]/em[1]").children.to_s.strip.should == "mixed" 
      doc.xpath("./p[1]/em[2]").children.to_s.strip.should == "stuff" 
    end

    %w(b big cite code del dfn em i ins kbd q s samp
     small span strike strong sub sup tt u var).each do |tag|
      it "should wrap consecutive #{tag} inline tags in one paragraph " do
        if tag == "sup" || tag == "sub"
          pending "Opened bug report with Nokogiri"
        end
        result = add_paragraphs_to_text("<#{tag}>hey</#{tag}> <#{tag}>ho</#{tag}>")
        doc = Nokogiri::HTML.fragment(result)
        doc.xpath("./p[1]/#{tag}[1]").children.to_s.strip.should == "hey" 
        doc.xpath("./p[1]/#{tag}[2]").children.to_s.strip.should == "ho"
        doc.xpath("./p[1]/text()").to_s.should == " "
      end
    end

    %w(&gt; &lt; &amp;).each do |entity|
      it "should handle #{entity}" do
        result = add_paragraphs_to_text("#{entity}")
        doc = Nokogiri::HTML.fragment(result)
        doc.xpath("./p[1]").children.to_s.strip.should == "#{entity}" 
      end
    end

    it "should not add empty p tags" do
      result = add_paragraphs_to_text("A<p>B</p><p>C</p>")
      doc = Nokogiri::HTML.fragment(result)
      doc.xpath("./p").size.should == 3
      doc.xpath("./p[1]").children.to_s.strip.should == "A" 
      doc.xpath("./p[2]").children.to_s.strip.should == "B" 
      doc.xpath("./p[3]").children.to_s.strip.should == "C" 
    end

    it "should not leave p inside i" do
      result = add_paragraphs_to_text("<i><p>foo</p><p>bar</p></i>")
      doc = Nokogiri::HTML.fragment(result)
      doc.xpath(".//i/p").should be_empty
    end

    xit "should deal with br tags at the beginning" do
      result = add_paragraphs_to_text("<br/></br>text")
      doc = Nokogiri::HTML.fragment(result)
      doc.xpath(".//p").children.to_s.strip.should == "text" 
    end


    it "should handle table tags that don't need closing" do
      html = """
      <table> 
        <colgroup align=\"left\"><col width=\"20\"></colgroup>
        <colgroup align=\"right\">
        <tr> 
          <th>A</th> 
          <th>B</th> 
        </tr> 
        <tr> 
          <td>C</td>
          <td>D</td>
        </tr>
      </table>
     """
      result = add_paragraphs_to_text(html)
      doc = Nokogiri::HTML.fragment(result)
      doc.xpath("./table/colgroup[@align='left']/col[@width='20']").size.should == 1
      doc.xpath("./table/colgroup[@align='right']").size.should == 1
      doc.xpath("./table/tr[1]/th[1]").children.to_s.strip.should == "A" 
      doc.xpath("./table/tr[1]/th[2]").children.to_s.strip.should == "B" 
      doc.xpath("./table/tr[2]/td[1]").children.to_s.strip.should == "C" 
      doc.xpath("./table/tr[2]/td[2]").children.to_s.strip.should == "D" 
    end

    
    %w(script style).each do |tag|
      it "should keep #{tag} tags as is" do
        result = add_paragraphs_to_text("<#{tag}>keep me</#{tag}>")
        doc = Nokogiri::HTML.fragment(result)
        doc.xpath("./p/#{tag}").children.to_s.strip.should == "keep me"
      end
    end

    it "should fail gracefully for missing ending quotation marks" do
      pending "Opened enhancement request with Nokogiri"
      result = add_paragraphs_to_text("<strong><a href='ao3.org>mylink</a></strong>")
      doc = Nokogiri::HTML.fragment(result)
      node = doc.xpath(".//a").first
      node.attribute("href").value.should_not =~ /strong/
      node.text.strip.should == "mylink"
    end
    
    it "should fail gracefully for missing starting quotation marks" do
      result = add_paragraphs_to_text('<strong><a href=ao3.org">mylink</a></strong>')
      doc = Nokogiri::HTML.fragment(result)
      node = doc.xpath(".//a").first
      node.attribute("href").value.should == "ao3.org%22"
      node.text.strip.should == "mylink"
    end

  end  
end<|MERGE_RESOLUTION|>--- conflicted
+++ resolved
@@ -216,11 +216,7 @@
             end
       end
 
-<<<<<<< HEAD
-      xit "should allow google player embeds" do
-=======
       it "should allow google player embeds" do
->>>>>>> 0bbc917f
         html = '<embed type="application/x-shockwave-flash" flashvars="audioUrl=http://dl.dropbox.com/u/123/foo.mp3" src="http://www.google.com/reader/ui/123-audio-player.swf" width="400" height="27" allowscriptaccess="never" allownetworking="internal"></embed>'
         result = sanitize_value(:content, html)
         expect(result).to include(html)

Otwarchive::Application.configure do
  # Settings specified here will take precedence over those in config/environment.rb

  # In the development environment your application's code is reloaded on
  # every request.  This slows down response time but is perfect for development
  # since you don't have to restart the webserver when you make code changes.
  config.cache_classes = false
  config.cache_store = :memory_store

  # Log error messages when you accidentally call methods on nil.
  config.whiny_nils = true

  # Show full error reports and disable caching
  config.consider_all_requests_local       = true
  config.action_controller.perform_caching = false

  # Don't care if the mailer can't send
  config.action_mailer.raise_delivery_errors = false

  # Print deprecation notices to the Rails logger
  config.active_support.deprecation = :log

  # Only use best-standards-support built into browsers
  config.action_dispatch.best_standards_support = :builtin

<<<<<<< HEAD
  # Enable locale fallbacks for I18n (makes lookups for any locale fall back to
  # the I18n.default_locale when a translation can not be found)
  config.i18n.fallbacks = true
=======
  # Make it clear we are on Dev
  config.rack_dev_mark.enable = true
  config.rack_dev_mark.theme = [:title, Rack::DevMark::Theme::GithubForkRibbon.new(position: 'right', fixed: 'true' )]
>>>>>>> 30de0221
end<|MERGE_RESOLUTION|>--- conflicted
+++ resolved
@@ -23,13 +23,10 @@
   # Only use best-standards-support built into browsers
   config.action_dispatch.best_standards_support = :builtin
 
-<<<<<<< HEAD
   # Enable locale fallbacks for I18n (makes lookups for any locale fall back to
   # the I18n.default_locale when a translation can not be found)
   config.i18n.fallbacks = true
-=======
   # Make it clear we are on Dev
   config.rack_dev_mark.enable = true
   config.rack_dev_mark.theme = [:title, Rack::DevMark::Theme::GithubForkRibbon.new(position: 'right', fixed: 'true' )]
->>>>>>> 30de0221
 end
--- conflicted
+++ resolved
@@ -1,6 +1,5 @@
 # Sample localization file for English. Add more files in this directory for other locales.
 # See http://github.com/svenfuchs/rails-i18n/tree/master/rails%2Flocale for starting points.
-<<<<<<< HEAD
 en: 
   mailer: 
     kudos:
@@ -12,10 +11,6 @@
         left_kudos: "%{givers_list} left kudos on <i>%{commentable_link}</i>."
       text:
         left_kudos: "%{givers_list} left kudos on %{commentable_link}."
-=======
-en:
-  mailer:
->>>>>>> a67f0bf1
     general: 
       footer: 
         general: 

# Sample localization file for English. Add more files in this directory for other locales.
# See http://github.com/svenfuchs/rails-i18n/tree/master/rails%2Flocale for starting points.

<<<<<<< HEAD
en:
  mailer: 
    kudos:
      guest: A guest
      leftkudos: left kudos on
      kudoson: Kudos on
      youhave: You've got kudos!
=======
en: 
  mailer: 
    general: 
      footer: 
        general: 
          html: |-
              <p>
               If you've received this message in error, please <a href="%{support_url}" style="color:#ffffff; text-decoration:underline">contact Support</a>.
              </p>
              
              <p>
               The Archive of Our Own is a fan-run and fan-supported archive that relies on <a href="%{donate_url}" style="color:#ffffff; text-decoration:underline">your donations</a>.
              </p>
          text: |-
              If you've received this message in error, please contact Support at %{support_url} .
              
              The Archive of Our Own is a fan-run and fan-supported archive that relies on your donations: %{donate_url} .
        sentat: "Sent at"
        sentby: "Sent by"
  user_mailer:
    invite_increase_notification:
      html:  "<p> Hi %{login}! </p>\n\
          <p> We just wanted to let you know that you have %{total} new invitation(s), which can be used to create new accounts at the archive. You can invite a friend at %{invitation_page}. </p>\n\
          <p> Cheers, <br> %{archive_name} </p>"
      txt: |-
          Hi %{login}
          We just wanted to let you know that you have %{total} new invitation(s),
          which can be used to create new accounts at the archive. You can invite a
          friend at %{invitation_page}.
          Cheers, 
          %{archive_name}
>>>>>>> 4fb604ba
<|MERGE_RESOLUTION|>--- conflicted
+++ resolved
@@ -1,17 +1,12 @@
 # Sample localization file for English. Add more files in this directory for other locales.
 # See http://github.com/svenfuchs/rails-i18n/tree/master/rails%2Flocale for starting points.
-
-<<<<<<< HEAD
-en:
+en: 
   mailer: 
     kudos:
       guest: A guest
       leftkudos: left kudos on
       kudoson: Kudos on
       youhave: You've got kudos!
-=======
-en: 
-  mailer: 
     general: 
       footer: 
         general: 
@@ -40,5 +35,4 @@
           which can be used to create new accounts at the archive. You can invite a
           friend at %{invitation_page}.
           Cheers, 
-          %{archive_name}
->>>>>>> 4fb604ba
+          %{archive_name}
# French translations for Ruby on Rails
# by Christian Lescuyer (christian@flyingcoders.com)
# contributors:
#  - Sebastien Grosjean - ZenCocoon.com
#  - Bruno Michel - http://github.com/nono
#  - Tsutomu Kuroda - http://github.com/kuroda (t-kuroda@oiax.jp)

fr:
  date:
    formats:
      default: "%d/%m/%Y"
      short: "%e %b"
      long: "%e %B %Y"
    day_names:
      - dimanche
      - lundi
      - mardi
      - mercredi
      - jeudi
      - vendredi
      - samedi
    abbr_day_names:
      - dim
      - lun
      - mar
      - mer
      - jeu
      - ven
      - sam
    month_names:
      - ~
      - janvier
      - février
      - mars
      - avril
      - mai
      - juin
      - juillet
      - août
      - septembre
      - octobre
      - novembre
      - décembre
    abbr_month_names:
      - ~
      - jan.
      - fév.
      - mar.
      - avr.
      - mai
      - juin
      - juil.
      - août
      - sept.
      - oct.
      - nov.
      - déc.
    order:
      - :day
      - :month
      - :year

  time:
    formats:
      default: "%d %B %Y %H:%M:%S"
      short: "%d %b %H:%M"
      long: "%A %d %B %Y %H:%M"
    am: 'am'
    pm: 'pm'

  datetime:
    distance_in_words:
      half_a_minute: "une demi-minute"
      less_than_x_seconds:
        zero:  "moins d'une seconde"
        one:   "moins d'une seconde"
        other: "moins de %{count} secondes"
      x_seconds:
        one:   "1 seconde"
        other: "%{count} secondes"
      less_than_x_minutes:
        zero:  "moins d'une minute"
        one:   "moins d'une minute"
        other: "moins de %{count} minutes"
      x_minutes:
        one:   "1 minute"
        other: "%{count} minutes"
      about_x_hours:
        one:   "environ une heure"
        other: "environ %{count} heures"
      x_days:
        one:   "1 jour"
        other: "%{count} jours"
      about_x_months:
        one:   "environ un mois"
        other: "environ %{count} mois"
      x_months:
        one:   "1 mois"
        other: "%{count} mois"
      about_x_years:
        one:   "environ un an"
        other: "environ %{count} ans"
      over_x_years:
        one:   "plus d'un an"
        other: "plus de %{count} ans"
      almost_x_years:
        one:   "presqu'un an"
        other: "presque %{count} ans"
    prompts:
      year:   "Année"
      month:  "Mois"
      day:    "Jour"
      hour:   "Heure"
      minute: "Minute"
      second: "Seconde"

  number:
    format:
      separator: ","
      delimiter: " "
      precision: 3
      significant: false
      strip_insignificant_zeros: false
    currency:
      format:
        format: "%n %u"
        unit: "€"
        separator: ","
        delimiter: " "
        precision: 2
        significant: false
        strip_insignificant_zeros: false
    percentage:
      format:
        delimiter: ""
    precision:
      format:
        delimiter: ""
    human:
      format:
        delimiter: ""
        precision: 2
        significant: true
        strip_insignificant_zeros: true
      storage_units:
        format: "%n %u"
        units:
          byte:
            one:   "octet"
            other: "octets"
          kb: "ko"
          mb: "Mo"
          gb: "Go"
          tb: "To"
      decimal_units:
        format: "%n %u"
        units:
          unit: ""
          thousand: "millier"
          million: "million"
          billion: "milliard"
          trillion: "billion"
          quadrillion: "million de milliards"

  support:
    array:
      words_connector: ", "
      two_words_connector: " et "
      last_word_connector: " et "
    select:
      prompt: "Veuillez sélectionner"

  helpers:
    select:
      prompt: "Veuillez sélectionner"
    submit:
      create: "Créer un(e) %{model}"
      update: "Modifier ce(tte) %{model}"
      submit: "Enregistrer ce(tte) %{model}"

  errors:
    format: "Le %{attribute} %{message}"
    messages: &errors_messages
      inclusion: "n'est pas inclus(e) dans la liste"
      exclusion: "n'est pas disponible"
      invalid: "n'est pas valide"
      confirmation: "ne concorde pas avec la confirmation"
      accepted: "doit être accepté(e)"
      empty: "doit être rempli(e)"
      blank: "doit être rempli(e)"
      too_long:
        one: "est trop long (pas plus d'un caractère)"
        other: "est trop long (pas plus de %{count} caractères)"
      too_short:
        one: "est trop court (au moins un caractère)"
        other: "est trop court (au moins %{count} caractères)"
      wrong_length:
        one: "ne fait pas la bonne longueur (doit comporter un seul caractère)"
        other: "ne fait pas la bonne longueur (doit comporter %{count} caractères)"
      not_a_number: "n'est pas un nombre"
      not_an_integer: "doit être un nombre entier"
      greater_than: "doit être supérieur à %{count}"
      greater_than_or_equal_to: "doit être supérieur ou égal à %{count}"
      equal_to: "doit être égal à %{count}"
      less_than: "doit être inférieur à %{count}"
      less_than_or_equal_to: "doit être inférieur ou égal à %{count}"
      odd: "doit être impair"
      even: "doit être pair"
      taken: "n'est pas disponible"
      record_invalid: "La validation a échoué : %{errors}"
    template: &errors_template
      header:
        one:   "Impossible d'enregistrer ce(tte) %{model} : 1 erreur"
        other: "Impossible d'enregistrer ce(tte) %{model} : %{count} erreurs"
      body: "Veuillez vérifier les champs suivants : "

  activerecord:
    errors:
      messages:
        inclusion: "n'est pas inclus(e) dans la liste"
        exclusion: "n'est pas disponible"
        invalid: "n'est pas valide"
        confirmation: "ne concorde pas avec la confirmation"
        accepted: "doit être accepté(e)"
        empty: "doit être rempli(e)"
        blank: "doit être rempli(e)"
        too_long: "est trop long (pas plus de {{count}} caractères)"
        too_short: "est trop court (au moins {{count}} caractères)"
        wrong_length: "ne fait pas la bonne longueur (doit comporter {{count}} caractères)"
        taken: "n'est pas disponible"
        not_a_number: "n'est pas un nombre"
        greater_than: "doit être supérieur à {{count}}"
        greater_than_or_equal_to: "doit être supérieur ou égal à {{count}}"
        equal_to: "doit être égal à {{count}}"
        less_than: "doit être inférieur à {{count}}"
        less_than_or_equal_to: "doit être inférieur ou égal à {{count}}"
        odd: "doit être impair"
        even: "doit être pair"
        record_invalid: "La validation a échoué : {{errors}}"
<<<<<<< HEAD
        
  user_mailer:
    Hi: 'Salut,'
    
=======
      template:
        <<: *errors_template

        
  user_mailer:
    Hi: 'Salut,'
>>>>>>> a240606e
<|MERGE_RESOLUTION|>--- conflicted
+++ resolved
@@ -237,16 +237,9 @@
         odd: "doit être impair"
         even: "doit être pair"
         record_invalid: "La validation a échoué : {{errors}}"
-<<<<<<< HEAD
+      template:
+        <<: *errors_template
+
         
   user_mailer:
-    Hi: 'Salut,'
-    
-=======
-      template:
-        <<: *errors_template
-
-        
-  user_mailer:
-    Hi: 'Salut,'
->>>>>>> a240606e
+    Hi: 'Salut,'
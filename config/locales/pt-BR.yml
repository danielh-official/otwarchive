# encoding: UTF-8
# pt-BR translations for Ruby on Rails
"pt-BR":
  # formatos de data e hora
  date:
    formats:
      default: "%d/%m/%Y"
      short: "%d de %B"
      long: "%d de %B de %Y"

    day_names:
      - Domingo
      - Segunda
      - Terça
      - Quarta
      - Quinta
      - Sexta
      - Sábado
    abbr_day_names:
      - Dom
      - Seg
      - Ter
      - Qua
      - Qui
      - Sex
      - Sáb

    month_names:
      - ~
      - Janeiro
      - Fevereiro
      - Março
      - Abril
      - Maio
      - Junho
      - Julho
      - Agosto
      - Setembro
      - Outubro
      - Novembro
      - Dezembro
    abbr_month_names:
      - ~
      - Jan
      - Fev
      - Mar
      - Abr
      - Mai
      - Jun
      - Jul
      - Ago
      - Set
      - Out
      - Nov
      - Dez
    order:
      - :day
      - :month
      - :year

  time:
    formats:
      default: "%A, %d de %B de %Y, %H:%M h"
      short: "%d/%m, %H:%M h"
      long: "%A, %d de %B de %Y, %H:%M h"
    am: ''
    pm: ''

  # Usado no Array.to_sentence
  support:
    array:
      words_connector: ", "
      two_words_connector: " e "
      last_word_connector: " e "

    select:
      prompt: "Por favor selecione"

  number:
    format:
      separator: ','
      delimiter: '.'
      precision: 3
      significant: false
      strip_insignificant_zeros: false

    currency:
      format:
        format: '%u %n'
        unit: 'R$'
        separator: ','
        delimiter: '.'
        precision: 2
        significant: false
        strip_insignificant_zeros: false

    percentage:
      format:
        delimiter: '.'

    precision:
      format:
        delimiter: '.'

    human:
      format:
        delimiter: '.'
        precision: 2
        significant: true
        strip_insignificant_zeros: true
      storage_units:
        format: "%n %u"
        units:
          byte:
            one: "Byte"
            other: "Bytes"
          kb: "KB"
          mb: "MB"
          gb: "GB"
          tb: "TB"
      # number_to_human()
      # new in rails 3: please add to other locales
      decimal_units:
        format: "%n %u"
        units:
          unit: ""
          thousand: "mil"
          million:
            one: milhão
            other: milhões
          billion:
            one: bilhão
            other: bilhões
          trillion:
            one: trilhão
            other: trilhões
          quadrillion:
            one: quatrilhão
            other: quatrilhões

  # distancia do tempo em palavras
  datetime:
    distance_in_words:
      half_a_minute: 'meio minuto'
      less_than_x_seconds:
        one: 'menos de 1 segundo'
        other: 'menos de %{count} segundos'
      x_seconds:
        one: '1 segundo'
        other: '%{count} segundos'
      less_than_x_minutes:
        one: 'menos de um minuto'
        other: 'menos de %{count} minutos'
      x_minutes:
        one: '1 minuto'
        other: '%{count} minutos'
      about_x_hours:
        one: 'aproximadamente 1 hora'
        other: 'aproximadamente %{count} horas'
      x_days:
        one: '1 dia'
        other: '%{count} dias'
      about_x_months:
        one: 'aproximadamente 1 mês'
        other: 'aproximadamente %{count} meses'
      x_months:
        one: '1 mês'
        other: '%{count} meses'
      about_x_years:
        one: 'aproximadamente 1 ano'
        other: 'aproximadamente %{count} anos'
      over_x_years:
        one: 'mais de 1 ano'
        other: 'mais de %{count} anos'
      almost_x_years:
        one: 'quase 1 ano'
        other: 'quase %{count} anos'
    prompts:
      year:   "Ano"
      month:  "Mês"
      day:    "Dia"
      hour:   "Hora"
      minute: "Minuto"
      second: "Segundo"

  helpers:
    select:
      prompt: "Por favor selecione"

    submit:
      create: 'Criar %{model}'
      update: 'Atualizar %{model}'
      submit: 'Salvar %{model}'

  errors:
    format: "%{attribute} %{message}"
    messages: &errors_messages
      inclusion: "não está incluído na lista"
      exclusion: "não está disponível"
      invalid: "não é válido"
      confirmation: "não está de acordo com a confirmação"
      accepted: "deve ser aceito"
      empty: "não pode ficar vazio"
      blank: "não pode ficar em branco"
      too_long: "é muito longo (máximo: %{count} caracteres)"
      too_short: "é muito curto (mínimo: %{count} caracteres)"
      wrong_length: "não possui o tamanho esperado (%{count} caracteres)"
      not_a_number: "não é um número"
      not_an_integer: "não é um número inteiro"
      greater_than: "deve ser maior que %{count}"
      greater_than_or_equal_to: "deve ser maior ou igual a %{count}"
      equal_to: "deve ser igual a %{count}"
      less_than: "deve ser menor que %{count}"
      less_than_or_equal_to: "deve ser menor ou igual a %{count}"
      odd: "deve ser ímpar"
      even: "deve ser par"
      taken: "já está em uso"
      record_invalid: "A validação falhou: %{errors}"
    template: &errors_template
      header:
        one: "Não foi possível gravar %{model}: 1 erro"
        other: "Não foi possível gravar %{model}: %{count} erros."
      body: "Por favor, verifique o(s) seguinte(s) campo(s):"

  activerecord:
    errors:
      messages:
<<<<<<< HEAD
        inclusion: "não está incluído na lista"
        exclusion: "não está disponível"
        invalid: "não é válido"
        confirmation: "não está de acordo com a confirmação"
        accepted: "deve ser aceito"
        empty: "não pode ficar vazio"
        blank: "não pode ficar em branco"
        too_long: "é muito longo (máximo: {{count}} caracteres)"
        too_short: "é muito curto (mínimo: {{count}} caracteres)"
        wrong_length: "não possui o tamanho esperado ({{count}} caracteres)"
        taken: "já está em uso"
        not_a_number: "não é um número"
        not_an_integer: "não é um número inteiro"
        greater_than: "deve ser maior do que {{count}}"
        greater_than_or_equal_to: "deve ser maior ou igual a {{count}}"
        equal_to: "deve ser igual a {{count}}"
        less_than: "deve ser menor do que {{count}}"
        less_than_or_equal_to: "deve ser menor ou igual a {{count}}"
        odd: "deve ser ímpar"
        even: "deve ser par"
        record_invalid: "A validação falhou: {{errors}}"

  mailer:
    general:
      footer:
        general:
          html: |-
              <p>
               Se você recebeu essa mensagem por engano, por favor <a href="%{support_url}" style="color:#ffffff; text-decoration:underline">entre em contato com a equipe de Suporte</a>.
              </p>

              <p>
              O Archive of Our Own – AO3 (Nosso Próprio Arquivo) é um arquivo gerido e sustentado por fãs que depende das <a href="%{donate_url}" style="color:#ffffff; text-decoration:underline">suas doações</a>.
              </p>
        sentat: "Enviado em"
        sentby: "Enviado por"
  user_mailer:
    invite_increase_notification:
      html:  "<p> Oi, %{login}! </p>\n\
          <p>Só pra avisar que você tem %{total} novo(s) convite(s), que pode usar para criar novas contas no site. Para convidar amigxs, acesse a página %{invitation_page}. </p>\n\
          <p> Atenciosamente, <br> %{archive_name} </p>"
      txt: |-
          Oi, %{login}!
          Só pra avisar que você tem %{total} novo(s) convite(s),
          que pode usar para criar novas contas no site. Para convidar amigxs, 
          acesse a página %{invitation_page}.
          Atenciosamente, 
          %{archive_name}
=======
        <<: *errors_messages
      template:
        <<: *errors_template

      full_messages:
        format: "%{attribute} %{message}"
>>>>>>> 8e6c0c8e
<|MERGE_RESOLUTION|>--- conflicted
+++ resolved
@@ -225,7 +225,6 @@
   activerecord:
     errors:
       messages:
-<<<<<<< HEAD
         inclusion: "não está incluído na lista"
         exclusion: "não está disponível"
         invalid: "não é válido"
@@ -247,6 +246,11 @@
         odd: "deve ser ímpar"
         even: "deve ser par"
         record_invalid: "A validação falhou: {{errors}}"
+      template:
+        <<: *errors_template
+
+      full_messages:
+        format: "%{attribute} %{message}"
 
   mailer:
     general:
@@ -273,12 +277,4 @@
           que pode usar para criar novas contas no site. Para convidar amigxs, 
           acesse a página %{invitation_page}.
           Atenciosamente, 
-          %{archive_name}
-=======
-        <<: *errors_messages
-      template:
-        <<: *errors_template
-
-      full_messages:
-        format: "%{attribute} %{message}"
->>>>>>> 8e6c0c8e
+          %{archive_name}
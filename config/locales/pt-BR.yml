# encoding: UTF-8
# pt-BR translations for Ruby on Rails
"pt-BR":
  # formatos de data e hora
  date:
    formats:
      default: "%d/%m/%Y"
      short: "%d de %B"
      long: "%d de %B de %Y"

    day_names:
      - Domingo
      - Segunda
      - Terça
      - Quarta
      - Quinta
      - Sexta
      - Sábado
    abbr_day_names:
      - Dom
      - Seg
      - Ter
      - Qua
      - Qui
      - Sex
      - Sáb

    month_names:
      - ~
      - Janeiro
      - Fevereiro
      - Março
      - Abril
      - Maio
      - Junho
      - Julho
      - Agosto
      - Setembro
      - Outubro
      - Novembro
      - Dezembro
    abbr_month_names:
      - ~
      - Jan
      - Fev
      - Mar
      - Abr
      - Mai
      - Jun
      - Jul
      - Ago
      - Set
      - Out
      - Nov
      - Dez
    order:
      - :day
      - :month
      - :year

  time:
    formats:
      default: "%A, %d de %B de %Y, %H:%M h"
      short: "%d/%m, %H:%M h"
      long: "%A, %d de %B de %Y, %H:%M h"
    am: ''
    pm: ''

  # Usado no Array.to_sentence
  support:
    array:
      words_connector: ", "
      two_words_connector: " e "
      last_word_connector: " e "

    select:
      prompt: "Por favor selecione"

  number:
    format:
      separator: ','
      delimiter: '.'
      precision: 3
      significant: false
      strip_insignificant_zeros: false

    currency:
      format:
        format: '%u %n'
        unit: 'R$'
        separator: ','
        delimiter: '.'
        precision: 2
        significant: false
        strip_insignificant_zeros: false

    percentage:
      format:
        delimiter: '.'

    precision:
      format:
        delimiter: '.'

    human:
      format:
        delimiter: '.'
        precision: 2
        significant: true
        strip_insignificant_zeros: true
      storage_units:
        format: "%n %u"
        units:
          byte:
            one: "Byte"
            other: "Bytes"
          kb: "KB"
          mb: "MB"
          gb: "GB"
          tb: "TB"
      # number_to_human()
      # new in rails 3: please add to other locales
      decimal_units:
        format: "%n %u"
        units:
          unit: ""
          thousand: "mil"
          million:
            one: milhão
            other: milhões
          billion:
            one: bilhão
            other: bilhões
          trillion:
            one: trilhão
            other: trilhões
          quadrillion:
            one: quatrilhão
            other: quatrilhões

  # distancia do tempo em palavras
  datetime:
    distance_in_words:
      half_a_minute: 'meio minuto'
      less_than_x_seconds:
        one: 'menos de 1 segundo'
        other: 'menos de %{count} segundos'
      x_seconds:
        one: '1 segundo'
        other: '%{count} segundos'
      less_than_x_minutes:
        one: 'menos de um minuto'
        other: 'menos de %{count} minutos'
      x_minutes:
        one: '1 minuto'
        other: '%{count} minutos'
      about_x_hours:
        one: 'aproximadamente 1 hora'
        other: 'aproximadamente %{count} horas'
      x_days:
        one: '1 dia'
        other: '%{count} dias'
      about_x_months:
        one: 'aproximadamente 1 mês'
        other: 'aproximadamente %{count} meses'
      x_months:
        one: '1 mês'
        other: '%{count} meses'
      about_x_years:
        one: 'aproximadamente 1 ano'
        other: 'aproximadamente %{count} anos'
      over_x_years:
        one: 'mais de 1 ano'
        other: 'mais de %{count} anos'
      almost_x_years:
        one: 'quase 1 ano'
        other: 'quase %{count} anos'
    prompts:
      year:   "Ano"
      month:  "Mês"
      day:    "Dia"
      hour:   "Hora"
      minute: "Minuto"
      second: "Segundo"

  helpers:
    select:
      prompt: "Por favor selecione"

    submit:
      create: 'Criar %{model}'
      update: 'Atualizar %{model}'
      submit: 'Salvar %{model}'

  errors:
    format: "%{attribute} %{message}"
    messages: &errors_messages
      inclusion: "não está incluído na lista"
      exclusion: "não está disponível"
      invalid: "não é válido"
      confirmation: "não está de acordo com a confirmação"
      accepted: "deve ser aceito"
      empty: "não pode ficar vazio"
      blank: "não pode ficar em branco"
      too_long: "é muito longo (máximo: %{count} caracteres)"
      too_short: "é muito curto (mínimo: %{count} caracteres)"
      wrong_length: "não possui o tamanho esperado (%{count} caracteres)"
      not_a_number: "não é um número"
      not_an_integer: "não é um número inteiro"
      greater_than: "deve ser maior que %{count}"
      greater_than_or_equal_to: "deve ser maior ou igual a %{count}"
      equal_to: "deve ser igual a %{count}"
      less_than: "deve ser menor que %{count}"
      less_than_or_equal_to: "deve ser menor ou igual a %{count}"
      odd: "deve ser ímpar"
      even: "deve ser par"
      taken: "já está em uso"
      record_invalid: "A validação falhou: %{errors}"
    template: &errors_template
      header:
        one: "Não foi possível gravar %{model}: 1 erro"
        other: "Não foi possível gravar %{model}: %{count} erros."
      body: "Por favor, verifique o(s) seguinte(s) campo(s):"

  activerecord:
    errors:
      messages:
        inclusion: "não está incluído na lista"
        exclusion: "não está disponível"
        invalid: "não é válido"
        confirmation: "não está de acordo com a confirmação"
        accepted: "deve ser aceito"
        empty: "não pode ficar vazio"
        blank: "não pode ficar em branco"
        too_long: "é muito longo (máximo: {{count}} caracteres)"
        too_short: "é muito curto (mínimo: {{count}} caracteres)"
        wrong_length: "não possui o tamanho esperado ({{count}} caracteres)"
        taken: "já está em uso"
        not_a_number: "não é um número"
        not_an_integer: "não é um número inteiro"
        greater_than: "deve ser maior do que {{count}}"
        greater_than_or_equal_to: "deve ser maior ou igual a {{count}}"
        equal_to: "deve ser igual a {{count}}"
        less_than: "deve ser menor do que {{count}}"
        less_than_or_equal_to: "deve ser menor ou igual a {{count}}"
        odd: "deve ser ímpar"
        even: "deve ser par"
        record_invalid: "A validação falhou: {{errors}}"
<<<<<<< HEAD
=======
      template:
        <<: *errors_template

      full_messages:
        format: "%{attribute} %{message}"
>>>>>>> a240606e

  mailer:
    general:
      footer:
        general:
          html: |-
              <p>
               Se você recebeu essa mensagem por engano, por favor <a href="%{support_url}" style="color:#ffffff; text-decoration:underline">entre em contato com a equipe de Suporte</a>.
              </p>

              <p>
              O Archive of Our Own – AO3 (Nosso Próprio Arquivo) é um arquivo gerido e sustentado por fãs que depende das <a href="%{donate_url}" style="color:#ffffff; text-decoration:underline">suas doações</a>.
              </p>
        sentat: "Enviado em"
        sentby: "Enviado por"
  user_mailer:
    invite_increase_notification:
      html:  "<p> Oi, %{login}! </p>\n\
          <p>Só pra avisar que você tem %{total} novo(s) convite(s), que pode usar para criar novas contas no site. Para convidar amigxs, acesse a página %{invitation_page}. </p>\n\
          <p> Atenciosamente, <br> %{archive_name} </p>"
      txt: |-
          Oi, %{login}!
          Só pra avisar que você tem %{total} novo(s) convite(s),
          que pode usar para criar novas contas no site. Para convidar amigxs, 
          acesse a página %{invitation_page}.
          Atenciosamente, 
          %{archive_name}<|MERGE_RESOLUTION|>--- conflicted
+++ resolved
@@ -246,14 +246,11 @@
         odd: "deve ser ímpar"
         even: "deve ser par"
         record_invalid: "A validação falhou: {{errors}}"
-<<<<<<< HEAD
-=======
       template:
         <<: *errors_template
 
       full_messages:
         format: "%{attribute} %{message}"
->>>>>>> a240606e
 
   mailer:
     general:

--- conflicted
+++ resolved
@@ -242,15 +242,10 @@
           html: Sent by <b>%{sent_by}</b>.
           text: Sent by %{sent_by}.
     kudos:
-<<<<<<< HEAD
       guest: 
         one: a guest
         other: "%{count} guests"
       kudos_on: Kudos on
-=======
-      guest: "A guest"
-      guests: "guests"
->>>>>>> a67f0bf1
       you_have: "[%{app_name}] You've got kudos!"
       html:
         left_kudos:

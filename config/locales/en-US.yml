# US English translations for Ruby on Rails
#
# Use this as the base for the locale file of your language.
<<<<<<< HEAD
en-US:
=======

"en-US":
  admin:
    blacklist:
      emails_found: 
        one: "one email found"
        other: "%{count} emails found"
  
>>>>>>> 3b9437b6
  date:
    formats:
      default: "%Y-%m-%d"
      short: "%b %d"
      long: "%B %d, %Y"

    day_names:
      - Sunday
      - Monday
      - Tuesday
      - Wednesday
      - Thursday
      - Friday
      - Saturday
    abbr_day_names:
      - Sun
      - Mon
      - Tue
      - Wed
      - Thu
      - Fri
      - Sat

    month_names:
      - ~
      - January
      - February
      - March
      - April
      - May
      - June
      - July
      - August
      - September
      - October
      - November
      - December
    abbr_month_names:
      - ~
      - Jan
      - Feb
      - Mar
      - Apr
      - May
      - Jun
      - Jul
      - Aug
      - Sep
      - Oct
      - Nov
      - Dec
    order:
      - :year
      - :month
      - :day

  time:
    formats:
      default: "%a, %d %b %Y %H:%M:%S %z"
      short: "%d %b %H:%M"
      long: "%B %d, %Y %H:%M"
    am: "am"
    pm: "pm"

  support:
    array:
      words_connector: ", "
      two_words_connector: " and "
      last_word_connector: ", and "

    select:
      prompt: "Please select"

  number:
    format:
      separator: "."
      delimiter: ","
      precision: 3
      significant: false
      strip_insignificant_zeros: false
    currency:
      format:
        format: "%u%n"
        unit: "$"
        separator: "."
        delimiter: ","
        precision: 2
        significant: false
        strip_insignificant_zeros: false
    percentage:
      format:
        delimiter: ""
    precision:
      format:
        delimiter: ""
    human:
      format:
        delimiter: ""
        precision: 3
        significant: true
        strip_insignificant_zeros: true
      storage_units:
        format: "%n %u"
        units:
          byte:
            one:   "Byte"
            other: "Bytes"
          kb: "KB"
          mb: "MB"
          gb: "GB"
          tb: "TB"
      decimal_units:
        format: "%n %u"
        units:
          unit: ""
          thousand: Thousand
          million: Million
          billion: Billion
          trillion: Trillion
          quadrillion: Quadrillion

  datetime:
    distance_in_words:
      half_a_minute: "half a minute"
      less_than_x_seconds:
        one:   "less than 1 second"
        other: "less than %{count} seconds"
      x_seconds:
        one:   "1 second"
        other: "%{count} seconds"
      less_than_x_minutes:
        one:   "less than a minute"
        other: "less than %{count} minutes"
      x_minutes:
        one:   "1 minute"
        other: "%{count} minutes"
      about_x_hours:
        one:   "about 1 hour"
        other: "about %{count} hours"
      x_days:
        one:   "1 day"
        other: "%{count} days"
      about_x_months:
        one:   "about 1 month"
        other: "about %{count} months"
      x_months:
        one:   "1 month"
        other: "%{count} months"
      about_x_years:
        one:   "about 1 year"
        other: "about %{count} years"
      over_x_years:
        one:   "over 1 year"
        other: "over %{count} years"
      almost_x_years:
        one:   "almost 1 year"
        other: "almost %{count} years"
    prompts:
      year:   "Year"
      month:  "Month"
      day:    "Day"
      hour:   "Hour"
      minute: "Minute"
      second: "Seconds"

  helpers:
    select:
      prompt: "Please select"

    submit:
      create: 'Create %{model}'
      update: 'Update %{model}'
      submit: 'Save %{model}'

  errors:
    format: "%{attribute} %{message}"
    messages: &errors_messages
      inclusion: "is not included in the list"
      exclusion: "is reserved"
      invalid: "is invalid"
      confirmation: "doesn't match confirmation"
      accepted: "must be accepted"
      empty: "can't be empty"
      blank: "can't be blank"
      too_long:
        one: "is too long (maximum is 1 character)"
        other: "is too long (maximum is %{count} characters)"
      too_short:
        one: "is too short (minimum is 1 character)"
        other: "is too short (minimum is %{count} characters)"
      wrong_length:
        one: "is the wrong length (should be 1 character)"
        other: "is the wrong length (should be %{count} characters)"
      not_a_number: "is not a number"
      not_an_integer: "must be an integer"
      greater_than: "must be greater than %{count}"
      greater_than_or_equal_to: "must be greater than or equal to %{count}"
      equal_to: "must be equal to %{count}"
      less_than: "must be less than %{count}"
      less_than_or_equal_to: "must be less than or equal to %{count}"
      odd: "must be odd"
      even: "must be even"
      taken: "has already been taken"
      record_invalid: "Validation failed: %{errors}"
    template: &errors_template
      header:
        one: "1 error prohibited this %{model} from being saved"
        other: "%{count} errors prohibited this %{model} from being saved"
      body: "There were problems with the following fields:"

  activerecord:
    errors:
      messages:
        <<: *errors_messages
      template:
        <<: *errors_template
      full_messages:
        format: "%{attribute} %{message}"
  mailer:
    general:
      footer:
        general:
          html: |-
            <p>
             If you've received this message in error, please <a href="%{support_url}" style="color:#ffffff; text-decoration:underline">contact Support</a>.
            </p>

            <p>
             The Archive of Our Own is a fan-run and fan-supported archive that relies on <a href="%{donate_url}" style="color:#ffffff; text-decoration:underline">your donations</a>.
            </p>
          text: |-
            If you've received this message in error, please contact Support at %{support_url} .

            The Archive of Our Own is a fan-run and fan-supported archive that relies on your donations: %{donate_url} .
        sent_at: "Sent at %{sent_at}."
        sent_by:
          html: "Sent by <b>%{sent_by}</b>."
          text: "Sent by %{sent_by}."
    kudos:
      guest: "A guest"
      guests: "guests"
      you_have: "[%{app_name}] You've got kudos!"
      html:
        left_kudos:
          one: "%{givers_list} left kudos on <i>%{commentable_link}</i>."
          other: "%{givers_list} left kudos on <i>%{commentable_link}</i>."
      text:
        left_kudos:
          one: "%{givers_list} left kudos on %{commentable_link}."
          other: "%{givers_list} left kudos on %{commentable_link}."

  user_mailer:
    invite_increase_notification:
      html: |-
        <p> Hi %{login}! </p>
        <p> We just wanted to let you know that you have %{total} new invitation(s), which can be used to create new accounts at the archive. You can invite a friend at %{invitation_page}. </p>
        <p> Cheers, <br> %{archive_name} </p>
      subject: "%{app_name} New Invitations"
      txt: "Hi %{login}\nWe just wanted to let you know that you have %{total} new
        invitation(s),\nwhich can be used to create new accounts at the archive. You
        can invite a\nfriend at %{invitation_page}.\nCheers, \n%{archive_name}"
    abuse_report:
      subject: "[%{app_name}] Your Abuse Report"
      para1: "The following abuse report has been sent to the Abuse team:"
      url_para: "URL of the page the abuse is on:"
      description_para: "Description of the abuse:"
  
  validators:
    email:
      blacklist: "has been blocked at the owner's request. That means it can't be used in guest comments. Please check the address to make sure it's yours to use and contact AO3 Support if you have any questions."
      veracity:
        allow_blank: "does not seem to be a valid address. Please use a different address or leave blank."
        no_blank: "does not seem to be a valid address."
        <|MERGE_RESOLUTION|>--- conflicted
+++ resolved
@@ -1,18 +1,12 @@
 # US English translations for Ruby on Rails
 #
 # Use this as the base for the locale file of your language.
-<<<<<<< HEAD
-en-US:
-=======
-
 "en-US":
   admin:
     blacklist:
       emails_found: 
         one: "one email found"
         other: "%{count} emails found"
-  
->>>>>>> 3b9437b6
   date:
     formats:
       default: "%Y-%m-%d"

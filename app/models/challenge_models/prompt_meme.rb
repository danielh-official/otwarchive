--- conflicted
+++ resolved
@@ -29,12 +29,11 @@
     end
   end
 
-<<<<<<< HEAD
   before_validation :update_allowed_values
+  before_validation :update_allowed_values, :update_allowed_prompts
+  
   # make sure that challenge sign-up / close / open dates aren't contradictory
   validate :validate_signup_dates
-=======
-  before_validation :update_allowed_values, :update_allowed_prompts
 
   def update_allowed_prompts
     required = self.requests_num_required
@@ -43,7 +42,6 @@
       self.requests_num_allowed = required
     end
   end
->>>>>>> 1782ebf2
 
   #FIXME hack because time zones are being html encoded. couldn't figure out why.
   before_save :fix_time_zone

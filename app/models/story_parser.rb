# Parse stories from other websites and uploaded files, looking for metadata to harvest
# and put into the archive.
#
class StoryParser
  require 'timeout'
  require 'nokogiri'
  require 'mechanize'
  require 'open-uri'
  include HtmlCleaner

  META_PATTERNS = {:title => 'Title',
                   :notes => 'Note',
                   :summary => 'Summary',
                   :freeform_string => 'Tag',
                   :fandom_string => 'Fandom',
                   :rating_string => 'Rating',
                   :warning_string => 'Warning',
                   :relationship_string => 'Relationship|Pairing',
                   :character_string => 'Character',
                   :revised_at => 'Date|Posted|Posted on|Posted at',
                   :chapter_title => 'Chapter Title'
                   }


  # Use this for raising custom error messages
  # (so that we can distinguish them from unexpected exceptions due to
  # faulty code)
  class Error < StandardError
  end
  
  # These attributes need to be moved from the work to the chapter
  # format: {:work_attribute_name => :chapter_attribute_name} (can be the same)
  CHAPTER_ATTRIBUTES_ONLY = {}

  # These attributes need to be copied from the work to the chapter
  CHAPTER_ATTRIBUTES_ALSO = {:revised_at => :published_at}

  ### NOTE ON KNOWN SOURCES
  # These lists will stop with the first one it matches, so put more-specific matches
  # towards the front of the list.

  # places for which we have a custom parse_story_from_[source] method
  # for getting information out of the downloaded text
  KNOWN_STORY_PARSERS = %w(deviantart dw lj lotrfanfiction twilightarchives)

  # places for which we have a custom parse_author_from_[source] method
  # which returns an external_author object including an email address
  KNOWN_AUTHOR_PARSERS= %w(lj minotaur)

  # places for which we have a download_story_from_[source]
  # used to customize the downloading process
  KNOWN_STORY_LOCATIONS = %w(lj)

  # places for which we have a download_chaptered_from
  # to get a set of chapters all together
  CHAPTERED_STORY_LOCATIONS = %w(ffnet thearchive_net efiction)

  # regular expressions to match against the URLS
  SOURCE_LJ = '((live|dead|insane)?journal(fen)?\.com)|dreamwidth\.org'
  SOURCE_DW = 'dreamwidth\.org'
  SOURCE_FFNET = '(^|[^A-Za-z0-9-])fanfiction\.net'
  SOURCE_MINOTAUR = '(bigguns|firstdown).slashdom.net'
  SOURCE_DEVIANTART = 'deviantart\.com'
  SOURCE_LOTRFANFICTION = 'lotrfanfiction\.com'
  SOURCE_TWILIGHTARCHIVES = 'twilightarchives\.com'
  SOURCE_THEARCHIVE_NET = 'the\-archive\.net'
  SOURCE_EFICTION = 'viewstory\.php'

  # time out if we can't download fast enough
  STORY_DOWNLOAD_TIMEOUT = 60
  MAX_CHAPTER_COUNT = 200
  
  # To check for duplicate chapters, take a slice this long out of the story
  # (in characters)
  DUPLICATE_CHAPTER_LENGTH = 10000


  # Import many stories
  def import_from_urls(urls, options = {})
    # Try to get the works
    works = []
    failed_urls = []
    errors = []
    urls.each do |url|
      begin
        work = download_and_parse_story(url, options)
        if work && work.save
          work.chapters.each {|chap| chap.save}
          works << work
        else
          failed_urls << url
          errors << work.errors.values.join(", ")
          work.delete if work
        end
      rescue Timeout::Error
        failed_urls << url
        errors << "Import has timed out. This may be due to connectivity problems with the source site. Please try again in a few minutes, or check Known Issues to see if there are import problems with this site."
        work.delete if work        
      rescue Error => exception
        failed_urls << url
        errors << "We couldn't successfully import that work, sorry: #{exception.message}"
        work.delete if work
      end
    end
    return [works, failed_urls, errors]
  end


  ### DOWNLOAD-AND-PARSE WRAPPERS

  # General pathway for story importing:
  #
  # Starting points:
  # - import_from_urls --> repeatedly calls download_and_parse_story
  # - download_and_parse_story
  # - download_and_parse_chapters_into_story
  # - (download_and_parse_chapter_of_work -- requires existing work)
  #
  # Each of these will download the content and then hand it off to a parser.
  #
  # Parsers:
  # - parse_story: for a work of one single chapter downloaded as a single text string
  # - parse_chapters_into_story: for a work of multiple chapters downloaded as an array of text strings (the separate chapter contents)
  # - parse_chapter_of_work: essentially duplicates parse_story, but turns the content into a chapter of an existing work
  #
  # All of these parsers then go into
  # - parse_common: processes a single text string, cleaning up HTML and looking for meta information
  # - sanitize_params: after processing, clean up the params and strip out bad HTML
  #
  # If the story is from a known source, parse_common hands off to a custom parser built just for that source,
  # including parse_story_from_lj. If not known, it falls
  # back on parse_story_from_unknown.
  #
  # The various parsers use different methods to collect up metadata, and generically we also use:
  # - scan_text_for_meta: looks for text patterns like [metaname]: [value] eg, "Fandom: Highlander"
  #
  # Shared options:
  #
  # :do_not_set_current_author - true means do not save the current user as an author
  # :importing for others - true means try and add external author for the work
  # :pseuds - a list of pseuds to set as authors
  # :set_tags, :fandom, :rating, :warning, :character, :relationship - sets these tags
  # :override_tags - set tag values even if some were parsed out of the work
  # :post_without_preview - if true, mark the story as posted without previewing
  #



  # Downloads a story and passes it on to the parser.
  # If the URL of the story is from a site for which we have special rules
  # (eg, downloading from a livejournal clone, you want to use ?format=light
  # to get a nice and consistent post format), it will pre-process the url
  # according to the rules for that site.
  def download_and_parse_story(location, options = {})
    check_for_previous_import(location)
    work = nil
    source = get_source_if_known(CHAPTERED_STORY_LOCATIONS, location)
    if source.nil?
      story = download_text(location)
      work = parse_story(story, location, options)
    else
      work = download_and_parse_chaptered_story(source, location, options)
    end
    return work
  end

  # download and add a new chapter to the end of a work
  def download_and_parse_chapter_of_work(work, location, options = {})
    chapter_content = download_text(location)
    return parse_chapter_of_work(work, chapter_content, location, options)
  end

  # Given an array of urls for chapters of a single story,
  # download them all and combine into a single work
  def download_and_parse_chapters_into_story(locations, options = {})
    check_for_previous_import(locations.first)
    chapter_contents = []
    locations.each do |location|
      chapter_contents << download_text(location)
    end
    return parse_chapters_into_story(locations.first, chapter_contents, options)
  end

  ### PARSING METHODS

  # Parses the text of a story, optionally from a given location.
  def parse_story(story, location, options = {})
    work_params = parse_common(story, location, options[:encoding])

    # move any attributes from work to chapter if necessary
    return set_work_attributes(Work.new(work_params), location, options)
  end

  # parses and adds a new chapter to the end of the work
  def parse_chapter_of_work(work, chapter_content, location, options = {})
    tmp_work_params = parse_common(chapter_content, location, options[:encoding])
    chapter = get_chapter_from_work_params(tmp_work_params)
    work.chapters << set_chapter_attributes(work, chapter, location, options)
    return work
  end

  def parse_chapters_into_story(location, chapter_contents, options = {})
    work = nil
    chapter_contents.each do |content|
      work_params = parse_common(content, location, options[:encoding])
      if work.nil?
        # create the new work
        work = Work.new(work_params)
      else
        new_chapter = get_chapter_from_work_params(work_params)
        work.chapters << set_chapter_attributes(work, new_chapter, location, options)
      end
    end
    return set_work_attributes(work, location, options)
  end

  # tries to create an external author for a given url
  def parse_author(location,external_author_name,external_author_email)
    #If e_email option value is present (archivist importing from somewhere not supported for auto autho grab)
    #will have value there, otherwise continue as usual. If filled, just pass values to create or find external author
    #Stephanie 8-1-2013

    #might want to add check for external author name also here, steph 12/10/2013
    if external_author_email.present?
      return parse_author_common(external_author_email,external_author_name)

    else
      source = get_source_if_known(KNOWN_AUTHOR_PARSERS, location)
      if !source.nil?
        return eval("parse_author_from_#{source.downcase}(location)")
      end
      return parse_author_from_unknown(location)

    end

  end


  # Everything below here is protected and should not be touched by outside
  # code -- please use the above functions to parse external works.

  #protected


    # download an entire story from an archive type where we know how to parse multi-chaptered works
    # this should only be called from download_and_parse_story
    def download_and_parse_chaptered_story(source, location, options = {})
      chapter_contents = eval("download_chaptered_from_#{source.downcase}(location)")
      return parse_chapters_into_story(location, chapter_contents, options)
    end


    # our custom url finder checks for previously imported URL in almost any format it may have been presented
    def check_for_previous_import(location)
      if Work.find_by_url(location).present?
        raise Error, "A work has already been imported from #{location}."
      end
    end


    def set_chapter_attributes(work, chapter, location, options = {})
      chapter.position = work.chapters.length + 1
      chapter.posted = true # if options[:post_without_preview]
      return chapter
    end

    def set_work_attributes(work, location="", options = {})
      raise Error, "Work could not be downloaded" if work.nil?
      work.imported_from_url = location
      work.expected_number_of_chapters = work.chapters.length

      # set authors for the works
      pseuds = []
      pseuds << User.current_user.default_pseud unless options[:do_not_set_current_author] || User.current_user.nil?
      pseuds << options[:archivist].default_pseud if options[:archivist]
      pseuds += options[:pseuds] if options[:pseuds]
      pseuds = pseuds.uniq
      raise Error, "A work must have at least one author specified" if pseuds.empty?
      pseuds.each do |pseud|
        work.pseuds << pseud unless work.pseuds.include?(pseud)
        work.chapters.each {|chapter| chapter.pseuds << pseud unless chapter.pseuds.include?(pseud)}
      end

      # handle importing works for others
      # build an external creatorship for each author
      if options[:importing_for_others]
        external_author_names = options[:external_author_names] || parse_author(location,options[:external_author_name],options[:external_author_email])
        # convert to an array if not already one
        external_author_names = [external_author_names] if external_author_names.is_a?(ExternalAuthorName)
        if options[:external_coauthor_name] != nil
          external_author_names << parse_author(location,options[:external_coauthor_name],options[:external_coauthor_email])
        end
        external_author_names.each do |external_author_name|
          if external_author_name && external_author_name.external_author
            if external_author_name.external_author.do_not_import
              # we're not allowed to import works from this address
              raise Error, "Author #{external_author_name.name} at #{external_author_name.external_author.email} does not allow importing their work to this archive."
            end
            ec = work.external_creatorships.build(:external_author_name => external_author_name, :archivist => (options[:archivist] || User.current_user))
          end
        end
      end

      # lock to registered users if specified or importing for others
      work.restricted = options[:restricted] || options[:importing_for_others] || false

      # set default values for required tags for any works that don't have them
      work.fandom_string = (options[:fandom].blank? ? ArchiveConfig.FANDOM_NO_TAG_NAME : options[:fandom]) if (options[:override_tags] || work.fandoms.empty?)
      work.rating_string = (options[:rating].blank? ? ArchiveConfig.RATING_DEFAULT_TAG_NAME : options[:rating]) if (options[:override_tags] || work.ratings.empty?)
      work.warning_strings = (options[:warning].blank? ? ArchiveConfig.WARNING_DEFAULT_TAG_NAME : options[:warning]) if (options[:override_tags] || work.warnings.empty?)
      work.category_string = options[:category] if !options[:category].blank? && (options[:override_tags] || work.categories.empty?)
      work.character_string = options[:character] if !options[:character].blank? && (options[:override_tags] || work.characters.empty?)
      work.relationship_string = options[:relationship] if !options[:relationship].blank? && (options[:override_tags] || work.relationships.empty?)
      work.freeform_string = options[:freeform] if !options[:freeform].blank? && (options[:override_tags] || work.freeforms.empty?)

<<<<<<< HEAD
      # set collection name if present
      work.collection_names = get_collection_names(options[:collection_names]) if !options[:collection_names].blank?
=======
      # set default language (English)
      work.language_id = options[:language_id] || Language.default.id
>>>>>>> 8a53028a

      # set default value for title
      work.title = "Untitled Imported Work" if work.title.blank?

      work.posted = true if options[:post_without_preview]
      work.chapters.each do |chapter|
        if chapter.content.length > ArchiveConfig.CONTENT_MAX
          # TODO: eventually: insert a new chapter
          chapter.content.truncate(ArchiveConfig.CONTENT_MAX, :omission => "<strong>WARNING: import truncated automatically because chapter was too long! Please add a new chapter for remaining content.</strong>", :separator => "</p>")
        end
        
        chapter.posted = true
        # ack! causing the chapters to exist even if work doesn't get created!
        # chapter.save
      end
      return work
    end

    def parse_author_from_lj(location)
      if location.match( /^(http:\/\/)?([^\.]*).(livejournal.com|dreamwidth.org|insanejournal.com|journalfen.net)/)
        email = name = ""
        lj_name = $2
        site_name = $3
        if lj_name == "community"
          # whups
          post_text = download_text(location)
          doc = Nokogiri.parse(post_text)
          lj_name = doc.xpath("/html/body/div[2]/div/div/div/table/tbody/tr/td[2]/span/a[2]/b").content
        end
        profile_url = "http://#{lj_name}.#{site_name}/profile"
        lj_profile = download_text(profile_url)
        doc = Nokogiri.parse(lj_profile)
        contact = doc.css('div.contact').inner_html
        contact.gsub! '<p class="section_body_title">Contact:</p>', ""
        contact.gsub! /<\/?(span|i)>/, ""
        contact.gsub! /\n/, ""
        contact.gsub! /<br\/>/, ""
        if contact.match(/(.*@.*\..*)/)
          email = $1
        end
        if email.blank?
          email = "#{lj_name}@#{site_name}"
        end
        return parse_author_common(email, lj_name)
      end
    end

    def parse_author_from_unknown(location)
      # for now, nothing
      return nil
    end

    # custom author parser for the whitfic and grahamslash archives we're rescuing
    # known problem: this will only find the first author for a given story, not coauthors
    def parse_author_from_minotaur(location)
      # get the index page of the archive
      # and the relative link for story we are downloading
      if location =~ /firstdown/
        author_index = download_text("http://firstdown.slashdom.net/authors.html")
        storylink = location.gsub("http://firstdown.slashdom.net/", "")
      elsif location =~ /bigguns/
        author_index = download_text("http://bigguns.slashdom.net/stories/authors.html")
        storylink = location.gsub("http://bigguns.slashdom.net/stories/", "")
      end
      doc = Nokogiri.parse(author_index)

      # find the author just before the story
      doc.search("a").each do |node|
        if node[:href] =~ /mailto:(.*)/
          authornode = node
        end
        if node[:href] == storylink
          # the last-found authornode is the right one
          break
        end
      end
      email = authornode[:href].gsub("mailto:", '')
      name = authornode.inner_text

      return parse_author_common(email, name)
    end

    def parse_author_common(email, name)
      external_author = ExternalAuthor.find_or_create_by_email(email)
      unless name.blank?
        external_author_name = ExternalAuthorName.find(:first, :conditions => {:name => name, :external_author_id => external_author.id}) ||
                                  ExternalAuthorName.new(:name => name)
        external_author.external_author_names << external_author_name
        external_author.save
      end
      return external_author_name || external_author.default_name
    end

    def get_chapter_from_work_params(work_params)
      @chapter = Chapter.new(work_params[:chapter_attributes])
      # don't override specific chapter params (eg title) with work params  
      chapter_params = work_params.delete_if {|name, param| !@chapter.attribute_names.include?(name.to_s) || !@chapter.send(name.to_s).blank?}
      @chapter.update_attributes(chapter_params)
      return @chapter
    end

    def download_text(location)
      story = ""
      source = get_source_if_known(KNOWN_STORY_LOCATIONS, location)
      if source.nil?
        story = download_with_timeout(location)
      else
        story = eval("download_from_#{source.downcase}(location)")
      end

      return story
    end

    # canonicalize the url for downloading from lj or clones
    def download_from_lj(location)
      url = location
      url.gsub!(/\#(.*)$/, "") # strip off any anchor information
      url.gsub!(/\?(.*)$/, "") # strip off any existing params at the end
      url.gsub!('_', '-') # convert underscores in usernames to hyphens
      url += "?format=light" # go to light format
      text = download_with_timeout(url)

      if text.match(/adult_check/)
        Timeout::timeout(STORY_DOWNLOAD_TIMEOUT) {
          begin
            agent = Mechanize.new
            url.include?("dreamwidth") ? form = agent.get(url).forms.first : form = agent.get(url).forms.third
            page = agent.submit(form, form.buttons.first) # submits the adult concepts form
            text = page.body.force_encoding(agent.page.encoding)
          rescue
            text = ""
          end
        }
      end
      return text
    end

    # grab all the chapters of the story from ff.net
    def download_chaptered_from_ffnet(location)
      raise Error, "Sorry, Fanfiction.net does not allow imports from their site."
    end
    
    # this is an efiction archive but it doesn't handle chapters normally
    # best way to handle is to get the full story printable version
    # We have to make it a download-chaptered because otherwise it gets sent to the
    #  generic efiction version since chaptered sources are checked first
    def download_chaptered_from_thearchive_net(location)
      if location.match(/^(.*)\/.*viewstory\.php.*[^p]sid=(\d+)($|&)/i)
        location = "#{$1}/viewstory.php?action=printable&psid=#{$2}"
      end
      text = download_with_timeout(location)
      text.sub!('</style>', '</style></head>') unless text.match('</head>')  
      return [text]
    end
    
    # grab all the chapters of a story from an efiction-based site
    def download_chaptered_from_efiction(location)
      @chapter_contents = []
      if location.match(/^(.*)\/.*viewstory\.php.*sid=(\d+)($|&)/i)
        site = $1
        storyid = $2        
        chapnum = 1
        last_body = ""
        Timeout::timeout(STORY_DOWNLOAD_TIMEOUT) {
          loop do
            url = "#{site}/viewstory.php?action=printable&sid=#{storyid}&chapter=#{chapnum}"
            body = download_with_timeout(url)   
            # get a section to check that this isn't a duplicate of previous chapter
            body_to_check = body.slice(10,DUPLICATE_CHAPTER_LENGTH)
            if body.nil? || body_to_check == last_body || chapnum > MAX_CHAPTER_COUNT || body.match(/<div class='chaptertitle'> by <\/div>/) || body.match(/Access denied./) || body.match(/Chapter : /)
              break
            end
            # save the value to check for duplicate chapter
            last_body = body_to_check       
            
            # clean up the broken head in many efiction printable sites
            body.sub!('</style>', '</style></head>') unless body.match('</head>')            
            @chapter_contents << body
            chapnum = chapnum + 1
          end
        }
      end
      return @chapter_contents
    end


    # This is the heavy lifter, invoked by all the story and chapter parsers.
    # It takes a single string containing the raw contents of a story, parses it with
    # Nokogiri into the @doc object, and then and calls a subparser.
    #
    # If the story source can be identified as one of the sources we know how to parse in some custom/
    # special way, parse_common calls the customized parse_story_from_[source] method.
    # Otherwise, it falls back to parse_story_from_unknown.
    #
    # This produces a hash equivalent to the params hash that is normally created by the standard work
    # upload form.
    #
    # parse_common then calls sanitize_params (which would also be called on the standard work upload
    # form results) and returns the final sanitized hash.
    #
    def parse_common(story, location = nil, encoding = nil)
      work_params = { :title => "UPLOADED WORK", :chapter_attributes => {:content => ""} }

      @doc = Nokogiri::HTML.parse(story, nil, encoding) rescue ""
      
      # Try to convert all relative links to absolute
      base = @doc.at_css('base') ? @doc.css('base')[0]['href'] : location.split('?').first
      if base.present?
        @doc.css('a').each do |link|
          if link['href'].present?
            begin
              query = link['href'].match(/(\?.*)$/) ? $1 : ''
              link['href'] = URI.join(base, link['href'].gsub(/(\?.*)$/, '')).to_s + query
            rescue
            end
          end
        end
      end

      if location && (source = get_source_if_known(KNOWN_STORY_PARSERS, location))
        params = eval("parse_story_from_#{source.downcase}(story)")
        work_params.merge!(params)
      else
        work_params.merge!(parse_story_from_unknown(story))
      end

      return shift_chapter_attributes(sanitize_params(work_params))
    end

    # our fallback: parse a story from an unknown source, so we have no special
    # rules.
    def parse_story_from_unknown(story)
      work_params = {:chapter_attributes => {}}
      storyhead = @doc.css("head").inner_html if @doc.css("head")
      # Story content - Look for progressively less specific containers or grab everything
      element = @doc.at_css('.chapter-content') || @doc.at_css('body') || @doc.at_css('html') || @doc
      storytext = element.inner_html

      meta = {}
      unless storyhead.blank?
        meta.merge!(scan_text_for_meta(storyhead))
      end
      meta.merge!(scan_text_for_meta(story))
      meta[:title] ||= @doc.css('title').inner_html
      work_params[:chapter_attributes][:title] = meta.delete(:chapter_title)
      work_params[:chapter_attributes][:content] = clean_storytext(storytext)
      work_params = work_params.merge!(meta)

      return work_params
    end

    # Parses a story from livejournal or a livejournal equivalent (eg, dreamwidth, insanejournal)
    # Assumes that we have downloaded the story from one of those equivalents (ie, we've downloaded
    # it in format=light which is a stripped-down plaintext version.)
    #
    def parse_story_from_lj(story)
      work_params = {:chapter_attributes => {}}

      # in LJ "light" format, the story contents are in the second div
      # inside the body.
      body = @doc.css("body")
      storytext = body.css("article.b-singlepost-body").inner_html
      storytext = body.inner_html if storytext.empty?

      # cleanup the text
      # storytext.gsub!(/<br\s*\/?>/i, "\n") # replace the breaks with newlines
      storytext = clean_storytext(storytext)

      work_params[:chapter_attributes][:content] = storytext
      work_params[:title] = @doc.css("title").inner_html
      work_params[:title].gsub! /^[^:]+: /, ""
      work_params.merge!(scan_text_for_meta(storytext))

      date = @doc.css("time.b-singlepost-author-date")
      unless date.empty?
        work_params[:revised_at] = convert_revised_at(date.first.inner_text)
      end

      return work_params
    end

    def parse_story_from_dw(story)
      work_params = {:chapter_attributes => {}}

      body = @doc.css("body")
      content_divs = body.css("div.contents")
      
      unless content_divs[0].nil?
        # Get rid of the DW metadata table
        content_divs[0].css("div.currents, ul.entry-management-links, div.header.inner, span.restrictions, h3.entry-title").each do |node|
          node.remove
        end
        storytext = content_divs[0].inner_html
      else
        storytext = body.inner_html
      end

      # cleanup the text
      # storytext.gsub!(/<br\s*\/?>/i, "\n") # replace the breaks with newlines
      storytext = clean_storytext(storytext)

      work_params[:chapter_attributes][:content] = storytext
      work_params[:title] = @doc.css("title").inner_html
      work_params[:title].gsub! /^[^:]+: /, ""
      work_params.merge!(scan_text_for_meta(storytext))

      font_blocks = @doc.xpath('//font')
      unless font_blocks.empty?
        date = font_blocks.first.inner_text
        work_params[:revised_at] = convert_revised_at(date)
      end

      # get the date
      date = @doc.css("span.date").inner_text
      work_params[:revised_at] = convert_revised_at(date)

      return work_params
    end

    def parse_story_from_deviantart(story)
      work_params = {:chapter_attributes => {}}
      storytext = ""
      notes = ""
      
      body = @doc.css("body")
      title = @doc.css("title").inner_html.gsub /\s*on deviantart$/i, ""

      # Find the image (original size) if it's art
      image_full = body.css("div.dev-view-deviation img.dev-content-full")
      unless image_full[0].nil?
        storytext = "<center><img src=\"#{image_full[0]["src"]}\"></center>"
      end

      # Find the fic text if it's fic (needs the id for disambiguation, the "deviantART loves you" bit in the footer has the same class path)
      text_table = body.css(".grf-indent > div:nth-child(1)")[0]
      unless text_table.nil?
        # Try to remove some metadata (title and author) from the work's text, if possible
        # Try to remove the title: if it exists, and if it's the same as the browser title
        if text_table.css("h1")[0].present? && title && title.match(text_table.css("h1")[0].text)
          text_table.css("h1")[0].remove
        end

        # Try to remove the author: if it exists, and if it follows a certain pattern
        if text_table.css("small")[0].present? && text_table.css("small")[0].inner_html.match(/by ~.*?<a class="u" href=/m)
          text_table.css("small")[0].remove
        end
        storytext = text_table.inner_html
      end
      
      # cleanup the text
      storytext.gsub!(/<br\s*\/?>/i, "\n") # replace the breaks with newlines
      storytext = clean_storytext(storytext)
      work_params[:chapter_attributes][:content] = storytext
        
      # Find the notes
      content_divs = body.css("div.text-ctrl div.text")
      unless content_divs[0].nil?
        notes = content_divs[0].inner_html
      end
        
      # cleanup the notes
      notes.gsub!(/<br\s*\/?>/i, "\n") # replace the breaks with newlines
      notes = clean_storytext(notes)
      work_params[:notes] = notes
        
      work_params.merge!(scan_text_for_meta(notes))
      work_params[:title] = title

      body.css("div.dev-title-container h1 a").each do |node|
        if node["class"] != "u"
          work_params[:title] = node.inner_html
        end
      end

      tags = []
      @doc.css("div.dev-about-cat-cc a.h").each { |node| tags << node.inner_html }
      work_params[:freeform_string] = clean_tags(tags.join(ArchiveConfig.DELIMITER_FOR_OUTPUT))

      details = @doc.css("div.dev-right-bar-content span[title]")
      unless details[0].nil?
         work_params[:revised_at] = convert_revised_at(details[0].inner_text)
      end

      return work_params
    end

    def parse_story_from_lotrfanfiction(story)
      work_params = parse_story_from_modified_efiction(story, "lotrfanfiction")
      work_params[:fandom_string] = "Lord of the Rings"
      return work_params      
    end
    
    def parse_story_from_twilightarchives(story)
      work_params = parse_story_from_modified_efiction(story, "twilightarchives")
      work_params[:fandom_string] = "Twilight"      
      return work_params      
    end
    
    def parse_story_from_modified_efiction(story, site = "")
      work_params = {:chapter_attributes => {}}
      storytext = @doc.css("div.chapter").inner_html
      storytext = clean_storytext(storytext)
      work_params[:chapter_attributes][:content] = storytext
      
      work_params[:title] = @doc.css("html body div#pagetitle a").first.inner_text.strip
      work_params[:chapter_attributes][:title] = @doc.css(".chaptertitle").inner_text.gsub(/ by .*$/, '').strip
      
      # harvest data
      info = @doc.css(".infobox .content").inner_html

      if info.match(/Summary:.*?>(.*?)<br>/m)
        work_params[:summary] = clean_storytext($1)
      end      

      infotext = @doc.css(".infobox .content").inner_text      

      # Turn categories, genres, warnings into freeform tags
      tags = []
      if infotext.match(/Categories: (.*) Characters:/)
        tags += $1.split(',').map {|c| c.strip}.uniq unless $1 == "None"
      end
      if infotext.match(/Genres: (.*)Warnings/)
        tags += $1.split(',').map {|c| c.strip}.uniq unless $1 == "None"
      end
      if infotext.match(/Warnings: (.*)Challenges/)
        tags += $1.split(',').map {|c| c.strip}.uniq unless $1 == "None"
      end
      work_params[:freeform_string] = clean_tags(tags.join(ArchiveConfig.DELIMITER_FOR_OUTPUT))

      # use last updated date as revised_at date
      if site == "lotrfanfiction" && infotext.match(/Updated: (\d\d)\/(\d\d)\/(\d\d)/)
        # need yy/mm/dd to convert
        work_params[:revised_at] = convert_revised_at("#{$3}/#{$2}/#{$1}") 
      elsif site == "twilightarchives" && infotext.match(/Updated: (.*)$/)
        work_params[:revised_at] = convert_revised_at($1)
      end
      

      # get characters
      if infotext.match(/Characters: (.*)Genres:/)
        work_params[:character_string] = $1.split(',').map {|c| c.strip}.uniq.join(',') unless $1 == "None"
      end

      # save the readcount
      readcount = 0
      if infotext.match(/Read: (\d+)/)
        readcount = $1
      end
      work_params[:notes] = (readcount == 0 ? "" : "<p>This work was imported from another site, where it had been read #{readcount} times.</p>")

      # story notes, chapter notes, end notes
      @doc.css(".notes").each do |note|
        if note.inner_html.match(/Story Notes/)
          work_params[:notes] += note.css('.noteinfo').inner_html
        elsif note.inner_html.match(/(Chapter|Author\'s) Notes/)
          work_params[:chapter_attributes][:notes] = note.css('.noteinfo').inner_html
        elsif note.inner_html.match(/End Notes/)
          work_params[:chapter_attributes][:endnotes] = note.css('.noteinfo').inner_html
        end
      end
      
      if infotext.match(/Completed: No/)
        work_params[:complete] = false
      else
        work_params[:complete] = true
      end

      return work_params
    end
    

    # Move and/or copy any meta attributes that need to be on the chapter rather
    # than on the work itself
    def shift_chapter_attributes(work_params)
      CHAPTER_ATTRIBUTES_ONLY.each_pair do |work_attrib, chapter_attrib|
        if work_params[work_attrib] && !work_params[:chapter_attributes][chapter_attrib]
          work_params[:chapter_attributes][chapter_attrib] = work_params[work_attrib]
          work_params.delete(work_attrib)
        end
      end

      # copy any attributes from work to chapter as necessary
      CHAPTER_ATTRIBUTES_ALSO.each_pair do |work_attrib, chapter_attrib|
        if work_params[work_attrib] && !work_params[:chapter_attributes][chapter_attrib]
          work_params[:chapter_attributes][chapter_attrib] = work_params[work_attrib]
        end
      end

      work_params
    end


    # Find any cases of the given pieces of meta in the given text
    # and return a hash of meta values
    def scan_text_for_meta(text)
      # break up the text with some extra newlines to make matching more likely
      # and strip out some tags
      text = text.gsub(/<br/, "\n<br")
      text.gsub!(/<p/, "\n<p")
      text.gsub!(/<\/?(label|span|div|b)(.*?)?>/, '')

      meta = {}
      metapatterns = META_PATTERNS
      is_tag = {}
      ["fandom_string", "relationship_string", "freeform_string", "rating_string"].each do |c|
        is_tag[c.to_sym] = true
      end
      metapatterns.each do |metaname, pattern|
        # what this does is look for pattern: (whatever)
        # and then sets meta[:metaname] = whatever
        # eg, if it finds Fandom: Stargate SG-1 it will set meta[:fandom] = Stargate SG-1
        # then it runs it through convert_<metaname> for cleanup if such a function is defined (eg convert_rating_string)
        metapattern = Regexp.new("(#{pattern}|#{pattern.pluralize})\s*:\s*(.*)", Regexp::IGNORECASE)
        if text.match(metapattern)
          value = $2
          value = clean_tags(value) if is_tag[metaname]
          value = clean_close_html_tags(value)
          value.strip! # lose leading/trailing whitespace
          begin
            value = eval("convert_#{metaname.to_s.downcase}(value)")
          rescue NameError
          end
          meta[metaname] = value
        end
      end
      return meta
    end

    def download_with_timeout(location, limit = 10)
      story = ""
      Timeout::timeout(STORY_DOWNLOAD_TIMEOUT) {
        begin
          # we do a little cleanup here in case the user hasn't included the 'http://' 
          # or if they've used capital letters or an underscore in the hostname
          uri = URI.parse(location)
          uri = URI.parse('http://' + location) if uri.class.name == "URI::Generic"
          uri.host.downcase!
          uri.host.gsub!(/_/, '-')
          response = Net::HTTP.get_response(uri)
          case response
          when Net::HTTPSuccess
            story = response.body
          when Net::HTTPRedirection
            if limit > 0
              story = download_with_timeout(response['location'], limit - 1) 
            else
              nil
            end
          else
           nil
          end
        rescue Errno::ECONNREFUSED
          nil
        rescue SocketError
          nil
        rescue EOFError
          nil
        end
      }
      if story.blank?
        raise Error, "We couldn't download anything from #{location}. Please make sure that the URL is correct and complete, and try again."
      end
      
      # clean up any erroneously included string terminator (Issue 785)
      story.gsub!("\000", "")
      
      story
    end
    
    def get_last_modified(location)
      Timeout::timeout(STORY_DOWNLOAD_TIMEOUT) {
        resp = open(location)
        resp.last_modified
      }
    end

    def get_source_if_known(known_sources, location)
      known_sources.each do |source|
        pattern = Regexp.new(eval("SOURCE_#{source.upcase}"), Regexp::IGNORECASE)
        if location.match(pattern)
          return source
        end
      end
      nil
    end

    def clean_close_html_tags(value)
      # if there are any closing html tags at the start of the value let's ditch them
      value.gsub(/^(\s*<\/[^>]+>)+/, '')
    end

    # We clean the text as if it had been submitted as the content of a chapter
    def clean_storytext(storytext)
      storytext = storytext.encode("UTF-8", :invalid => :replace, :undef => :replace, :replace => "") unless storytext.encoding.name == "UTF-8"
      return sanitize_value("content", storytext)
    end

    # works conservatively -- doesn't split on
    # spaces and truncates instead.
    def clean_tags(tags)
      tags = Sanitize.clean(tags) # no html allowed in tags
      if tags.match(/,/)
        tagslist = tags.split(/,/)
      else
        tagslist = [tags]
      end
      newlist = []
      tagslist.each do |tag|
        tag.gsub!(/[\*\<\>]/, '')
        tag = truncate_on_word_boundary(tag, ArchiveConfig.TAG_MAX)
        newlist << tag unless tag.blank?
      end
      return newlist.join(ArchiveConfig.DELIMITER_FOR_OUTPUT)
    end

    def truncate_on_word_boundary(text, max_length)
      return if text.blank?
      words = text.split()
      truncated = words.first
      if words.length > 1
        words[1..words.length].each do |word|
          truncated += " " + word if truncated.length + word.length + 1 <= max_length
        end
      end
      truncated[0..max_length-1]
    end

    # convert space-separated tags to comma-separated
    def clean_and_split_tags(tags)
      if !tags.match(/,/) && tags.match(/\s/)
        tags = tags.split(/\s+/).join(',')
      end
      return clean_tags(tags)
    end

    # Convert the common ratings into whatever ratings we're
    # using on this archive.
    def convert_rating(rating)
      rating = rating.downcase
      if rating.match(/^(nc-?1[78]|x|ma|explicit)/)
        ArchiveConfig.RATING_EXPLICIT_TAG_NAME
      elsif rating.match(/^(r|m|mature)/)
        ArchiveConfig.RATING_MATURE_TAG_NAME
      elsif rating.match(/^(pg-?1[35]|t|teen)/)
        ArchiveConfig.RATING_TEEN_TAG_NAME
      elsif rating.match(/^(pg|g|k+|k|general audiences)/)
        ArchiveConfig.RATING_GENERAL_TAG_NAME
      else
        ArchiveConfig.RATING_DEFAULT_TAG_NAME
      end
    end

    def convert_rating_string(rating)
      return convert_rating(rating)
    end

    def convert_revised_at(date_string)
      begin
        date = nil
        if date_string.match(/^(\d+)$/)
          # probably seconds since the epoch
          date = Time.at($1.to_i)
        end
        date ||= Date.parse(date_string)
        return '' if date > Date.today
        return date
      rescue ArgumentError, TypeError
        return ''
      end
    end
    
    # tries to find appropriate existing collections and converts them to comma-separated collection names only
    def get_collection_names(collection_string)
      cnames = ""
      collection_string.split(',').map {|cn| cn.squish}.each do |collection_name|
        collection = Collection.find_by_name(collection_name) || Collection.find_by_title(collection_name)
        if collection 
          cnames += ", " unless cnames.blank?
          cnames += collection.name
        end
      end
      cnames
    end

end<|MERGE_RESOLUTION|>--- conflicted
+++ resolved
@@ -313,13 +313,11 @@
       work.relationship_string = options[:relationship] if !options[:relationship].blank? && (options[:override_tags] || work.relationships.empty?)
       work.freeform_string = options[:freeform] if !options[:freeform].blank? && (options[:override_tags] || work.freeforms.empty?)
 
-<<<<<<< HEAD
       # set collection name if present
+      # set default language (English)
       work.collection_names = get_collection_names(options[:collection_names]) if !options[:collection_names].blank?
-=======
-      # set default language (English)
+
       work.language_id = options[:language_id] || Language.default.id
->>>>>>> 8a53028a
 
       # set default value for title
       work.title = "Untitled Imported Work" if work.title.blank?

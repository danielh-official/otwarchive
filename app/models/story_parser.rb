# Parse stories from other websites and uploaded files, looking for metadata to harvest
# and put into the archive.
#
class StoryParser
  require 'timeout'
  require 'nokogiri'
  require 'mechanize'
  require 'open-uri'
  include HtmlCleaner

  META_PATTERNS = {:title => 'Title',
                   :notes => 'Note',
                   :summary => 'Summary',
                   :freeform_string => 'Tag',
                   :fandom_string => 'Fandom',
                   :rating_string => 'Rating',
                   :warning_string => 'Warning',
                   :relationship_string => 'Relationship|Pairing',
                   :character_string => 'Character',
                   :revised_at => 'Date|Posted|Posted on|Posted at',
                   :chapter_title => 'Chapter Title'
                   }


  # Use this for raising custom error messages
  # (so that we can distinguish them from unexpected exceptions due to
  # faulty code)
  class Error < StandardError
  end

  # These attributes need to be moved from the work to the chapter
  # format: {:work_attribute_name => :chapter_attribute_name} (can be the same)
  CHAPTER_ATTRIBUTES_ONLY = {}

  # These attributes need to be copied from the work to the chapter
  CHAPTER_ATTRIBUTES_ALSO = {:revised_at => :published_at}

  ### NOTE ON KNOWN SOURCES
  # These lists will stop with the first one it matches, so put more-specific matches
  # towards the front of the list.

  # places for which we have a custom parse_story_from_[source] method
  # for getting information out of the downloaded text
  KNOWN_STORY_PARSERS = %w(deviantart dw lj lotrfanfiction twilightarchives)

  # places for which we have a custom parse_author_from_[source] method
  # which returns an external_author object including an email address
  KNOWN_AUTHOR_PARSERS= %w(lj minotaur)

  # places for which we have a download_story_from_[source]
  # used to customize the downloading process
  KNOWN_STORY_LOCATIONS = %w(lj)

  # places for which we have a download_chaptered_from
  # to get a set of chapters all together
  CHAPTERED_STORY_LOCATIONS = %w(ffnet thearchive_net efiction)

  # regular expressions to match against the URLS
  SOURCE_LJ = '((live|dead|insane)?journal(fen)?\.com)|dreamwidth\.org'
  SOURCE_DW = 'dreamwidth\.org'
  SOURCE_FFNET = '(^|[^A-Za-z0-9-])fanfiction\.net'
  SOURCE_MINOTAUR = '(bigguns|firstdown).slashdom.net'
  SOURCE_DEVIANTART = 'deviantart\.com'
  SOURCE_LOTRFANFICTION = 'lotrfanfiction\.com'
  SOURCE_TWILIGHTARCHIVES = 'twilightarchives\.com'
  SOURCE_THEARCHIVE_NET = 'the\-archive\.net'
  SOURCE_EFICTION = 'viewstory\.php'

  # time out if we can't download fast enough
  STORY_DOWNLOAD_TIMEOUT = 60
  MAX_CHAPTER_COUNT = 200

  # To check for duplicate chapters, take a slice this long out of the story
  # (in characters)
  DUPLICATE_CHAPTER_LENGTH = 10000


  # Import many stories
  def import_from_urls(urls, options = {})
    # Try to get the works
    works = []
    failed_urls = []
    errors = []
    urls.each do |url|
      begin
        work = download_and_parse_story(url, options)
        if work && work.save
          work.chapters.each {|chap| chap.save}
          works << work
        else
          failed_urls << url
          errors << work.errors.values.join(", ")
          work.delete if work
        end
      rescue Timeout::Error
        failed_urls << url
        errors << "Import has timed out. This may be due to connectivity problems with the source site. Please try again in a few minutes, or check Known Issues to see if there are import problems with this site."
        work.delete if work
      rescue Error => exception
        failed_urls << url
        errors << "We couldn't successfully import that work, sorry: #{exception.message}"
        work.delete if work
      end
    end
    return [works, failed_urls, errors]
  end


  ### DOWNLOAD-AND-PARSE WRAPPERS

  # General pathway for story importing:
  #
  # Starting points:
  # - import_from_urls --> repeatedly calls download_and_parse_story
  # - download_and_parse_story
  # - download_and_parse_chapters_into_story
  # - (download_and_parse_chapter_of_work -- requires existing work)
  #
  # Each of these will download the content and then hand it off to a parser.
  #
  # Parsers:
  # - parse_story: for a work of one single chapter downloaded as a single text string
  # - parse_chapters_into_story: for a work of multiple chapters downloaded as an array of text strings (the separate chapter contents)
  # - parse_chapter_of_work: essentially duplicates parse_story, but turns the content into a chapter of an existing work
  #
  # All of these parsers then go into
  # - parse_common: processes a single text string, cleaning up HTML and looking for meta information
  # - sanitize_params: after processing, clean up the params and strip out bad HTML
  #
  # If the story is from a known source, parse_common hands off to a custom parser built just for that source,
  # including parse_story_from_lj. If not known, it falls
  # back on parse_story_from_unknown.
  #
  # The various parsers use different methods to collect up metadata, and generically we also use:
  # - scan_text_for_meta: looks for text patterns like [metaname]: [value] eg, "Fandom: Highlander"
  #
  # Shared options:
  #
  # :do_not_set_current_author - true means do not save the current user as an author
  # :importing for others - true means try and add external author for the work
  # :pseuds - a list of pseuds to set as authors
  # :set_tags, :fandom, :rating, :warning, :character, :relationship - sets these tags
  # :override_tags - set tag values even if some were parsed out of the work
  # :post_without_preview - if true, mark the story as posted without previewing
  #



  # Downloads a story and passes it on to the parser.
  # If the URL of the story is from a site for which we have special rules
  # (eg, downloading from a livejournal clone, you want to use ?format=light
  # to get a nice and consistent post format), it will pre-process the url
  # according to the rules for that site.
  def download_and_parse_story(location, options = {})
    check_for_previous_import(location)
    work = nil
    source = get_source_if_known(CHAPTERED_STORY_LOCATIONS, location)
    if source.nil?
      story = download_text(location)
      work = parse_story(story, location, options)
    else
      work = download_and_parse_chaptered_story(source, location, options)
    end
    return work
  end

  # download and add a new chapter to the end of a work
  def download_and_parse_chapter_of_work(work, location, options = {})
    chapter_content = download_text(location)
    return parse_chapter_of_work(work, chapter_content, location, options)
  end

  # Given an array of urls for chapters of a single story,
  # download them all and combine into a single work
  def download_and_parse_chapters_into_story(locations, options = {})
    check_for_previous_import(locations.first)
    chapter_contents = []
    locations.each do |location|
      chapter_contents << download_text(location)
    end
    return parse_chapters_into_story(locations.first, chapter_contents, options)
  end

  ### PARSING METHODS

  # Parses the text of a story, optionally from a given location.
  def parse_story(story, location, options = {})
    work_params = parse_common(story, location, options[:encoding])

    # move any attributes from work to chapter if necessary
    return set_work_attributes(Work.new(work_params), location, options)
  end

  # parses and adds a new chapter to the end of the work
  def parse_chapter_of_work(work, chapter_content, location, options = {})
    tmp_work_params = parse_common(chapter_content, location, options[:encoding])
    chapter = get_chapter_from_work_params(tmp_work_params)
    work.chapters << set_chapter_attributes(work, chapter, location, options)
    return work
  end

  def parse_chapters_into_story(location, chapter_contents, options = {})
    work = nil
    chapter_contents.each do |content|
      work_params = parse_common(content, location, options[:encoding])
      if work.nil?
        # create the new work
        work = Work.new(work_params)
      else
        new_chapter = get_chapter_from_work_params(work_params)
        work.chapters << set_chapter_attributes(work, new_chapter, location, options)
      end
    end
    return set_work_attributes(work, location, options)
  end

  # tries to create an external author for a given url
  def parse_author(location,external_author_name,external_author_email)
    #If e_email option value is present (archivist importing from somewhere not supported for auto autho grab)
    #will have value there, otherwise continue as usual. If filled, just pass values to create or find external author
    #Stephanie 8-1-2013

    #might want to add check for external author name also here, steph 12/10/2013
    if external_author_email.present?
      return parse_author_common(external_author_email,external_author_name)

    else
      source = get_source_if_known(KNOWN_AUTHOR_PARSERS, location)
      if !source.nil?
        return eval("parse_author_from_#{source.downcase}(location)")
      end
      return parse_author_from_unknown(location)

    end

  end


  # Everything below here is protected and should not be touched by outside
  # code -- please use the above functions to parse external works.

  #protected


    # download an entire story from an archive type where we know how to parse multi-chaptered works
    # this should only be called from download_and_parse_story
    def download_and_parse_chaptered_story(source, location, options = {})
      chapter_contents = eval("download_chaptered_from_#{source.downcase}(location)")
      return parse_chapters_into_story(location, chapter_contents, options)
    end


    # our custom url finder checks for previously imported URL in almost any format it may have been presented
    def check_for_previous_import(location)
      if Work.find_by_url(location).present?
        raise Error, "A work has already been imported from #{location}."
      end
    end


    def set_chapter_attributes(work, chapter, location, options = {})
      chapter.position = work.chapters.length + 1
      chapter.posted = true # if options[:post_without_preview]
      return chapter
    end

    def set_work_attributes(work, location="", options = {})
      raise Error, "Work could not be downloaded" if work.nil?
      work.imported_from_url = location
      work.expected_number_of_chapters = work.chapters.length

      # set authors for the works
      pseuds = []
      pseuds << User.current_user.default_pseud unless options[:do_not_set_current_author] || User.current_user.nil?
      pseuds << options[:archivist].default_pseud if options[:archivist]
      pseuds += options[:pseuds] if options[:pseuds]
      pseuds = pseuds.uniq
      raise Error, "A work must have at least one author specified" if pseuds.empty?
      pseuds.each do |pseud|
        work.pseuds << pseud unless work.pseuds.include?(pseud)
        work.chapters.each {|chapter| chapter.pseuds << pseud unless chapter.pseuds.include?(pseud)}
      end

      # handle importing works for others
      # build an external creatorship for each author
      if options[:importing_for_others]
        external_author_names = options[:external_author_names] || parse_author(location, options[:external_author_name], options[:external_author_email])
        # convert to an array if not already one
        external_author_names = [external_author_names] if external_author_names.is_a?(ExternalAuthorName)
        if options[:external_coauthor_name].present?
          external_author_names << parse_author(location, options[:external_coauthor_name], options[:external_coauthor_email])
        end
        external_author_names.each do |external_author_name|
          if external_author_name && external_author_name.external_author
            if external_author_name.external_author.do_not_import
              # we're not allowed to import works from this address
              raise Error, "Author #{external_author_name.name} at #{external_author_name.external_author.email} does not allow importing their work to this archive."
            end
            work.external_creatorships.build(external_author_name: external_author_name, archivist: (options[:archivist] || User.current_user))
          end
        end
      end

      # lock to registered users if specified or importing for others
      work.restricted = options[:restricted] || options[:importing_for_others] || false

      # set default values for required tags for any works that don't have them
      work.fandom_string = (options[:fandom].blank? ? ArchiveConfig.FANDOM_NO_TAG_NAME : options[:fandom]) if (options[:override_tags] || work.fandoms.empty?)
      work.rating_string = (options[:rating].blank? ? ArchiveConfig.RATING_DEFAULT_TAG_NAME : options[:rating]) if (options[:override_tags] || work.ratings.empty?)
      work.warning_strings = (options[:warning].blank? ? ArchiveConfig.WARNING_DEFAULT_TAG_NAME : options[:warning]) if (options[:override_tags] || work.warnings.empty?)
      work.category_string = options[:category] if !options[:category].blank? && (options[:override_tags] || work.categories.empty?)
      work.character_string = options[:character] if !options[:character].blank? && (options[:override_tags] || work.characters.empty?)
      work.relationship_string = options[:relationship] if !options[:relationship].blank? && (options[:override_tags] || work.relationships.empty?)
      work.freeform_string = options[:freeform] if !options[:freeform].blank? && (options[:override_tags] || work.freeforms.empty?)

<<<<<<< HEAD
      # set collection name if present
      work.collection_names = get_collection_names(options[:collection_names]) if !options[:collection_names].blank?
=======
      work.summary = options[:summary] if !options[:summary].blank?
>>>>>>> 117915d2

      # set default language (English)
      work.language_id = options[:language_id] || Language.default.id

      # set default value for title
      work.title = "Untitled Imported Work" if work.title.blank?

      work.posted = true if options[:post_without_preview]
      work.chapters.each do |chapter|
        if chapter.content.length > ArchiveConfig.CONTENT_MAX
          # TODO: eventually: insert a new chapter
          chapter.content.truncate(ArchiveConfig.CONTENT_MAX, :omission => "<strong>WARNING: import truncated automatically because chapter was too long! Please add a new chapter for remaining content.</strong>", :separator => "</p>")
        end

        chapter.posted = true
        # ack! causing the chapters to exist even if work doesn't get created!
        # chapter.save
      end
      return work
    end

    def parse_author_from_lj(location)
      if location.match( /^(http:\/\/)?([^\.]*).(livejournal.com|dreamwidth.org|insanejournal.com|journalfen.net)/)
        email = name = ""
        lj_name = $2
        site_name = $3
        if lj_name == "community"
          # whups
          post_text = download_text(location)
          doc = Nokogiri.parse(post_text)
          lj_name = doc.xpath("/html/body/div[2]/div/div/div/table/tbody/tr/td[2]/span/a[2]/b").content
        end
        profile_url = "http://#{lj_name}.#{site_name}/profile"
        lj_profile = download_text(profile_url)
        doc = Nokogiri.parse(lj_profile)
        contact = doc.css('div.contact').inner_html
        contact.gsub! '<p class="section_body_title">Contact:</p>', ""
        contact.gsub! /<\/?(span|i)>/, ""
        contact.gsub! /\n/, ""
        contact.gsub! /<br\/>/, ""
        if contact.match(/(.*@.*\..*)/)
          email = $1
        end
        if email.blank?
          email = "#{lj_name}@#{site_name}"
        end
        return parse_author_common(email, lj_name)
      end
    end

    def parse_author_from_unknown(location)
      # for now, nothing
      return nil
    end

    # custom author parser for the whitfic and grahamslash archives we're rescuing
    # known problem: this will only find the first author for a given story, not coauthors
    def parse_author_from_minotaur(location)
      # get the index page of the archive
      # and the relative link for story we are downloading
      if location =~ /firstdown/
        author_index = download_text("http://firstdown.slashdom.net/authors.html")
        storylink = location.gsub("http://firstdown.slashdom.net/", "")
      elsif location =~ /bigguns/
        author_index = download_text("http://bigguns.slashdom.net/stories/authors.html")
        storylink = location.gsub("http://bigguns.slashdom.net/stories/", "")
      end
      doc = Nokogiri.parse(author_index)

      # find the author just before the story
      doc.search("a").each do |node|
        if node[:href] =~ /mailto:(.*)/
          authornode = node
        end
        if node[:href] == storylink
          # the last-found authornode is the right one
          break
        end
      end
      email = authornode[:href].gsub("mailto:", '')
      name = authornode.inner_text

      return parse_author_common(email, name)
    end

    def parse_author_common(email, name)
      # convert to ASCII and strip out invalid characters (everything except alphanumeric characters, _, @ and -)
      name = name.to_ascii.gsub(/[^\w[ \-@\.]]/u, "")
      external_author = ExternalAuthor.find_or_create_by_email(email)
      unless name.blank?
        external_author_name = ExternalAuthorName.where(name: name, external_author_id: external_author.id).first ||
                               ExternalAuthorName.new(name: name)
        external_author.external_author_names << external_author_name
        external_author.save
      end
      external_author_name || external_author.default_name
    end

    def get_chapter_from_work_params(work_params)
      @chapter = Chapter.new(work_params[:chapter_attributes])
      # don't override specific chapter params (eg title) with work params
      chapter_params = work_params.delete_if {|name, param| !@chapter.attribute_names.include?(name.to_s) || !@chapter.send(name.to_s).blank?}
      @chapter.update_attributes(chapter_params)
      return @chapter
    end

    def download_text(location)
      story = ""
      source = get_source_if_known(KNOWN_STORY_LOCATIONS, location)
      if source.nil?
        story = download_with_timeout(location)
      else
        story = eval("download_from_#{source.downcase}(location)")
      end

      return story
    end

    # canonicalize the url for downloading from lj or clones
    def download_from_lj(location)
      url = location
      url.gsub!(/\#(.*)$/, "") # strip off any anchor information
      url.gsub!(/\?(.*)$/, "") # strip off any existing params at the end
      url.gsub!('_', '-') # convert underscores in usernames to hyphens
      url += "?format=light" # go to light format
      text = download_with_timeout(url)

      if text.match(/adult_check/)
        Timeout::timeout(STORY_DOWNLOAD_TIMEOUT) {
          begin
            agent = Mechanize.new
            url.include?("dreamwidth") ? form = agent.get(url).forms.first : form = agent.get(url).forms.third
            page = agent.submit(form, form.buttons.first) # submits the adult concepts form
            text = page.body.force_encoding(agent.page.encoding)
          rescue
            text = ""
          end
        }
      end
      return text
    end

    # grab all the chapters of the story from ff.net
    def download_chaptered_from_ffnet(location)
      raise Error, "Sorry, Fanfiction.net does not allow imports from their site."
    end

    # this is an efiction archive but it doesn't handle chapters normally
    # best way to handle is to get the full story printable version
    # We have to make it a download-chaptered because otherwise it gets sent to the
    #  generic efiction version since chaptered sources are checked first
    def download_chaptered_from_thearchive_net(location)
      if location.match(/^(.*)\/.*viewstory\.php.*[^p]sid=(\d+)($|&)/i)
        location = "#{$1}/viewstory.php?action=printable&psid=#{$2}"
      end
      text = download_with_timeout(location)
      text.sub!('</style>', '</style></head>') unless text.match('</head>')
      return [text]
    end

    # grab all the chapters of a story from an efiction-based site
    def download_chaptered_from_efiction(location)
      @chapter_contents = []
      if location.match(/^(.*)\/.*viewstory\.php.*sid=(\d+)($|&)/i)
        site = $1
        storyid = $2
        chapnum = 1
        last_body = ""
        Timeout::timeout(STORY_DOWNLOAD_TIMEOUT) {
          loop do
            url = "#{site}/viewstory.php?action=printable&sid=#{storyid}&chapter=#{chapnum}"
            body = download_with_timeout(url)
            # get a section to check that this isn't a duplicate of previous chapter
            body_to_check = body.slice(10,DUPLICATE_CHAPTER_LENGTH)
            if body.nil? || body_to_check == last_body || chapnum > MAX_CHAPTER_COUNT || body.match(/<div class='chaptertitle'> by <\/div>/) || body.match(/Access denied./) || body.match(/Chapter : /)
              break
            end
            # save the value to check for duplicate chapter
            last_body = body_to_check

            # clean up the broken head in many efiction printable sites
            body.sub!('</style>', '</style></head>') unless body.match('</head>')
            @chapter_contents << body
            chapnum = chapnum + 1
          end
        }
      end
      return @chapter_contents
    end


    # This is the heavy lifter, invoked by all the story and chapter parsers.
    # It takes a single string containing the raw contents of a story, parses it with
    # Nokogiri into the @doc object, and then and calls a subparser.
    #
    # If the story source can be identified as one of the sources we know how to parse in some custom/
    # special way, parse_common calls the customized parse_story_from_[source] method.
    # Otherwise, it falls back to parse_story_from_unknown.
    #
    # This produces a hash equivalent to the params hash that is normally created by the standard work
    # upload form.
    #
    # parse_common then calls sanitize_params (which would also be called on the standard work upload
    # form results) and returns the final sanitized hash.
    #
    def parse_common(story, location = nil, encoding = nil)
      work_params = { :title => "UPLOADED WORK", :chapter_attributes => {:content => ""} }

      @doc = Nokogiri::HTML.parse(story, nil, encoding) rescue ""

      # Try to convert all relative links to absolute
      base = @doc.at_css('base') ? @doc.css('base')[0]['href'] : location.split('?').first
      if base.present?
        @doc.css('a').each do |link|
          if link['href'].present?
            begin
              query = link['href'].match(/(\?.*)$/) ? $1 : ''
              link['href'] = URI.join(base, link['href'].gsub(/(\?.*)$/, '')).to_s + query
            rescue
            end
          end
        end
      end

      if location && (source = get_source_if_known(KNOWN_STORY_PARSERS, location))
        params = eval("parse_story_from_#{source.downcase}(story)")
        work_params.merge!(params)
      else
        work_params.merge!(parse_story_from_unknown(story))
      end

      return shift_chapter_attributes(sanitize_params(work_params))
    end

    # our fallback: parse a story from an unknown source, so we have no special
    # rules.
    def parse_story_from_unknown(story)
      work_params = {:chapter_attributes => {}}
      storyhead = @doc.css("head").inner_html if @doc.css("head")
      # Story content - Look for progressively less specific containers or grab everything
      element = @doc.at_css('.chapter-content') || @doc.at_css('body') || @doc.at_css('html') || @doc
      storytext = element.inner_html

      meta = {}
      meta.merge!(scan_text_for_meta(storyhead)) unless storyhead.blank?
      meta.merge!(scan_text_for_meta(story))
      meta[:title] ||= @doc.css('title').inner_html
      work_params[:chapter_attributes][:title] = meta.delete(:chapter_title)
      work_params[:chapter_attributes][:content] = clean_storytext(storytext)
      work_params = work_params.merge!(meta)

      work_params
    end

    # Parses a story from livejournal or a livejournal equivalent (eg, dreamwidth, insanejournal)
    # Assumes that we have downloaded the story from one of those equivalents (ie, we've downloaded
    # it in format=light which is a stripped-down plaintext version.)
    #
    def parse_story_from_lj(story)
      work_params = {:chapter_attributes => {}}

      # in LJ "light" format, the story contents are in the second div
      # inside the body.
      body = @doc.css("body")
      storytext = body.css("article.b-singlepost-body").inner_html
      storytext = body.inner_html if storytext.empty?

      # cleanup the text
      # storytext.gsub!(/<br\s*\/?>/i, "\n") # replace the breaks with newlines
      storytext = clean_storytext(storytext)

      work_params[:chapter_attributes][:content] = storytext
      work_params[:title] = @doc.css("title").inner_html
      work_params[:title].gsub! /^[^:]+: /, ""
      work_params.merge!(scan_text_for_meta(storytext))

      date = @doc.css("time.b-singlepost-author-date")
      unless date.empty?
        work_params[:revised_at] = convert_revised_at(date.first.inner_text)
      end

      return work_params
    end

    def parse_story_from_dw(story)
      work_params = {:chapter_attributes => {}}

      body = @doc.css("body")
      content_divs = body.css("div.contents")

      unless content_divs[0].nil?
        # Get rid of the DW metadata table
        content_divs[0].css("div.currents, ul.entry-management-links, div.header.inner, span.restrictions, h3.entry-title").each do |node|
          node.remove
        end
        storytext = content_divs[0].inner_html
      else
        storytext = body.inner_html
      end

      # cleanup the text
      # storytext.gsub!(/<br\s*\/?>/i, "\n") # replace the breaks with newlines
      storytext = clean_storytext(storytext)

      work_params[:chapter_attributes][:content] = storytext
      work_params[:title] = @doc.css("title").inner_html
      work_params[:title].gsub! /^[^:]+: /, ""
      work_params.merge!(scan_text_for_meta(storytext))

      font_blocks = @doc.xpath('//font')
      unless font_blocks.empty?
        date = font_blocks.first.inner_text
        work_params[:revised_at] = convert_revised_at(date)
      end

      # get the date
      date = @doc.css("span.date").inner_text
      work_params[:revised_at] = convert_revised_at(date)

      return work_params
    end

    def parse_story_from_deviantart(story)
      work_params = {:chapter_attributes => {}}
      storytext = ""
      notes = ""

      body = @doc.css("body")
      title = @doc.css("title").inner_html.gsub /\s*on deviantart$/i, ""

      # Find the image (original size) if it's art
      image_full = body.css("div.dev-view-deviation img.dev-content-full")
      unless image_full[0].nil?
        storytext = "<center><img src=\"#{image_full[0]["src"]}\"></center>"
      end

      # Find the fic text if it's fic (needs the id for disambiguation, the "deviantART loves you" bit in the footer has the same class path)
      text_table = body.css(".grf-indent > div:nth-child(1)")[0]
      unless text_table.nil?
        # Try to remove some metadata (title and author) from the work's text, if possible
        # Try to remove the title: if it exists, and if it's the same as the browser title
        if text_table.css("h1")[0].present? && title && title.match(text_table.css("h1")[0].text)
          text_table.css("h1")[0].remove
        end

        # Try to remove the author: if it exists, and if it follows a certain pattern
        if text_table.css("small")[0].present? && text_table.css("small")[0].inner_html.match(/by ~.*?<a class="u" href=/m)
          text_table.css("small")[0].remove
        end
        storytext = text_table.inner_html
      end

      # cleanup the text
      storytext.gsub!(/<br\s*\/?>/i, "\n") # replace the breaks with newlines
      storytext = clean_storytext(storytext)
      work_params[:chapter_attributes][:content] = storytext

      # Find the notes
      content_divs = body.css("div.text-ctrl div.text")
      unless content_divs[0].nil?
        notes = content_divs[0].inner_html
      end

      # cleanup the notes
      notes.gsub!(/<br\s*\/?>/i, "\n") # replace the breaks with newlines
      notes = clean_storytext(notes)
      work_params[:notes] = notes

      work_params.merge!(scan_text_for_meta(notes))
      work_params[:title] = title

      body.css("div.dev-title-container h1 a").each do |node|
        if node["class"] != "u"
          work_params[:title] = node.inner_html
        end
      end

      tags = []
      @doc.css("div.dev-about-cat-cc a.h").each { |node| tags << node.inner_html }
      work_params[:freeform_string] = clean_tags(tags.join(ArchiveConfig.DELIMITER_FOR_OUTPUT))

      details = @doc.css("div.dev-right-bar-content span[title]")
      unless details[0].nil?
         work_params[:revised_at] = convert_revised_at(details[0].inner_text)
      end

      return work_params
    end

    def parse_story_from_lotrfanfiction(story)
      work_params = parse_story_from_modified_efiction(story, "lotrfanfiction")
      work_params[:fandom_string] = "Lord of the Rings"
      work_params
    end

    def parse_story_from_twilightarchives(story)
      work_params = parse_story_from_modified_efiction(story, "twilightarchives")
      work_params[:fandom_string] = "Twilight"
      work_params
    end

    def parse_story_from_modified_efiction(story, site = "")
      work_params = {:chapter_attributes => {}}
      storytext = @doc.css("div.chapter").inner_html
      storytext = clean_storytext(storytext)
      work_params[:chapter_attributes][:content] = storytext

      work_params[:title] = @doc.css("html body div#pagetitle a").first.inner_text.strip
      work_params[:chapter_attributes][:title] = @doc.css(".chaptertitle").inner_text.gsub(/ by .*$/, '').strip

      # harvest data
      info = @doc.css(".infobox .content").inner_html

      if info.match(/Summary:.*?>(.*?)<br>/m)
        work_params[:summary] = clean_storytext($1)
      end

      infotext = @doc.css(".infobox .content").inner_text

      # Turn categories, genres, warnings into freeform tags
      tags = []
      if infotext.match(/Categories: (.*) Characters:/)
        tags += $1.split(',').map {|c| c.strip}.uniq unless $1 == "None"
      end
      if infotext.match(/Genres: (.*)Warnings/)
        tags += $1.split(',').map {|c| c.strip}.uniq unless $1 == "None"
      end
      if infotext.match(/Warnings: (.*)Challenges/)
        tags += $1.split(',').map {|c| c.strip}.uniq unless $1 == "None"
      end
      work_params[:freeform_string] = clean_tags(tags.join(ArchiveConfig.DELIMITER_FOR_OUTPUT))

      # use last updated date as revised_at date
      if site == "lotrfanfiction" && infotext.match(/Updated: (\d\d)\/(\d\d)\/(\d\d)/)
        # need yy/mm/dd to convert
        work_params[:revised_at] = convert_revised_at("#{$3}/#{$2}/#{$1}")
      elsif site == "twilightarchives" && infotext.match(/Updated: (.*)$/)
        work_params[:revised_at] = convert_revised_at($1)
      end


      # get characters
      if infotext.match(/Characters: (.*)Genres:/)
        work_params[:character_string] = $1.split(',').map {|c| c.strip}.uniq.join(',') unless $1 == "None"
      end

      # save the readcount
      readcount = 0
      if infotext.match(/Read: (\d+)/)
        readcount = $1
      end
      work_params[:notes] = (readcount == 0 ? "" : "<p>This work was imported from another site, where it had been read #{readcount} times.</p>")

      # story notes, chapter notes, end notes
      @doc.css(".notes").each do |note|
        if note.inner_html.match(/Story Notes/)
          work_params[:notes] += note.css('.noteinfo').inner_html
        elsif note.inner_html.match(/(Chapter|Author\'s) Notes/)
          work_params[:chapter_attributes][:notes] = note.css('.noteinfo').inner_html
        elsif note.inner_html.match(/End Notes/)
          work_params[:chapter_attributes][:endnotes] = note.css('.noteinfo').inner_html
        end
      end

      if infotext.match(/Completed: No/)
        work_params[:complete] = false
      else
        work_params[:complete] = true
      end

      return work_params
    end


    # Move and/or copy any meta attributes that need to be on the chapter rather
    # than on the work itself
    def shift_chapter_attributes(work_params)
      CHAPTER_ATTRIBUTES_ONLY.each_pair do |work_attrib, chapter_attrib|
        if work_params[work_attrib] && !work_params[:chapter_attributes][chapter_attrib]
          work_params[:chapter_attributes][chapter_attrib] = work_params[work_attrib]
          work_params.delete(work_attrib)
        end
      end

      # copy any attributes from work to chapter as necessary
      CHAPTER_ATTRIBUTES_ALSO.each_pair do |work_attrib, chapter_attrib|
        if work_params[work_attrib] && !work_params[:chapter_attributes][chapter_attrib]
          work_params[:chapter_attributes][chapter_attrib] = work_params[work_attrib]
        end
      end

      work_params
    end


    # Find any cases of the given pieces of meta in the given text
    # and return a hash of meta values
    def scan_text_for_meta(text)
      # break up the text with some extra newlines to make matching more likely
      # and strip out some tags
      text = text.gsub(/<br/, "\n<br")
      text.gsub!(/<p/, "\n<p")
      text.gsub!(/<\/?(label|span|div|b)(.*?)?>/, '')

      meta = {}
      metapatterns = META_PATTERNS
      is_tag = Hash.new.tap do |h|
        %w(fandom_string relationship_string freeform_string rating_string warning_string).each do |c|
          h[c.to_sym] = true
        end
      end
      handler = Hash.new.tap do |h|
        %w(rating_string revised_at).each do |c|
          h[c.to_sym] = "convert_#{c.to_s.downcase}"
        end
      end

      # 1. Look for Pattern: (whatever), optionally followed by a closing p or div tag
      # 2. Set meta[:metaname] = whatever
      # eg, if it finds Fandom: Stargate SG-1 it will set meta[:fandom] = Stargate SG-1
      # 3. convert_<metaname> for cleanup if such a function is defined (eg convert_rating_string)
      metapatterns.each do |metaname, pattern|
        metapattern = Regexp.new("(?:#{pattern}|#{pattern.pluralize})\s*:\s*(.*?)(?:</(?:p|div)>)?$", Regexp::IGNORECASE)
        if text.match(metapattern)
          value = $1
          value = clean_tags(value) if is_tag[metaname]
          value = clean_close_html_tags(value)
          value.strip! # lose leading/trailing whitespace
          value = send(handler[metaname], value) if handler[metaname]

          meta[metaname] = value
        end
      end
      return post_process_meta meta
    end

    def download_with_timeout(location, limit = 10)
      story = ""
      Timeout::timeout(STORY_DOWNLOAD_TIMEOUT) {
        begin
          # we do a little cleanup here in case the user hasn't included the 'http://'
          # or if they've used capital letters or an underscore in the hostname
          uri = URI.parse(location)
          uri = URI.parse('http://' + location) if uri.class.name == "URI::Generic"
          uri.host.downcase!
          uri.host.gsub!(/_/, '-')
          response = Net::HTTP.get_response(uri)
          case response
          when Net::HTTPSuccess
            story = response.body
          when Net::HTTPRedirection
            if limit > 0
              story = download_with_timeout(response['location'], limit - 1)
            else
              nil
            end
          else
           nil
          end
        rescue Errno::ECONNREFUSED
          nil
        rescue SocketError
          nil
        rescue EOFError
          nil
        end
      }
      if story.blank?
        raise Error, "We couldn't download anything from #{location}. Please make sure that the URL is correct and complete, and try again."
      end

      # clean up any erroneously included string terminator (Issue 785)
      story.gsub!("\000", "")

      story
    end

    def get_last_modified(location)
      Timeout::timeout(STORY_DOWNLOAD_TIMEOUT) {
        resp = open(location)
        resp.last_modified
      }
    end

    def get_source_if_known(known_sources, location)
      known_sources.each do |source|
        pattern = Regexp.new(eval("SOURCE_#{source.upcase}"), Regexp::IGNORECASE)
        if location.match(pattern)
          return source
        end
      end
      nil
    end

    def clean_close_html_tags(value)
      # if there are any closing html tags at the start of the value let's ditch them
      value.gsub(/^(\s*<\/[^>]+>)+/, '')
    end

    # We clean the text as if it had been submitted as the content of a chapter
    def clean_storytext(storytext)
      storytext = storytext.encode("UTF-8", :invalid => :replace, :undef => :replace, :replace => "") unless storytext.encoding.name == "UTF-8"
      return sanitize_value("content", storytext)
    end

    # works conservatively -- doesn't split on
    # spaces and truncates instead.
    def clean_tags(tags)
      tags = Sanitize.clean(tags) # no html allowed in tags
      if tags.match(/,/)
        tagslist = tags.split(/,/)
      else
        tagslist = [tags]
      end
      newlist = []
      tagslist.each do |tag|
        tag.gsub!(/[\*\<\>]/, '')
        tag = truncate_on_word_boundary(tag, ArchiveConfig.TAG_MAX)
        newlist << tag unless tag.blank?
      end
      return newlist.join(ArchiveConfig.DELIMITER_FOR_OUTPUT)
    end

    def truncate_on_word_boundary(text, max_length)
      return if text.blank?
      words = text.split()
      truncated = words.first
      if words.length > 1
        words[1..words.length].each do |word|
          truncated += " " + word if truncated.length + word.length + 1 <= max_length
        end
      end
      truncated[0..max_length-1]
    end

    # convert space-separated tags to comma-separated
    def clean_and_split_tags(tags)
      if !tags.match(/,/) && tags.match(/\s/)
        tags = tags.split(/\s+/).join(',')
      end
      return clean_tags(tags)
    end

    # Convert the common ratings into whatever ratings we're
    # using on this archive.
    def convert_rating_string(rating)
      rating = rating.downcase
      if rating.match(/^(nc-?1[78]|x|ma|explicit)/)
        ArchiveConfig.RATING_EXPLICIT_TAG_NAME
      elsif rating.match(/^(r|m|mature)/)
        ArchiveConfig.RATING_MATURE_TAG_NAME
      elsif rating.match(/^(pg-?1[35]|t|teen)/)
        ArchiveConfig.RATING_TEEN_TAG_NAME
      elsif rating.match(/^(pg|g|k+|k|general audiences)/)
        ArchiveConfig.RATING_GENERAL_TAG_NAME
      else
        ArchiveConfig.RATING_DEFAULT_TAG_NAME
      end
    end

    def convert_revised_at(date_string)
      begin
        date = nil
        if date_string.match(/^(\d+)$/)
          # probably seconds since the epoch
          date = Time.at($1.to_i)
        end
        date ||= Date.parse(date_string)
        return '' if date > Date.today
        return date
      rescue ArgumentError, TypeError
        return ''
      end
    end

    # Additional processing for meta - currently to make sure warnings
    # that aren't Archive warnings become additional tags instead
    def post_process_meta(meta)
      if meta[:warning_string]
        new_warning = ''
        meta[:warning_string].split(/\s?,\s?/).each do |warning|
          if Warning.warning? warning
            new_warning += ', ' unless new_warning.blank?
            new_warning += warning
          else
            meta[:freeform_string] = (meta[:freeform_string] || '') + ", #{warning}"
          end
        end
        meta[:warning_string] = new_warning.blank? ? ArchiveConfig.WARNING_DEFAULT_TAG_NAME : new_warning
      end
      meta
    end

    # tries to find appropriate existing collections and converts them to comma-separated collection names only
    def get_collection_names(collection_string)
      cnames = ""
      collection_string.split(',').map {|cn| cn.squish}.each do |collection_name|
        collection = Collection.find_by_name(collection_name) || Collection.find_by_title(collection_name)
        if collection
          cnames += ", " unless cnames.blank?
          cnames += collection.name
        end
      end
      cnames
    end
end<|MERGE_RESOLUTION|>--- conflicted
+++ resolved
@@ -313,12 +313,10 @@
       work.relationship_string = options[:relationship] if !options[:relationship].blank? && (options[:override_tags] || work.relationships.empty?)
       work.freeform_string = options[:freeform] if !options[:freeform].blank? && (options[:override_tags] || work.freeforms.empty?)
 
-<<<<<<< HEAD
+      work.summary = options[:summary] if !options[:summary].blank?
+
       # set collection name if present
       work.collection_names = get_collection_names(options[:collection_names]) if !options[:collection_names].blank?
-=======
-      work.summary = options[:summary] if !options[:summary].blank?
->>>>>>> 117915d2
 
       # set default language (English)
       work.language_id = options[:language_id] || Language.default.id

class User < ActiveRecord::Base

  include WorksOwner

## used in app/views/users/new.html.erb
  validates_length_of :login, :within => ArchiveConfig.LOGIN_LENGTH_MIN..ArchiveConfig.LOGIN_LENGTH_MAX,
    :too_short => ts("is too short (minimum is %{min_login} characters)", :min_login => ArchiveConfig.LOGIN_LENGTH_MIN),
    :too_long => ts("is too long (maximum is %{max_login} characters)", :max_login => ArchiveConfig.LOGIN_LENGTH_MAX)

  # allow nil so can save existing users
  validates_length_of :password, :within => ArchiveConfig.PASSWORD_LENGTH_MIN..ArchiveConfig.PASSWORD_LENGTH_MAX,
                      :allow_nil => true,
    :too_short => ts("is too short (minimum is %{min_pwd} characters)", :min_pwd => ArchiveConfig.PASSWORD_LENGTH_MIN),
    :too_long => ts("is too long (maximum is %{max_pwd} characters)", :max_pwd => ArchiveConfig.PASSWORD_LENGTH_MAX)


  # Allows other models to get the current user with User.current_user
  cattr_accessor :current_user

  # Authlogic gem
  acts_as_authentic do |config|
    config.transition_from_restful_authentication = true
    config.transition_from_crypto_providers = Authlogic::CryptoProviders::Sha1
    config.validates_length_of_password_field_options = {:on => :update,
                                                         :minimum => ArchiveConfig.PASSWORD_LENGTH_MIN,
                                                         :if => :has_no_credentials?}
    config.validates_length_of_password_confirmation_field_options = {:on => :update,
                                                                      :minimum => ArchiveConfig.PASSWORD_LENGTH_MIN,
                                                                      :if => :has_no_credentials?}
  end

  def has_no_credentials?
    self.crypted_password.blank?
  end

  # Authorization plugin
  acts_as_authorized_user
  acts_as_authorizable
  has_many :roles_users
  has_many :roles, :through => :roles_users

  ### BETA INVITATIONS ###
  has_many :invitations, :as => :creator
  has_one :invitation, :as => :invitee
  has_many :user_invite_requests, :dependent => :destroy

  attr_accessor :invitation_token
  attr_accessible :invitation_token
  after_create :mark_invitation_redeemed, :remove_from_queue

  has_many :external_authors, :dependent => :destroy
  has_many :external_creatorships, :foreign_key => 'archivist_id'

<<<<<<< HEAD
  has_many :favorite_tags, :dependent => :destroy

  before_destroy :remove_pseud_from_kudos # MUST be before the pseuds association, or the 'dependent' destroys the pseuds before they can be removed from kudos
=======
  # MUST be before the pseuds association, or the 'dependent' destroys the pseuds before they can be removed from kudos
  before_destroy :remove_pseud_from_kudos
>>>>>>> 957de991

  has_many :pseuds, :dependent => :destroy
  validates_associated :pseuds

  has_one :profile, :dependent => :destroy
  validates_associated :profile

  has_one :preference, :dependent => :destroy
  validates_associated :preference

  has_many :skins, :foreign_key=> 'author_id', :dependent => :nullify
  has_many :work_skins, :foreign_key=> 'author_id', :dependent => :nullify

  before_create :create_default_associateds

  after_update :log_change_if_login_was_edited

  has_many :collection_participants, :through => :pseuds
  has_many :collections, :through => :collection_participants
  has_many :invited_collections, :through => :collection_participants, :source => :collection,
      :conditions => ['collection_participants.participant_role = ?', CollectionParticipant::INVITED]
  has_many :participated_collections, :through => :collection_participants, :source => :collection,
      :conditions => ['collection_participants.participant_role IN (?)', [CollectionParticipant::OWNER, CollectionParticipant::MODERATOR, CollectionParticipant::MEMBER]]
  has_many :maintained_collections, :through => :collection_participants, :source => :collection,
      :conditions => ['collection_participants.participant_role IN (?)', [CollectionParticipant::OWNER, CollectionParticipant::MODERATOR]]
  has_many :owned_collections, :through => :collection_participants, :source => :collection,
          :conditions => ['collection_participants.participant_role = ?', CollectionParticipant::OWNER]

  has_many :challenge_signups, :through => :pseuds
  has_many :offer_assignments, :through => :pseuds
  has_many :pinch_hit_assignments, :through => :pseuds
  has_many :request_claims, :class_name => "ChallengeClaim", :foreign_key => 'claiming_user_id', :inverse_of => :claiming_user
  has_many :gifts, :through => :pseuds
  has_many :gift_works, :through => :pseuds, :uniq => true

  has_many :readings, :dependent => :destroy
  has_many :bookmarks, :through => :pseuds
  has_many :bookmark_collection_items, :through => :bookmarks, :source => :collection_items
  has_many :comments, :through => :pseuds
  has_many :kudos, :through => :pseuds
  
  # Nested associations through creatorships got weird after 3.0.x
  
  def works
    Work.select("DISTINCT works.*").
    joins("INNER JOIN `creatorships` ON `works`.`id` = `creatorships`.`creation_id` 
      INNER JOIN `pseuds` ON `creatorships`.`pseud_id` = `pseuds`.`id`").
    where("`pseuds`.`user_id` = ? AND `creatorships`.`creation_type` = 'Work'", self.id)
  end
  
  def series
    Series.select("DISTINCT series.*").
    joins("INNER JOIN `creatorships` ON `series`.`id` = `creatorships`.`creation_id` 
      INNER JOIN `pseuds` ON `creatorships`.`pseud_id` = `pseuds`.`id`").
    where("`pseuds`.`user_id` = ? AND `creatorships`.`creation_type` = 'Series'", self.id)
  end
  
  def chapters
    Chapter.joins("INNER JOIN `creatorships` ON `chapters`.`id` = `creatorships`.`creation_id` 
      INNER JOIN `pseuds` ON `creatorships`.`pseud_id` = `pseuds`.`id`").
    where("`pseuds`.`user_id` = ? AND `creatorships`.`creation_type` = 'Chapter'", self.id)
  end
  
  def related_works
    RelatedWork.joins("INNER JOIN `works` ON `related_works`.`parent_id` = `works`.`id` 
      AND `related_works`.`parent_type` = 'Work' 
      INNER JOIN `creatorships` ON `works`.`id` = `creatorships`.`creation_id` 
      INNER JOIN `pseuds` ON `creatorships`.`pseud_id` = `pseuds`.`id`").
    where("`pseuds`.`user_id` = ? AND `creatorships`.`creation_type` = 'Work'", self.id)
  end
  
  def parent_work_relationships
    RelatedWork.joins("INNER JOIN `works` ON `related_works`.`work_id` = `works`.`id` 
      INNER JOIN `creatorships` ON `works`.`id` = `creatorships`.`creation_id` 
      INNER JOIN `pseuds` ON `creatorships`.`pseud_id` = `pseuds`.`id`").
    where("`pseuds`.`user_id` = ? AND `creatorships`.`creation_type` = 'Work'", self.id)
  end
  
  def tags
    Tag.joins("INNER JOIN `taggings` ON `tags`.`id` = `taggings`.`tagger_id` 
      INNER JOIN `works` ON `taggings`.`taggable_id` = `works`.`id` AND `taggings`.`taggable_type` = 'Work' 
      INNER JOIN `creatorships` ON `works`.`id` = `creatorships`.`creation_id` 
      INNER JOIN `pseuds` ON `creatorships`.`pseud_id` = `pseuds`.`id`").
    where("`pseuds`.`user_id` = ? AND `creatorships`.`creation_type` = 'Work'", self.id)
  end
  
  def filters
    Tag.joins("INNER JOIN `filter_taggings` ON `tags`.`id` = `filter_taggings`.`filter_id` 
      INNER JOIN `works` ON `filter_taggings`.`filterable_id` = `works`.`id` AND `filter_taggings`.`filterable_type` = 'Work' 
      INNER JOIN `creatorships` ON `works`.`id` = `creatorships`.`creation_id` 
      INNER JOIN `pseuds` ON `creatorships`.`pseud_id` = `pseuds`.`id`").
    where("`pseuds`.`user_id` = ? AND `creatorships`.`creation_type` = 'Work'", self.id)
  end
  
  def direct_filters
    filters.where("filter_taggings.inherited = false")
  end

  has_many :bookmark_tags, :through => :bookmarks, :source => :tags

  has_many :translations, :foreign_key => 'translator_id'
  has_many :translations_to_beta, :class_name => 'Translation', :foreign_key => 'beta_id'
  has_many :translation_notes

  has_many :subscriptions, :dependent => :destroy
  has_many :followings,
            :class_name => 'Subscription',
            :as => :subscribable,
            :dependent => :destroy
  has_many :subscribed_users,
            :through => :subscriptions,
            :source => :subscribable,
            :source_type => 'User'
  has_many :subscribers,
            :through => :followings,
            :source => :user

  has_many :wrangling_assignments, :dependent => :destroy
  has_many :fandoms, :through => :wrangling_assignments
  has_many :wrangled_tags, :class_name => 'Tag', :as => :last_wrangler

  has_many :inbox_comments, :dependent => :destroy
  has_many :feedback_comments, :through => :inbox_comments, :conditions => {:is_deleted => false, :approved => true}, :order => 'created_at DESC'

  has_many :log_items, :dependent => :destroy
  validates_associated :log_items

  def remove_pseud_from_kudos
    ids = self.pseuds.collect(&:id).join(',')
    # NB: updates the kudos to remove the pseud, but the cache will not expire, and there's also issue 2198
    Kudo.update_all("pseud_id = NULL", "pseud_id IN (#{ids})") if ids.present?
  end

  def read_inbox_comments
    inbox_comments.find(:all, :conditions => {:read => true})
  end
  def unread_inbox_comments
    inbox_comments.find(:all, :conditions => {:read => false})
  end
  def unread_inbox_comments_count
    inbox_comments.count(:all, :conditions => {:read => false})
  end

  scope :alphabetical, :order => :login
  scope :starting_with, lambda {|letter| {:conditions => ['SUBSTR(login,1,1) = ?', letter]}}
  scope :valid, :conditions => {:banned => false, :suspended => false}
  scope :out_of_invites, :conditions => {:out_of_invites => true}

  validates_format_of :login,
    :message => ts("must begin and end with a letter or number; it may also contain underscores but no other characters."),
    :with => /\A[A-Za-z0-9]\w*[A-Za-z0-9]\Z/
  # done by authlogic
  # validates_uniqueness_of :login, :message => ('login_already_used', :default => 'must be unique')

  validates :email, :email_veracity => true

  # Virtual attribute for age check and terms of service
  attr_accessor :age_over_13
  attr_accessor :terms_of_service
  attr_accessible :age_over_13, :terms_of_service

  validates_acceptance_of :terms_of_service,
                         :allow_nil => false,
                         :message => ts('Sorry, you need to accept the Terms of Service in order to sign up.'),
                         :if => :first_save?

  validates_acceptance_of  :age_over_13,
                          :allow_nil => false,
                          :message => ts('Sorry, you have to be over 13!'),
                          :if => :first_save?

  def to_param
    login
  end


  def self.for_claims(claims_ids)    
    joins(:request_claims).
    where("challenge_claims.id IN (?)", claims_ids)
  end
  
  # Find users with a particular role and/or by name or email
  # Options: inactive, page
  def self.search_by_role(role, query, options = {})
    return if role.blank? && query.blank?
    users = User.select('DISTINCT users.*').order(:login)
    if options[:inactive]
      users = users.where("activated_at IS NULL")
    end
    if role.present?
      users = users.joins(:roles).where("roles.id = ?", role.id)
    end
    if query.present?
      users = users.joins(:pseuds).where("pseuds.name LIKE ? OR email = ?", "%#{query}%", query)
    end
    users.paginate(:page => options[:page] || 1)
  end

  ### AUTHENTICATION AND PASSWORDS
  def active?
    !activated_at.nil?
  end

  def generate_password(length=8)
    chars = 'abcdefghjkmnpqrstuvwxyzABCDEFGHJKLMNOPQRSTUVWXYZ23456789'
    password = ''
    length.downto(1) { |i| password << chars[rand(chars.length - 1)] }
    password
  end

  # use update_all to force the update even if the user is invalid
  def reset_user_password
    temp_password = generate_password(20)
    User.update_all("activation_code = '#{temp_password}', recently_reset = 1, updated_at = '#{Time.now}'", "id = #{self.id}")
    # send synchronously to prevent getting caught in backed-up mail queue
    UserMailer.reset_password(self.id, temp_password).deliver! 
  end

  def activate
    return false if self.active?
    self.update_attribute(:activated_at, Time.now.utc)
  end

  def create_default_associateds
    self.pseuds << Pseud.new(:name => self.login, :is_default => true)
    self.profile = Profile.new
    self.preference = Preference.new
  end

  protected
    def first_save?
      self.new_record?
    end

  public

  # Returns an array (of pseuds) of this user's co-authors
  def coauthors
     works.collect(&:pseuds).flatten.uniq - pseuds
  end

  # Gets the user's most recent unposted work
  def unposted_work
    return @unposted_work if @unposted_work
    @unposted_work = unposted_works.first
  end

  def unposted_works
    return @unposted_works if @unposted_works
    @unposted_works = works.where(posted: false).order('works.created_at DESC')
  end

  # removes ALL unposted works
  def wipeout_unposted_works
    works.where(posted: false).each do |w|
      w.destroy
    end
  end

  # Retrieve the current default pseud
  def default_pseud
    self.pseuds.where(:is_default => true).first
  end

  # Checks authorship of any sort of object
  def is_author_of?(item)
    if item.respond_to?(:user)
      self == item.user
    elsif item.respond_to?(:pseud)
      self.pseuds.include?(item.pseud)
    elsif item.respond_to?(:pseuds)
      !(self.pseuds & item.pseuds).empty?
    elsif item.respond_to?(:author)
      self == item.author
    else
      false
    end
  end

  # Gets the number of works by this user that the current user can see
  def visible_work_count
    Work.owned_by(self).visible_to_user(User.current_user).revealed.non_anon.count(:id, :distinct => true)
  end

  # Gets the user account for authored objects if orphaning is enabled
  def self.orphan_account
    User.fetch_orphan_account if ArchiveConfig.ORPHANING_ALLOWED
  end

  # Allow admins to set roles and change email
  def admin_update(attributes)
    if User.current_user.is_a?(Admin)
      success = true
      success = set_roles(attributes[:roles])
      if success && attributes[:email]
        self.email = attributes[:email]
        success = self.save(:validate => false)
      end
      success
    end
  end

  private

  # Set the roles for this user
  def set_roles(role_list)
    if role_list
      self.roles = Role.find(role_list)
    else
      self.roles = []
    end
  end

  public

  # Is this user an authorized translation admin?
  def translation_admin
    self.is_translation_admin?
  end

  def is_translation_admin?
    has_role?(:translation_admin)
  end

  # Set translator role for this user and log change
  def translation_admin=(should_be_translation_admin)
    set_role('translation_admin', should_be_translation_admin == '1')
  end

  # Is this user an authorized tag wrangler?
  def tag_wrangler
    self.is_tag_wrangler?
  end

  def is_tag_wrangler?
    has_role?(:tag_wrangler)
  end

  # Set tag wrangler role for this user and log change
  def tag_wrangler=(should_be_tag_wrangler)
    set_role('tag_wrangler', should_be_tag_wrangler == '1')
  end

  # Is this user an authorized archivist?
  def archivist
    self.is_archivist?
  end

  def is_archivist?
    has_role?(:archivist)
  end

  # Set archivist role for this user and log change
  def archivist=(should_be_archivist)
    set_role('archivist', should_be_archivist == '1')
  end

  # Creates log item tracking changes to user
  def create_log_item(options = {})
    options.reverse_merge! :note => 'System Generated', :user_id => self.id
    LogItem.create(options)
  end

  # Options can include :categories and :limit
  def most_popular_tags(options = {})
    all_tags = []
    options[:categories] ||= %w(Fandom Character Relationship Freeform)
    type_tags = []
    options[:categories].each do |type_name|
      type_tags << type_name.constantize.all
    end
    all_tags = [self.tags + self.bookmark_tags].flatten & type_tags.flatten
    tags_with_count = {}
    all_tags.uniq.each do |tag|
      tags_with_count[tag] = all_tags.find_all{|t| t == tag}.size
    end
    all_tags = tags_with_count.to_a.sort {|x,y| y.last <=> x.last }
    popular_tags = options[:limit].blank? ? all_tags.collect {|pair| pair.first} : all_tags.collect {|pair| pair.first}[0..(options[:limit]-1)]
  end

  # Returns true if user is the sole author of a work
  # Should also be true if the user has used more than one of their pseuds on a work
  def is_sole_author_of?(item)
   other_pseuds = item.pseuds.find(:all) - self.pseuds
   self.is_author_of?(item) && other_pseuds.blank?
 end

  # Returns array of works where the user is the sole author
  def sole_authored_works
    @sole_authored_works = []
    works.find(:all, :conditions => 'posted = 1').each do |w|
      if self.is_sole_author_of?(w)
        @sole_authored_works << w
      end
    end
    return @sole_authored_works
  end

  # Returns array of the user's co-authored works
  def coauthored_works
    @coauthored_works = []
    works.find(:all, :conditions => 'posted = 1').each do |w|
      unless self.is_sole_author_of?(w)
        @coauthored_works << w
      end
    end
    return @coauthored_works
  end

  ### BETA INVITATIONS ###

  #If a new user has an invitation_token (meaning they were invited), the method sets the redeemed_at column for that invitation to Time.now
  def mark_invitation_redeemed
    unless self.invitation_token.blank?
      invitation = Invitation.find_by_token(self.invitation_token)
      if invitation
        self.update_attribute(:invitation_id, invitation.id)
        invitation.mark_as_redeemed(self)
      end
    end
  end

  # Existing users should be removed from the invitations queue
  def remove_from_queue
    invite_request = InviteRequest.find_by_email(self.email)
    invite_request.destroy if invite_request
  end

  private

  # Create and/or return a user account for holding orphaned works
  def self.fetch_orphan_account
    orphan_account = User.find_or_create_by_login("orphan_account")
    if orphan_account.new_record?
      Rails.logger.fatal "You must have a User with the login 'orphan_account'. Please create one."
    end
    orphan_account
  end

   def log_change_if_login_was_edited
     create_log_item( options = {:action => ArchiveConfig.ACTION_RENAME, :note => "Old Username: #{login_was}; New Username: #{login}"}) if login_changed?
   end
end<|MERGE_RESOLUTION|>--- conflicted
+++ resolved
@@ -51,14 +51,10 @@
   has_many :external_authors, :dependent => :destroy
   has_many :external_creatorships, :foreign_key => 'archivist_id'
 
-<<<<<<< HEAD
   has_many :favorite_tags, :dependent => :destroy
 
-  before_destroy :remove_pseud_from_kudos # MUST be before the pseuds association, or the 'dependent' destroys the pseuds before they can be removed from kudos
-=======
   # MUST be before the pseuds association, or the 'dependent' destroys the pseuds before they can be removed from kudos
   before_destroy :remove_pseud_from_kudos
->>>>>>> 957de991
 
   has_many :pseuds, :dependent => :destroy
   validates_associated :pseuds

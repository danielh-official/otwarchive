--- conflicted
+++ resolved
@@ -316,10 +316,7 @@
 
       tags = self.joins(join).where("challenge_signups.collection_id = ?", collection.id)
       tags = tags.where("prompts.type = ?", prompt_type) if prompt_type.present?
-<<<<<<< HEAD
-=======
       tags
->>>>>>> e8831114
     }.flatten.compact.uniq
   end
 

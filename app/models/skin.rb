require 'fileutils'
include HtmlCleaner
include CssCleaner
include SkinCacheHelper

class Skin < ActiveRecord::Base

  TYPE_OPTIONS = [
                   [ts("Site Skin"), "Skin"],
                   [ts("Work Skin"), "WorkSkin"],
                 ]

  # any media types that are not a single alphanumeric word have to be specially handled in get_media_for_filename/parse_media_from_filename
  MEDIA = %w(all screen handheld speech print braille embossed projection tty tv) + ['only screen and (max-width: 42em)'] + ['only screen and (max-width: 62em)']
  IE_CONDITIONS = %w(IE IE5 IE6 IE7 IE8 IE9 IE8_or_lower)
  ROLES = %w(user override)
  ROLE_NAMES = {"user" => "add on to archive skin", "override" => "replace archive skin entirely"}
  # We don't show some roles to users
  ALL_ROLES = ROLES + %w(admin translator site)
  DEFAULT_ROLE = "user"
  DEFAULT_ROLES_TO_INCLUDE = %w(user override site)
  DEFAULT_MEDIA = ["all"]

  SKIN_PATH = '/stylesheets/skins/'
  SITE_SKIN_PATH = '/stylesheets/site/'

  belongs_to :author, :class_name => 'User'
  has_many :preferences

  serialize :media, Array

  # a skin can be both parent and child
  has_many :skin_parents, :foreign_key => 'child_skin_id',
                          :class_name => 'SkinParent',
                          :dependent => :destroy, :inverse_of => :child_skin
  has_many :parent_skins, :through => :skin_parents, :order => "skin_parents.position ASC", :inverse_of => :child_skins

  has_many :skin_children, :foreign_key => 'parent_skin_id',
                                  :class_name => 'SkinParent', :dependent => :destroy, :inverse_of => :parent_skin
  has_many :child_skins, :through => :skin_children, :inverse_of => :parent_skins

  accepts_nested_attributes_for :skin_parents, :allow_destroy => true, :reject_if => proc { |attrs| attrs[:position].blank? }

  has_attached_file :icon,
                    :styles => { :standard => "100x100>" },
                    :url => "/system/:class/:attachment/:id/:style/:basename.:extension",
                    :path => %w(staging production).include?(Rails.env) ? ":class/:attachment/:id/:style.:extension" : ":rails_root/public:url",
                    :storage => %w(staging production).include?(Rails.env) ? :s3 : :filesystem,
                    :s3_credentials => "#{Rails.root}/config/s3.yml",
                    :bucket => %w(staging production).include?(Rails.env) ? YAML.load_file("#{Rails.root}/config/s3.yml")['bucket'] : "",
                    :default_url => "/images/skins/iconsets/default/icon_skins.png"

  after_save :skin_invalidate_cache

  validates_attachment_content_type :icon, :content_type => /image\/\S+/, :allow_nil => true
  validates_attachment_size :icon, :less_than => 500.kilobytes, :allow_nil => true
  validates_length_of :icon_alt_text, :allow_blank => true, :maximum => ArchiveConfig.ICON_ALT_MAX,
    :too_long => ts("must be less than %{max} characters long.", :max => ArchiveConfig.ICON_ALT_MAX)

  validates_length_of :description, :allow_blank => true, :maximum => ArchiveConfig.SUMMARY_MAX,
    :too_long => ts("must be less than %{max} characters long.", :max => ArchiveConfig.SUMMARY_MAX)

  validates_length_of :css, :allow_blank => true, :maximum => ArchiveConfig.CONTENT_MAX,
    :too_long => ts("must be less than %{max} characters long.", :max => ArchiveConfig.CONTENT_MAX)

  before_validation :clean_media
  def clean_media
    # handle bizarro cucumber-only error that prevents media from deserializing correctly when attachments are made
    if media && media.is_a?(Array) && !media.empty?
      new_media = media.flatten.compact.collect {|m| m.gsub(/\["(\w+)"\]/, '\1')}
      self.media = new_media
    end
  end

  validate :valid_media
  def valid_media
    if media && media.is_a?(Array) && media.any? {|m| !MEDIA.include?(m)}
      errors.add(:base, ts("We don't currently support the media type %{media}, sorry! If we should, please let Support know.", :media => media.join(', ')))
    end
  end

  validates :ie_condition, :inclusion => {:in => IE_CONDITIONS, :allow_nil => true, :allow_blank => true}
  validates :role, :inclusion => {:in => ALL_ROLES, :allow_blank => true, :allow_nil => true }

  validate :valid_public_preview
  def valid_public_preview
    return true if (self.official? || !self.public? || self.icon_file_name)
    errors.add(:base, ts("You need to upload a screencap if you want to share your skin."))
    return false
  end

  attr_protected :official, :rejected, :admin_note, :icon_file_name, :icon_content_type, :icon_size, :description_sanitizer_version, :cached, :featured, :in_chooser

  validates_uniqueness_of :title, :message => ts('must be unique')

  validates_numericality_of :margin, :base_em, :allow_nil => true
  validate :valid_font
  def valid_font
    return if self.font.blank?
    self.font.split(',').each do |subfont|
      if sanitize_css_font(subfont).blank?
        errors.add(:font, "cannot use #{subfont}.")
      end
    end
  end

  validate :valid_colors
  def valid_colors

    if !self.background_color.blank? && sanitize_css_value(self.background_color).blank?
      errors.add(:background_color, "uses a color that is not allowed.")
    end

    if !self.foreground_color.blank? && sanitize_css_value(self.foreground_color).blank?
      errors.add(:foreground_color, "uses a color that is not allowed.")
    end
  end

  validate :clean_css
  def clean_css
    return if self.css.blank?
    self.css = clean_css_code(self.css)
  end

  scope :public_skins, where(:public => true)
  scope :approved_skins, where(:official => true, :public => true)
  scope :unapproved_skins, where(:public => true, :official => false, :rejected => false)
  scope :rejected_skins, where(:public => true, :official => false, :rejected => true)
  scope :site_skins, where(:type => nil)

  def self.cached
    where(:cached => true)
  end

  def self.in_chooser
    where(:in_chooser => true)
  end

  def self.featured
    where(:featured => true)
  end

  def self.approved_or_owned_by(user = User.current_user)
    if user.nil?
      where(:public => true, :official => true)
    else
      where("(public = 1 AND official = 1) OR author_id = ?", user.id)
    end
  end

  def self.usable
    where(:unusable => false)
  end

  def self.sort_by_recent
    order("updated_at DESC")
  end

  def self.sort_by_recent_featured
    order("featured DESC, updated_at DESC")
  end

  def remove_me_from_preferences
    Preference.update_all("skin_id = #{Skin.default.id}", "skin_id = #{self.id}")
  end

  def editable?
    if self.filename.present?
      return false
    elsif self.official && self.public
      return true if User.current_user.is_a? Admin
    elsif self.author == User.current_user
      return true
    else
      return false
    end
  end

  def byline
    if self.author.is_a? User
      author.login
    else
      ArchiveConfig.APP_SHORT_NAME
    end
  end

  # create the minimal number of files we can, containing all the css for this entire skin
  def cache!
    self.clear_cache!
    self.public = true
    self.official = true
    save!
    css_to_cache = ""
    last_role = ""
    file_count = 1
    skin_dir = Skin.skins_dir + skin_dirname
    FileUtils.mkdir_p skin_dir
    (get_all_parents + [self]).each do |next_skin|
      if next_skin.get_sheet_role != last_role
        # save to file
        if css_to_cache.present?
          cache_filename = skin_dir + "#{file_count}_#{last_role}.css"
          file_count+=1
          File.open(cache_filename, 'w') {|f| f.write(css_to_cache)}
          css_to_cache = ""
        end
        last_role = next_skin.get_sheet_role
      end
      css_to_cache += next_skin.get_css
    end
    # TODO this repetition is all wrong but my brain is fried
    if css_to_cache.present?
      cache_filename = skin_dir + "#{file_count}_#{last_role}.css"
      File.open(cache_filename, 'w') {|f| f.write(css_to_cache)}
      css_to_cache = ""
    end
    self.cached = true
    save!
  end

  def clear_cache!
    skin_dir = Skin.skins_dir + skin_dirname
    FileUtils.rm_rf skin_dir # clear out old if exists
    self.cached = false
    save!
  end

  def get_sheet_role
    "#{get_role}_#{get_media_for_filename}_#{ie_condition}"
  end

  # have to handle any media types that aren't a single alphanumeric word here
  def get_media_for_filename
    ((media.nil? || media.empty?) ? DEFAULT_MEDIA : media).map {|m|
      case
      when m.match(/max-width: 42em/)
        "narrow"
      when m.match(/max-width: 62em/)
        "midsize"
      else
        m
      end
    }.join('.')
  end

  def parse_media_from_filename(media_string)
    media_string.gsub(/narrow/, 'only screen and (max-width: 42em)').gsub(/midsize/, 'only screen and (max-width: 62em)').gsub('.', ', ')
  end

  def parse_sheet_role(role_string)
    (sheet_role, sheet_media, sheet_ie_condition) = role_string.split('_')
    sheet_media = parse_media_from_filename(sheet_media)
    [sheet_role, sheet_media, sheet_ie_condition]
  end

  def get_css
    if self.filename
      File.read(Rails.public_path + self.filename)
    else
      self.css
    end
  end

  def get_media(separator=", ")
    ((media.nil? || media.empty?) ? DEFAULT_MEDIA : media).join(separator)
  end

  def get_role
    self.role || DEFAULT_ROLE
  end

  def get_all_parents
    all_parents = []
    parent_skins.each do |parent|
      all_parents += parent.get_all_parents
      all_parents << parent
    end
    all_parents
  end

  # This is the main function that actually returns code to be embedded in a page
  def get_style(roles_to_include = DEFAULT_ROLES_TO_INCLUDE)
    Rails.cache.fetch(skin_cache_html_key(self, roles_to_include)) do 
      style = ""
      if self.get_role != "override" && self.get_role != "site"
        style += AdminSetting.default_skin != Skin.default ? AdminSetting.default_skin.get_style(roles_to_include) : (Skin.get_current_site_skin ? Skin.get_current_site_skin.get_style(roles_to_include) : '')
      end
      style += self.get_style_block(roles_to_include)
      style.html_safe
    end
  end

  def get_ie_comment(style, ie_condition = self.ie_condition)
    if ie_condition.present?
      ie_comment= "<!--[if "
      ie_comment += "lte " if ie_condition.match(/or_lower/)
      ie_comment += "gte " if ie_condition.match(/or_higher/)
      ie_comment += "IE"
      ie_comment += " #{$1}" if ie_condition.match(/IE(\d)/)
      ie_comment += "]>" + style + "<![endif]-->"
    else
      style
    end
  end

  def get_wizard_settings
    style = ""
    if self.margin.present?
      style += "#workskin {margin: auto #{self.margin}%; padding: 0.5em #{self.margin}% 0;}\n"
    end

    if self.background_color.present? || self.foreground_color.present? || self.font.present? || self.base_em.present?
      style += "body, #main	{
        #{self.background_color.present? ? "background: #{self.background_color};" : ''}
        #{self.foreground_color.present? ? "color: #{self.foreground_color};" : ''}"
      if self.base_em.present?
        style += "font-size: #{self.base_em}%; line-height:1.125;"
      end
      if self.font.present?
        style += "\nfont-family: #{font};"
      end
      style += "}\n"
    end

    if self.paragraph_margin.present?
      style += ".userstuff p {margin-bottom: #{self.paragraph_margin}em;}\n"
    end

    if self.headercolor.present?
      style += "#header .main a, #header .main .current, #header .main input, #header .search input {border-color:transparent;}\n"
      style += "#header, #header ul.main, #footer {background: #{self.headercolor}; border-color: #{self.headercolor}; box-shadow:none;}\n"
    end

    if self.accent_color.present?
      style += "#header .icon, #dashboard ul, #main dl.meta {background: #{self.accent_color}; border-color:#{self.accent_color};}\n"
    end

    style
  end

<<<<<<< HEAD
  def get_style_block_single(roles_to_include)
=======
  def get_style_block(roles_to_include)
>>>>>>> 3d66b1a5
    block = ""
    if roles_to_include.include?(get_role)
      if self.filename.present?
        block += get_ie_comment(stylesheet_link(self.filename, get_media))
      elsif self.css.present?
        block += get_ie_comment('<style type="text/css" media="' + get_media + '">' + self.css + '</style>')
      elsif (wizard_block = get_wizard_settings).present?
        block += '<style type="text/css" media="' + get_media + '">' + wizard_block + '</style>'
      end
    end
    return block
  end

  def get_style_block(roles_to_include)
    if self.cached?
      # cached skin in a directory
      return get_cached_style(roles_to_include)
    else
      block = ""
      @stack = self.parent_skins
      block += get_style_block_single(roles_to_include)
      while (@stack.size != 0) do
        current = @stack.pop
        block = current.get_style_block_single(roles_to_include) + "\n" + block
        @stack.concat current.parent_skins
      end
<<<<<<< HEAD
      return block
=======

      # finally get this skin
      if roles_to_include.include?(get_role)
        if self.filename.present?
          block += get_ie_comment(stylesheet_link(self.filename, get_media))
        elsif self.css.present?
          block += get_ie_comment('<style type="text/css" media="' + get_media + '">' + self.css + '</style>')
        elsif (wizard_block = get_wizard_settings).present?
          block += '<style type="text/css" media="' + get_media + '">' + wizard_block + '</style>'
        end
      end    
>>>>>>> 3d66b1a5
    end
  end
 
  def get_cached_style(roles_to_include)
    block = ""
    self_skin_dir = Skin.skins_dir + self.skin_dirname
    Skin.skin_dir_entries(self_skin_dir, /^\d+_(.*)\.css$/).each do |sub_file|
      if sub_file.match(/^\d+_(.*)\.css$/)
        (sheet_role, sheet_media, sheet_ie_condition) = parse_sheet_role($1)
        if roles_to_include.include?(sheet_role)
          block += get_ie_comment(stylesheet_link(SKIN_PATH + self.skin_dirname + sub_file, sheet_media), sheet_ie_condition) + "\n"
        end
      end
    end
    block
  end

  def stylesheet_link(file, media)
    '<link rel="stylesheet" type="text/css" media="' + media + '" href="' + file + '" />'
  end

  def self.naturalized(string)
    string.scan(/[^\d]+|[\d]+/).collect { |f| f.match(/\d+(\.\d+)?/) ? f.to_f : f }
  end

  def self.load_site_css
    Skin.skin_dir_entries(Skin.site_skins_dir, /^\d+\.\d+$/).each do |version|
      version_dir = Skin.site_skins_dir + version + '/'
      if File.directory?(version_dir)
        # let's load up the file
        skins = []
        Skin.skin_dir_entries(version_dir, /^(\d+)-(.*)\.css/).each do |skin_file|
          filename = SITE_SKIN_PATH + version + '/' + skin_file
          skin_file.match(/^(\d+)-(.*)\.css/)
          position = $1.to_i
          title = $2
          title.gsub!(/(\-|\_)/, ' ')
          description = "Version #{version} of the #{title} component (#{position}) of the default archive site design."
          firstline = File.open(version_dir + skin_file, &:readline)
          skin_role = "site"
          if firstline.match(/ROLE: (\w+)/)
            skin_role = $1
          end
          skin_media = ["screen"]
          if firstline.match(/MEDIA: (.*?) ENDMEDIA/)
            skin_media = $1.split(/,\s?/)
          elsif firstline.match(/MEDIA: (\w+)/)
            skin_media = [$1]
          end
          skin_ie = ""
          if firstline.match(/IE_CONDITION: (\w+)/)
            skin_ie = $1
          end

          full_title = "Archive #{version}: (#{position}) #{title}"
          skin = Skin.find_by_title(full_title)
          if skin.nil?
            skin = Skin.new
          end

          # update the attributes
          skin.title ||= full_title
          skin.filename = filename
          skin.description = description
          skin.public = true
          skin.media = skin_media
          skin.role = skin_role
          skin.ie_condition = skin_ie
          skin.unusable = true
          skin.official = true
          File.open(version_dir + 'preview.png', 'rb') {|preview_file| skin.icon = preview_file}
          skin.save!
          skins << skin
        end

        # set up the parent relationship of all the skins in this version
        top_skin = Skin.find_by_title("Archive #{version}")
        if top_skin
          top_skin.clear_cache! if top_skin.cached? 
          top_skin.skin_parents.delete_all
        else
          top_skin = Skin.new(:title => "Archive #{version}", :css => "", :description => "Version #{version} of the default Archive style.", 
                              :public => true, :role => "site", :media => ["screen"])
        end
        File.open(version_dir + 'preview.png', 'rb') {|preview_file| top_skin.icon = preview_file}
        top_skin.official = true
        top_skin.save!
        skins.each_with_index do |skin, index|
          skin_parent = top_skin.skin_parents.build(:child_skin => top_skin, :parent_skin => skin, :position => index+1)
          skin_parent.save!
        end
        if %w(staging production).include? Rails.env
          top_skin.cache!
        end
      end
    end
  end

  # get the directory name for the skin file
  def skin_dirname
    "skin_#{self.id}_#{self.title.gsub(/[^\w]/, '_')}/".downcase
  end

  def self.skins_dir
    Rails.public_path + SKIN_PATH
  end

  def self.skin_dir_entries(dir, regex)
    Dir.entries(dir).select {|f| f.match(regex)}.sort_by {|f| Skin.naturalized(f.to_s)}
  end

  def self.site_skins_dir
    Rails.public_path + SITE_SKIN_PATH
  end

  # Get the most recent version and find the topmost skin
  def self.get_current_version
    Skin.skin_dir_entries(Skin.site_skins_dir, /^\d+\.\d+$/).last
  end

  def self.get_current_site_skin
    current_version = Skin.get_current_version
    if current_version
      Skin.find_by_title_and_official("Archive #{Skin.get_current_version}", true)
    else
      nil
    end
  end

  def self.default
    Skin.find_by_title_and_official("Default", true) || Skin.create_default
  end

  def self.create_default
    skin = Skin.find_or_create_by_title_and_official(:title => "Default", :css => "", :public => true, :role => "user")
    current_version = Skin.get_current_version
    if current_version
      File.open(Skin.site_skins_dir + current_version + '/preview.png', 'rb') {|preview_file| skin.icon = preview_file}
    else
      File.open(Skin.site_skins_dir + '/preview.png', 'rb') {|preview_file| skin.icon = preview_file}
    end
    skin.official = true
    skin.save!
    skin
  end
end<|MERGE_RESOLUTION|>--- conflicted
+++ resolved
@@ -338,11 +338,7 @@
     style
   end
 
-<<<<<<< HEAD
-  def get_style_block_single(roles_to_include)
-=======
   def get_style_block(roles_to_include)
->>>>>>> 3d66b1a5
     block = ""
     if roles_to_include.include?(get_role)
       if self.filename.present?
@@ -369,21 +365,7 @@
         block = current.get_style_block_single(roles_to_include) + "\n" + block
         @stack.concat current.parent_skins
       end
-<<<<<<< HEAD
       return block
-=======
-
-      # finally get this skin
-      if roles_to_include.include?(get_role)
-        if self.filename.present?
-          block += get_ie_comment(stylesheet_link(self.filename, get_media))
-        elsif self.css.present?
-          block += get_ie_comment('<style type="text/css" media="' + get_media + '">' + self.css + '</style>')
-        elsif (wizard_block = get_wizard_settings).present?
-          block += '<style type="text/css" media="' + get_media + '">' + wizard_block + '</style>'
-        end
-      end    
->>>>>>> 3d66b1a5
     end
   end
  

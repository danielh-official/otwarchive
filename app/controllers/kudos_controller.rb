class KudosController < ApplicationController
  
  cache_sweeper :kudos_sweeper

  def create
<<<<<<< HEAD
    @kudo = Kudo.new(params[:kudo])
    if current_user.present?
      @kudo.pseud = current_user.default_pseud
    else
      @kudo.ip_address = request.remote_ip
=======
    @commentable = params[:kudo][:kudosable_type] == 'Work' ? Work.find(params[:kudo][:kudosable_id]) : Chapter.find(params[:kudo][:kudosable_id])
    unless @commentable
      flash[:error] = ts("What did you want to leave kudos on?")
      redirect_to root_path and return
    end

    pseud = logged_in? ? current_user.default_pseud : nil
    if current_user && current_user.is_author_of?(@commentable)
      flash[:comment_error] = ts("You can't leave kudos for yourself. :)")
    else
      ip_address = logged_in? ? nil : request.remote_ip
      if (@kudo = Kudo.new(:commentable => @commentable, :pseud => pseud, :ip_address => ip_address)) && @kudo.save
        flash[:comment_notice] = ts("Thank you for leaving kudos!")
      else
        flash[:comment_error] = @kudo ? @kudo.errors.full_messages.map {|msg| msg.gsub(/^(.+)\^/, '')}.join(", ") : ts("We couldn't save your kudos, sorry!")
      end
>>>>>>> 38c1452f
    end
    respond_to do |format|
      format.html do
        if @kudo.save
          setflash; flash[:comment_notice] = ts("Thank you for leaving kudos!")
        else
          msg = @kudo.dup? ? "You have already left kudos here. :)" : "We couldn't save your kudos, sorry!"
          setflash; flash[:comment_error] = ts(msg)
        end
        redirect_to request.referer
      end
      format.js do
        if @kudo.save
          render json: @kudo, status: :created
        else
          render json: { errors: @kudo.errors }
        end
      end
    end
  end

end<|MERGE_RESOLUTION|>--- conflicted
+++ resolved
@@ -3,38 +3,20 @@
   cache_sweeper :kudos_sweeper
 
   def create
-<<<<<<< HEAD
     @kudo = Kudo.new(params[:kudo])
     if current_user.present?
       @kudo.pseud = current_user.default_pseud
     else
       @kudo.ip_address = request.remote_ip
-=======
-    @commentable = params[:kudo][:kudosable_type] == 'Work' ? Work.find(params[:kudo][:kudosable_id]) : Chapter.find(params[:kudo][:kudosable_id])
-    unless @commentable
-      flash[:error] = ts("What did you want to leave kudos on?")
-      redirect_to root_path and return
     end
 
-    pseud = logged_in? ? current_user.default_pseud : nil
-    if current_user && current_user.is_author_of?(@commentable)
-      flash[:comment_error] = ts("You can't leave kudos for yourself. :)")
-    else
-      ip_address = logged_in? ? nil : request.remote_ip
-      if (@kudo = Kudo.new(:commentable => @commentable, :pseud => pseud, :ip_address => ip_address)) && @kudo.save
-        flash[:comment_notice] = ts("Thank you for leaving kudos!")
-      else
-        flash[:comment_error] = @kudo ? @kudo.errors.full_messages.map {|msg| msg.gsub(/^(.+)\^/, '')}.join(", ") : ts("We couldn't save your kudos, sorry!")
-      end
->>>>>>> 38c1452f
-    end
     respond_to do |format|
       format.html do
         if @kudo.save
-          setflash; flash[:comment_notice] = ts("Thank you for leaving kudos!")
+          flash[:comment_notice] = ts("Thank you for leaving kudos!")
         else
           msg = @kudo.dup? ? "You have already left kudos here. :)" : "We couldn't save your kudos, sorry!"
-          setflash; flash[:comment_error] = ts(msg)
+          flash[:comment_error] = ts(msg)
         end
         redirect_to request.referer
       end

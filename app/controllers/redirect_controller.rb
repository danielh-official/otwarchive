--- conflicted
+++ resolved
@@ -1,105 +1,55 @@
-<<<<<<< HEAD
-class RedirectController < ApplicationController
-  before_filter :get_url_to_look_for
-
-  def index
-    do_redirect
-  end
-
-  def get_url_to_look_for
-    @original_url = params[:original_url] || ""
-    @minimal_url = @original_url
-    # strip it down to the most basic URL
-    @minimal_url.gsub!(/\?.*$/, "")
-    @minimal_url.gsub!(/\#.*$/, "")
-
-    # remove www if present
-    @no_www_url = @original_url
-    @no_www_url.gsub!(/http:\/\/www\./, "http://")
-
-    # add www in case it is needed
-    @with_www_url = @original_url
-    @with_www_url.gsub!(/http:\/\//, "http://www.")
-
-    # get encoded and unencoded versions
-    @encoded_url = URI.encode(@minimal_url)
-    @decoded_url = URI.decode(@minimal_url)
-  end
-
-  def do_redirect
-    if @original_url.blank?
-      setflash; flash[:error] = ts("What url did you want to look up?")
-    else
-      urls = [@original_url, @minimal_url, @no_www_url, @with_www_url, @encoded_url, @decoded_url]
-      @work = Work.where(:imported_from_url => @original_url).first ||
-          Work.where(:imported_from_url => [@minimal_url, @no_www_url, @with_www_url, @encoded_url, @decoded_url]).first ||
-          Work.where("imported_from_url LIKE ? OR imported_from_url LIKE ?", "%#{@encoded_url}%", "%#{@decoded_url}%").first
-      if @work
-        setflash; flash[:notice] = ts("You have been redirected here from #{@original_url}. Please update the original link if possible!")
-        redirect_to work_path(@work) and return
-      else
-        setflash; flash[:error] = ts("We could not find a work imported from that url in the Archive of Our Own, sorry! Try another url?")
-        if Rails.env.development?
-          flash[:error] += " We checked all of the following URLs: #{urls.to_sentence}"
-        end
-      end
-    end
-    redirect_to redirect_path
-  end
-
-  def show
-    if !@original_url.blank?
-      redirect_to :action => :do_redirect, :original_url => @original_url and return
-    end
-  end
-
-end
-=======
-class RedirectController < ApplicationController
-  before_filter :get_url_to_look_for
-  
-  def index
-    do_redirect 
-  end
-  
-  def get_url_to_look_for
-    @original_url = params[:original_url] || ""
-    @minimal_url = @original_url
-    # strip it down to the most basic URL
-    @minimal_url.gsub!(/\?.*$/, "")
-    @minimal_url.gsub!(/\#.*$/, "")
-    
-    # get encoded and unencoded versions
-    @encoded_url = URI.encode(@minimal_url)
-    @decoded_url = URI.decode(@minimal_url)
-  end
-  
-  def do_redirect
-    if @original_url.blank?
-      setflash; flash[:error] = ts("What url did you want to look up?")
-    else
-      urls = [@original_url, @minimal_url, @encoded_url, @decoded_url]
-      @work = Work.where(:imported_from_url => @original_url).first || 
-              Work.where(:imported_from_url => [@minimal_url, @encoded_url, @decoded_url]).first ||
-              Work.where("imported_from_url LIKE ? OR imported_from_url LIKE ?", "%#{@encoded_url}%", "%#{@decoded_url}%").first
-      if @work
-        setflash; flash[:notice] = ts("You have been redirected here from #{@original_url}. Please update the original link if possible!")
-        redirect_to work_path(@work) and return
-      else 
-        setflash; flash[:error] = ts("We could not find a work imported from that url in the Archive of Our Own, sorry! Try another url?")
-        if Rails.env.development?
-          flash[:error] += " We checked all of the following URLs: #{urls.to_sentence}" 
-        end
-      end
-    end
-    redirect_to redirect_path
-  end 
-  
-  def show
-    if !@original_url.blank?
-      redirect_to :action => :do_redirect, :original_url => @original_url and return
-    end
-  end
-  
-end
->>>>>>> 1032d8aa
+class RedirectController < ApplicationController
+  before_filter :get_url_to_look_for
+
+  def index
+    do_redirect
+  end
+
+  def get_url_to_look_for
+    @original_url = params[:original_url] || ""
+    @minimal_url = @original_url
+    # strip it down to the most basic URL
+    @minimal_url.gsub!(/\?.*$/, "")
+    @minimal_url.gsub!(/\#.*$/, "")
+
+    # remove www if present
+    @no_www_url = @original_url
+    @no_www_url.gsub!(/http:\/\/www\./, "http://")
+
+    # add www in case it is needed
+    @with_www_url = @original_url
+    @with_www_url.gsub!(/http:\/\//, "http://www.")
+
+    # get encoded and unencoded versions
+    @encoded_url = URI.encode(@minimal_url)
+    @decoded_url = URI.decode(@minimal_url)
+  end
+
+  def do_redirect
+    if @original_url.blank?
+      setflash; flash[:error] = ts("What url did you want to look up?")
+    else
+      urls = [@original_url, @minimal_url, @no_www_url, @with_www_url, @encoded_url, @decoded_url]
+      @work = Work.where(:imported_from_url => @original_url).first ||
+          Work.where(:imported_from_url => [@minimal_url, @no_www_url, @with_www_url, @encoded_url, @decoded_url]).first ||
+          Work.where("imported_from_url LIKE ? OR imported_from_url LIKE ?", "%#{@encoded_url}%", "%#{@decoded_url}%").first
+      if @work
+        setflash; flash[:notice] = ts("You have been redirected here from #{@original_url}. Please update the original link if possible!")
+        redirect_to work_path(@work) and return
+      else
+        setflash; flash[:error] = ts("We could not find a work imported from that url in the Archive of Our Own, sorry! Try another url?")
+        if Rails.env.development?
+          flash[:error] += " We checked all of the following URLs: #{urls.to_sentence}"
+        end
+      end
+    end
+    redirect_to redirect_path
+  end
+
+  def show
+    if !@original_url.blank?
+      redirect_to :action => :do_redirect, :original_url => @original_url and return
+    end
+  end
+
+end
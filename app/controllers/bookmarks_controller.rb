--- conflicted
+++ resolved
@@ -85,17 +85,12 @@
       options[:private] = true
     else
       options[:private] = false
-<<<<<<< HEAD
-    end
-    @bookmarks = Bookmark.search(options)
-=======
     end
     if @bookmarkable.present? || @user.present? || @tag.present? || @collection.present?
       @bookmarks = Bookmark.search(options)
     else
       @bookmarks = Bookmark.latest
     end
->>>>>>> ffb19460
   end
   
   # GET    /:locale/bookmark/:id

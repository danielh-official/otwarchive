PROFILER_SESSIONS_FILE = 'used_tags.txt'

class ApplicationController < ActionController::Base

  helper :all # include all helpers, all the time

  include HtmlCleaner
  before_filter :sanitize_params

  # Authlogic login helpers
  helper_method :current_user
  helper_method :current_admin
  helper_method :logged_in?
  helper_method :logged_in_as_admin?

  # Title helpers
  helper_method :process_title

  # clear out the flash-being-set
  before_filter :clear_flash_cookie
  def clear_flash_cookie
    cookies.delete(:flash_is_set)
  end

  after_filter :check_for_flash
  def check_for_flash
    cookies[:flash_is_set] = 1 unless flash.empty?
  end

  # So if there is not a user_credentials cookie and the user appears to be logged in then
  # redirect to the logout page
  before_filter :logout_if_not_user_credentials
  def logout_if_not_user_credentials
    if logged_in? && cookies[:user_credentials]==nil && controller_name != "user_sessions"
      logger.error "Forcing logout"
      # You can only have one flash message, so you can't set a helpful error  message here.
      redirect_to '/logout' and return
    end
  end


  # mark the flash as being set (called when flash is set)
  def set_flash_cookie(key=nil, msg=nil)
    cookies[:flash_is_set] = 1
  end
  # aliasing setflash for set_flash_cookie
  # def setflash (this is here in case someone is grepping for the definition of the method)
  alias :setflash :set_flash_cookie

protected

  def current_user_session
    return @current_user_session if defined?(@current_user_session)
    @current_user_session = UserSession.find
  end

  def current_user
    @current_user = current_user_session && current_user_session.record
    # if Rails.env.development? && params[:force_current_user].present?
    #   @current_user = User.find_by_login(params[:force_current_user])
    # end
  end

  def current_admin_session
    return @current_admin_session if defined?(@current_admin_session)
    @current_admin_session = AdminSession.find
  end

  def current_admin
    @current_admin = current_admin_session && current_admin_session.record
  end

  def logged_in?
    current_user.nil? ? false : true
  end

  def logged_in_as_admin?
    current_admin.nil? ? false : true
  end

  def guest?
    !(logged_in? || logged_in_as_admin?)
  end

  def process_title(string)
  	string = string.humanize.titleize

  	string = string.sub("Faq", "FAQ")
  	string = string.sub("Tos", "TOS")
  	string = string.sub("Dmca", "DMCA")
  	return string
  end

public

  before_filter :fetch_admin_settings
  def fetch_admin_settings
    if Rails.env.development?
      @admin_settings = AdminSetting.first
      unless @admin_settings.banner_text.blank?
        @bannertext = sanitize_field(@admin_settings, :banner_text).html_safe
      end
    else
      @admin_settings = Rails.cache.fetch("admin_settings"){AdminSetting.first}
      unless @admin_settings.banner_text.blank?
        @bannertext = Rails.cache.fetch("banner_text"){sanitize_field(@admin_settings, :banner_text).html_safe}
      end
    end
  end

  # store previous page in session to make redirecting back possible
  # if already redirected once, don't redirect again.
  before_filter :store_location
  def store_location
    if session[:return_to] == "redirected"
      Rails.logger.debug "Return to back would cause infinite loop"
      session.delete(:return_to)
    else
      session[:return_to] = request.fullpath
      Rails.logger.debug "Return to: #{session[:return_to]}"
    end
  end

  # Redirect to the URI stored by the most recent store_location call or
  # to the passed default.
  def redirect_back_or_default(default = root_path)
    back = session[:return_to]
    session.delete(:return_to)
    if back
      Rails.logger.debug "Returning to #{back}"
      session[:return_to] = "redirected"
      redirect_to(back) and return
    else
      Rails.logger.debug "Returning to default (#{default})"
      redirect_to(default) and return
    end
  end

  # Filter method - keeps users out of admin areas
  def admin_only
    logged_in_as_admin? || admin_only_access_denied
  end

  # Filter method to prevent admin users from accessing certain actions
  def users_only
    logged_in? || access_denied
  end

  # Filter method - requires user to have opendoors privs
  def opendoors_only
    (logged_in? && permit?("opendoors")) || access_denied
  end

  # Redirect as appropriate when an access request fails.
  #
  # The default action is to redirect to the login screen.
  #
  # Override this method in your controllers if you want to have special
  # behavior in case the user is not authorized
  # to access the requested action.  For example, a popup window might
  # simply close itself.
  def access_denied(options ={})
    store_location
    if logged_in?
      destination = options[:redirect].blank? ? user_path(current_user) : options[:redirect]
      flash[:error] = ts "Sorry, you don't have permission to access the page you were trying to reach."
      redirect_to destination
    else
      destination = options[:redirect].blank? ? new_user_session_path : options[:redirect]
      flash[:error] = ts "Sorry, you don't have permission to access the page you were trying to reach. Please log in."
      redirect_to destination
    end
    false
  end

  def admin_only_access_denied
    flash[:error] = ts("I'm sorry, only an admin can look at that area.")
    redirect_to root_path
    false
  end

  # Filter method - prevents users from logging in as admin
  def user_logout_required
    if logged_in?
      flash[:notice] = 'Please log out of your user account first!'
      redirect_to root_path
    end
  end

  # Prevents admin from logging in as users
  def admin_logout_required
    if logged_in_as_admin?
      flash[:notice] = 'Please log out of your admin account first!'
      redirect_to root_path
    end
  end

  # Hide admin banner via cookies
  before_filter :hide_banner
  def hide_banner
    if params[:hide_banner]
      session[:hide_banner] = true
    end
  end

  # Store the current user as a class variable in the User class,
  # so other models can access it with "User.current_user"
  before_filter :set_current_user
  def set_current_user
    User.current_user = logged_in_as_admin? ? current_admin : current_user
    @current_user = current_user
  end

  def load_collection
    @collection = Collection.find_by_name(params[:collection_id]) if params[:collection_id]
  end

  def collection_maintainers_only
    logged_in? && @collection && @collection.user_is_maintainer?(current_user) || access_denied
  end

  def collection_owners_only
    logged_in? && @collection && @collection.user_is_owner?(current_user) || access_denied
  end

  def not_allowed(fallback=nil)
    flash[:error] = ts("Sorry, you're not allowed to do that.")
    redirect_to (fallback || root_path) rescue redirect_to '/'
  end


  @over_anon_threshold = true if @over_anon_threshold.nil?

  def get_page_title(fandom, author, title, options = {})
    # truncate any piece that is over 15 chars long to the nearest word
    if options[:truncate]
      fandom = fandom.gsub(/^(.{15}[\w.]*)(.*)/) {$2.empty? ? $1 : $1 + '...'}
      author = author.gsub(/^(.{15}[\w.]*)(.*)/) {$2.empty? ? $1 : $1 + '...'}
      title = title.gsub(/^(.{15}[\w.]*)(.*)/) {$2.empty? ? $1 : $1 + '...'}
    end

    @page_title = ""
    if logged_in? && !current_user.preference.try(:work_title_format).blank?
      @page_title = current_user.preference.work_title_format
      @page_title.gsub!(/FANDOM/, fandom)
      @page_title.gsub!(/AUTHOR/, author)
      @page_title.gsub!(/TITLE/, title)
    else
      @page_title = title + " - " + author + " - " + fandom
    end

    @page_title += " [#{ArchiveConfig.APP_NAME}]" unless options[:omit_archive_name]
    @page_title.html_safe
  end

  # Define media for fandoms menu
  before_filter :set_media
  def set_media
    uncategorized = Media.uncategorized
    @menu_media = Media.by_name - [Media.find_by_name(ArchiveConfig.MEDIA_NO_TAG_NAME), uncategorized] + [uncategorized]
  end

  ### GLOBALIZATION ###

#  before_filter :load_locales
#  before_filter :set_preferred_locale

#  I18n.backend = I18nDB::Backend::DBBased.new
#  I18n.record_missing_keys = false # if you want to record missing translations
  protected

  # Use our custom Language selector to set the user's :locale
<<<<<<< HEAD
  before_filter :set_locale
=======
>>>>>>> 1eb7e6f8
  def set_locale
    I18n.locale = params[:language_id] if params[:language_id].present?
    if I18n.locale.present?
      params[:language_id] = I18n.locale
    end
  end

  # The ?language_id=somelanguage needs to persist thorough URL changes
  def default_url_options(options={})
    { language_id: I18n.locale }
  end


  def load_locales
    @loaded_locales ||= Locale.order(:iso)
  end

  # Sets the locale
  def set_preferred_locale
    # Loading the current locale
    if session[:locale] && @loaded_locales.detect { |loc| loc.iso == session[:locale]}
      set_locale session[:locale].to_sym
    else
      set_locale Locale.find_main_cached.iso.to_sym
    end
    @current_locale = Locale.find_by_iso(I18n.locale.to_s)
  end

  ### -- END GLOBALIZATION -- ###

  public

  #### -- AUTHORIZATION -- ####

  # It is just much easier to do this here than to try to stuff variable values into a constant in environment.rb
  before_filter :set_redirects
  def set_redirects
    @logged_in_redirect = url_for(current_user) if current_user.is_a?(User)
    @logged_out_redirect = url_for({:controller => 'session', :action => 'new'})
  end

  def is_registered_user?
    logged_in? || logged_in_as_admin?
  end

  def is_admin?
    logged_in_as_admin?
  end

  def see_adult?
    params[:anchor] = "comments" if (params[:show_comments] && params[:anchor].blank?)
    Rails.logger.debug "Added anchor #{params[:anchor]}"
    return true if session[:adult] || logged_in_as_admin?
    return false unless current_user
    return true if current_user.is_author_of?(@work)
    return true if current_user.preference && current_user.preference.adult
    return false
  end

  def use_caching?
    %w(staging production).include?(Rails.env) && @admin_settings.enable_test_caching?
  end

  protected

  # Prevents banned and suspended users from adding/editing content
  def check_user_status
    if current_user.is_a?(User) && (current_user.suspended? || current_user.banned?)
      if current_user.suspended?
        flash[:error] = t('suspension_notice', :default => "Your account has been suspended. You may not add or edit content until your suspension has been resolved. Please contact us for more information.")
     else
        flash[:error] = t('ban_notice', :default => "Your account has been banned. You are not permitted to add or edit archive content. Please contact us for more information.")
     end
      redirect_to current_user
    end
  end

  # Does the current user own a specific object?
  def current_user_owns?(item)
  	!item.nil? && current_user.is_a?(User) && (item.is_a?(User) ? current_user == item : current_user.is_author_of?(item))
  end

  # Make sure a specific object belongs to the current user and that they have permission
  # to view, edit or delete it
  def check_ownership
  	access_denied(:redirect => @check_ownership_of) unless current_user_owns?(@check_ownership_of)
  end
  def check_ownership_or_admin
     return true if logged_in_as_admin?
     access_denied(:redirect => @check_ownership_of) unless current_user_owns?(@check_ownership_of)
  end

  # Make sure the user is allowed to see a specific page
  # includes a special case for restricted works and series, since we want to encourage people to sign up to read them
  def check_visibility
    if @check_visibility_of.respond_to?(:restricted) && @check_visibility_of.restricted && User.current_user.nil?
      redirect_to login_path(:restricted => true)
    elsif @check_visibility_of.is_a? Skin
      access_denied unless logged_in_as_admin? || current_user_owns?(@check_visibility_of) || @check_visibility_of.official?
    else
      is_hidden = (@check_visibility_of.respond_to?(:visible) && !@check_visibility_of.visible) ||
                  (@check_visibility_of.respond_to?(:visible?) && !@check_visibility_of.visible?) ||
                  (@check_visibility_of.respond_to?(:hidden_by_admin?) && @check_visibility_of.hidden_by_admin?)
      can_view_hidden = logged_in_as_admin? || current_user_owns?(@check_visibility_of)
      access_denied if (is_hidden && !can_view_hidden)
    end
  end

  # Make sure user is allowed to access tag wrangling pages
  def check_permission_to_wrangle
    if @admin_settings.tag_wrangling_off? && !logged_in_as_admin?
      flash[:error] = "Wrangling is disabled at the moment. Please check back later."
      redirect_to root_path
    else
      logged_in_as_admin? || permit?("tag_wrangler") || access_denied
    end
  end

  private
 # With thanks from here: http://blog.springenwerk.com/2008/05/set-date-attribute-from-dateselect.html
  def convert_date(hash, date_symbol_or_string)
    attribute = date_symbol_or_string.to_s
    return Date.new(hash[attribute + '(1i)'].to_i, hash[attribute + '(2i)'].to_i, hash[attribute + '(3i)'].to_i)
  end

  public

  def valid_sort_column(param, model='work')
    allowed = []
    if model.to_s.downcase == 'work'
      allowed = ['author', 'title', 'date', 'created_at', 'word_count', 'hit_count']
    elsif model.to_s.downcase == 'tag'
      allowed = ['name', 'created_at', 'suggested_fandoms', 'taggings_count']
    elsif model.to_s.downcase == 'collection'
      allowed = ['collections.title', 'collections.created_at']
    elsif model.to_s.downcase == 'prompt'
      allowed = %w(fandom created_at prompter)
    elsif model.to_s.downcase == 'claim'
      allowed = %w(created_at claimer)
    end
    !param.blank? && allowed.include?(param.to_s.downcase)
  end

  def set_sort_order
    # sorting
    @sort_column = (valid_sort_column(params[:sort_column],"prompt") ? params[:sort_column] : 'id')
    @sort_direction = (valid_sort_direction(params[:sort_direction]) ? params[:sort_direction] : 'DESC')
    if !params[:sort_direction].blank? && !valid_sort_direction(params[:sort_direction])
      params[:sort_direction] = 'DESC'
    end
    @sort_order = @sort_column + " " + @sort_direction
  end

  def valid_sort_direction(param)
    !param.blank? && ['asc', 'desc'].include?(param.to_s.downcase)
  end

  #### -- AUTHORIZATION -- ####

  protect_from_forgery

end<|MERGE_RESOLUTION|>--- conflicted
+++ resolved
@@ -270,10 +270,6 @@
   protected
 
   # Use our custom Language selector to set the user's :locale
-<<<<<<< HEAD
-  before_filter :set_locale
-=======
->>>>>>> 1eb7e6f8
   def set_locale
     I18n.locale = params[:language_id] if params[:language_id].present?
     if I18n.locale.present?

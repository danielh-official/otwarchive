PROFILER_SESSIONS_FILE = 'used_tags.txt'

class ApplicationController < ActionController::Base

  helper :all # include all helpers, all the time

  include HtmlCleaner
  before_filter :sanitize_params

  # Authlogic login helpers
  helper_method :current_user
  helper_method :current_admin
  helper_method :logged_in?
  helper_method :logged_in_as_admin?

  # Title helpers
  helper_method :process_title

  # clear out the flash-being-set
  before_filter :clear_flash_cookie
  def clear_flash_cookie
    cookies.delete(:flash_is_set)
  end

  after_filter :check_for_flash
  def check_for_flash
    cookies[:flash_is_set] = 1 unless flash.empty?
  end

<<<<<<< HEAD
  # So if there is not a user_credentials cookie and the user appears to be logged in then
=======
  # Custom 404 pages
  rescue_from ActiveRecord::RecordNotFound, with: :record_not_found

  # So if there is not a user_credentials cookie and the user appears to be logged in then 
>>>>>>> 5b0c7616
  # redirect to the logout page
  before_filter :logout_if_not_user_credentials
  def logout_if_not_user_credentials
    if logged_in? && cookies[:user_credentials]==nil && controller_name != "user_sessions"
      logger.error "Forcing logout"
      # You can only have one flash message, so you can't set a helpful error  message here.
      redirect_to '/logout' and return
    end
  end


  # mark the flash as being set (called when flash is set)
  def set_flash_cookie(key=nil, msg=nil)
    cookies[:flash_is_set] = 1
  end
  # aliasing setflash for set_flash_cookie
  # def setflash (this is here in case someone is grepping for the definition of the method)
  alias :setflash :set_flash_cookie

protected

  def record_not_found (exception)
    @message=exception.message
    respond_to do |f|
      f.html{ render :template => "errors/404", :status => 404 }
    end
  end

  def current_user_session
    return @current_user_session if defined?(@current_user_session)
    @current_user_session = UserSession.find
  end

  def current_user
    @current_user = current_user_session && current_user_session.record
    # if Rails.env.development? && params[:force_current_user].present?
    #   @current_user = User.find_by_login(params[:force_current_user])
    # end
  end

  def current_admin_session
    return @current_admin_session if defined?(@current_admin_session)
    @current_admin_session = AdminSession.find
  end

  def current_admin
    @current_admin = current_admin_session && current_admin_session.record
  end

  def logged_in?
    current_user.nil? ? false : true
  end

  def logged_in_as_admin?
    current_admin.nil? ? false : true
  end

  def guest?
    !(logged_in? || logged_in_as_admin?)
  end

  def process_title(string)
  	string = string.humanize.titleize

  	string = string.sub("Faq", "FAQ")
  	string = string.sub("Tos", "TOS")
  	string = string.sub("Dmca", "DMCA")
  	return string
  end

public

  before_filter :fetch_admin_settings
  def fetch_admin_settings
    if Rails.env.development?
      @admin_settings = AdminSetting.first
    else
      @admin_settings = Rails.cache.fetch("admin_settings"){AdminSetting.first}
    end
  end
  
  before_filter :load_admin_banner
  def load_admin_banner
    if Rails.env.development?
      @admin_banner = AdminBanner.where(:active => true).last
    else
      @admin_banner = Rails.cache.fetch("admin_banner"){AdminBanner.where(:active => true).last}
    end
  end

  # store previous page in session to make redirecting back possible
  # if already redirected once, don't redirect again.
  before_filter :store_location
  def store_location
    if session[:return_to] == "redirected"
      Rails.logger.debug "Return to back would cause infinite loop"
      session.delete(:return_to)
    else
      session[:return_to] = request.fullpath
      Rails.logger.debug "Return to: #{session[:return_to]}"
    end
  end

  # Redirect to the URI stored by the most recent store_location call or
  # to the passed default.
  def redirect_back_or_default(default = root_path)
    back = session[:return_to]
    session.delete(:return_to)
    if back
      Rails.logger.debug "Returning to #{back}"
      session[:return_to] = "redirected"
      redirect_to(back) and return
    else
      Rails.logger.debug "Returning to default (#{default})"
      redirect_to(default) and return
    end
  end

  # Filter method - keeps users out of admin areas
  def admin_only
    logged_in_as_admin? || admin_only_access_denied
  end

  # Filter method to prevent admin users from accessing certain actions
  def users_only
    logged_in? || access_denied
  end

  # Filter method - requires user to have opendoors privs
  def opendoors_only
    (logged_in? && permit?("opendoors")) || access_denied
  end

  # Redirect as appropriate when an access request fails.
  #
  # The default action is to redirect to the login screen.
  #
  # Override this method in your controllers if you want to have special
  # behavior in case the user is not authorized
  # to access the requested action.  For example, a popup window might
  # simply close itself.
  def access_denied(options ={})
    store_location
    if logged_in?
      destination = options[:redirect].blank? ? user_path(current_user) : options[:redirect]
      flash[:error] = ts "Sorry, you don't have permission to access the page you were trying to reach."
      redirect_to destination
    else
      destination = options[:redirect].blank? ? new_user_session_path : options[:redirect]
      flash[:error] = ts "Sorry, you don't have permission to access the page you were trying to reach. Please log in."
      redirect_to destination
    end
    false
  end

  def admin_only_access_denied
    flash[:error] = ts("I'm sorry, only an admin can look at that area.")
    redirect_to root_path
    false
  end

  # Filter method - prevents users from logging in as admin
  def user_logout_required
    if logged_in?
      flash[:notice] = 'Please log out of your user account first!'
      redirect_to root_path
    end
  end

  # Prevents admin from logging in as users
  def admin_logout_required
    if logged_in_as_admin?
      flash[:notice] = 'Please log out of your admin account first!'
      redirect_to root_path
    end
  end

  # Hide admin banner via cookies
  before_filter :hide_banner
  def hide_banner
    if params[:hide_banner]
      session[:hide_banner] = true
    end
  end

  # Store the current user as a class variable in the User class,
  # so other models can access it with "User.current_user"
  before_filter :set_current_user
  def set_current_user
    User.current_user = logged_in_as_admin? ? current_admin : current_user
    @current_user = current_user
  end

  def load_collection
    @collection = Collection.find_by_name(params[:collection_id]) if params[:collection_id]
  end

  def collection_maintainers_only
    logged_in? && @collection && @collection.user_is_maintainer?(current_user) || access_denied
  end

  def collection_owners_only
    logged_in? && @collection && @collection.user_is_owner?(current_user) || access_denied
  end

  def not_allowed(fallback=nil)
    flash[:error] = ts("Sorry, you're not allowed to do that.")
    redirect_to (fallback || root_path) rescue redirect_to '/'
  end


  @over_anon_threshold = true if @over_anon_threshold.nil?

  def get_page_title(fandom, author, title, options = {})
    # truncate any piece that is over 15 chars long to the nearest word
    if options[:truncate]
      fandom = fandom.gsub(/^(.{15}[\w.]*)(.*)/) {$2.empty? ? $1 : $1 + '...'}
      author = author.gsub(/^(.{15}[\w.]*)(.*)/) {$2.empty? ? $1 : $1 + '...'}
      title = title.gsub(/^(.{15}[\w.]*)(.*)/) {$2.empty? ? $1 : $1 + '...'}
    end

    @page_title = ""
    if logged_in? && !current_user.preference.try(:work_title_format).blank?
      @page_title = current_user.preference.work_title_format
      @page_title.gsub!(/FANDOM/, fandom)
      @page_title.gsub!(/AUTHOR/, author)
      @page_title.gsub!(/TITLE/, title)
    else
      @page_title = title + " - " + author + " - " + fandom
    end

    @page_title += " [#{ArchiveConfig.APP_NAME}]" unless options[:omit_archive_name]
    @page_title.html_safe
  end

  # Define media for fandoms menu
  before_filter :set_media
  def set_media
    uncategorized = Media.uncategorized
    @menu_media = Media.by_name - [Media.find_by_name(ArchiveConfig.MEDIA_NO_TAG_NAME), uncategorized] + [uncategorized]
  end

  ### GLOBALIZATION ###

#  before_filter :load_locales
#  before_filter :set_preferred_locale

#  I18n.backend = I18nDB::Backend::DBBased.new
#  I18n.record_missing_keys = false # if you want to record missing translations
  protected

  def load_locales
    @loaded_locales ||= Locale.order(:iso)
  end

  # Sets the locale
  def set_preferred_locale
    # Loading the current locale
    if session[:locale] && @loaded_locales.detect { |loc| loc.iso == session[:locale]}
      set_locale session[:locale].to_sym
    else
      set_locale Locale.find_main_cached.iso.to_sym
    end
    @current_locale = Locale.find_by_iso(I18n.locale.to_s)
  end

  ### -- END GLOBALIZATION -- ###

  public

  #### -- AUTHORIZATION -- ####

  # It is just much easier to do this here than to try to stuff variable values into a constant in environment.rb
  before_filter :set_redirects
  def set_redirects
    @logged_in_redirect = url_for(current_user) if current_user.is_a?(User)
    @logged_out_redirect = url_for({:controller => 'session', :action => 'new'})
  end

  def is_registered_user?
    logged_in? || logged_in_as_admin?
  end

  def is_admin?
    logged_in_as_admin?
  end

  def see_adult?
    params[:anchor] = "comments" if (params[:show_comments] && params[:anchor].blank?)
    Rails.logger.debug "Added anchor #{params[:anchor]}"
    return true if session[:adult] || logged_in_as_admin?
    return false unless current_user
    return true if current_user.is_author_of?(@work)
    return true if current_user.preference && current_user.preference.adult
    return false
  end

  def use_caching?
    %w(staging production).include?(Rails.env) && @admin_settings.enable_test_caching?
  end

  protected

  # Prevents banned and suspended users from adding/editing content
  def check_user_status
    if current_user.is_a?(User) && (current_user.suspended? || current_user.banned?)
      if current_user.suspended?
        flash[:error] = t('suspension_notice', :default => "Your account has been suspended. You may not add or edit content until your suspension has been resolved. Please contact us for more information.")
     else
        flash[:error] = t('ban_notice', :default => "Your account has been banned. You are not permitted to add or edit archive content. Please contact us for more information.")
     end
      redirect_to current_user
    end
  end

  # Does the current user own a specific object?
  def current_user_owns?(item)
  	!item.nil? && current_user.is_a?(User) && (item.is_a?(User) ? current_user == item : current_user.is_author_of?(item))
  end

  # Make sure a specific object belongs to the current user and that they have permission
  # to view, edit or delete it
  def check_ownership
  	access_denied(:redirect => @check_ownership_of) unless current_user_owns?(@check_ownership_of)
  end
  def check_ownership_or_admin
     return true if logged_in_as_admin?
     access_denied(:redirect => @check_ownership_of) unless current_user_owns?(@check_ownership_of)
  end

  # Make sure the user is allowed to see a specific page
  # includes a special case for restricted works and series, since we want to encourage people to sign up to read them
  def check_visibility
    if @check_visibility_of.respond_to?(:restricted) && @check_visibility_of.restricted && User.current_user.nil?
      redirect_to login_path(:restricted => true)
    elsif @check_visibility_of.is_a? Skin
      access_denied unless logged_in_as_admin? || current_user_owns?(@check_visibility_of) || @check_visibility_of.official?
    else
      is_hidden = (@check_visibility_of.respond_to?(:visible) && !@check_visibility_of.visible) ||
                  (@check_visibility_of.respond_to?(:visible?) && !@check_visibility_of.visible?) ||
                  (@check_visibility_of.respond_to?(:hidden_by_admin?) && @check_visibility_of.hidden_by_admin?)
      can_view_hidden = logged_in_as_admin? || current_user_owns?(@check_visibility_of)
      access_denied if (is_hidden && !can_view_hidden)
    end
  end

  # Make sure user is allowed to access tag wrangling pages
  def check_permission_to_wrangle
    if @admin_settings.tag_wrangling_off? && !logged_in_as_admin?
      flash[:error] = "Wrangling is disabled at the moment. Please check back later."
      redirect_to root_path
    else
      logged_in_as_admin? || permit?("tag_wrangler") || access_denied
    end
  end

  private
 # With thanks from here: http://blog.springenwerk.com/2008/05/set-date-attribute-from-dateselect.html
  def convert_date(hash, date_symbol_or_string)
    attribute = date_symbol_or_string.to_s
    return Date.new(hash[attribute + '(1i)'].to_i, hash[attribute + '(2i)'].to_i, hash[attribute + '(3i)'].to_i)
  end

  public

  def valid_sort_column(param, model='work')
    allowed = []
    if model.to_s.downcase == 'work'
      allowed = ['author', 'title', 'date', 'created_at', 'word_count', 'hit_count']
    elsif model.to_s.downcase == 'tag'
      allowed = ['name', 'created_at', 'suggested_fandoms', 'taggings_count']
    elsif model.to_s.downcase == 'collection'
      allowed = ['collections.title', 'collections.created_at']
    elsif model.to_s.downcase == 'prompt'
      allowed = %w(fandom created_at prompter)
    elsif model.to_s.downcase == 'claim'
      allowed = %w(created_at claimer)
    end
    !param.blank? && allowed.include?(param.to_s.downcase)
  end

  def set_sort_order
    # sorting
    @sort_column = (valid_sort_column(params[:sort_column],"prompt") ? params[:sort_column] : 'id')
    @sort_direction = (valid_sort_direction(params[:sort_direction]) ? params[:sort_direction] : 'DESC')
    if !params[:sort_direction].blank? && !valid_sort_direction(params[:sort_direction])
      params[:sort_direction] = 'DESC'
    end
    @sort_order = @sort_column + " " + @sort_direction
  end

  def valid_sort_direction(param)
    !param.blank? && ['asc', 'desc'].include?(param.to_s.downcase)
  end

  #### -- AUTHORIZATION -- ####

  protect_from_forgery

end<|MERGE_RESOLUTION|>--- conflicted
+++ resolved
@@ -27,14 +27,7 @@
     cookies[:flash_is_set] = 1 unless flash.empty?
   end
 
-<<<<<<< HEAD
   # So if there is not a user_credentials cookie and the user appears to be logged in then
-=======
-  # Custom 404 pages
-  rescue_from ActiveRecord::RecordNotFound, with: :record_not_found
-
-  # So if there is not a user_credentials cookie and the user appears to be logged in then 
->>>>>>> 5b0c7616
   # redirect to the logout page
   before_filter :logout_if_not_user_credentials
   def logout_if_not_user_credentials

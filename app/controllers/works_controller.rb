--- conflicted
+++ resolved
@@ -805,18 +805,10 @@
 
   def load_work
     @work = Work.find_by_id(params[:id])
-<<<<<<< HEAD
-
-    if @work.nil?
-      flash[:error] = ts("Sorry, we couldn't find the work you were looking for.")
-      redirect_to root_path and return
-    elsif @collection && !@work.collections.include?(@collection)
-=======
     unless @work
       raise ActiveRecord::RecordNotFound, "Couldn't find work with id '#{params[:id]}'"
     end
     if @collection && !@work.collections.include?(@collection)
->>>>>>> 97595af5
       redirect_to @work and return
     end
 

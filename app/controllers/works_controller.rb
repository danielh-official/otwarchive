# encoding=utf-8

class WorksController < ApplicationController

  # only registered users and NOT admin should be able to create new works
  before_filter :load_collection
  before_filter :load_owner, :only => [ :index ]
  before_filter :users_only, :except => [ :index, :show, :navigate, :search, :collected, :edit_tags, :update_tags ]
  before_filter :check_user_status, :except => [ :index, :show, :navigate, :search, :collected ]
  before_filter :load_work, :except => [ :new, :create, :import, :index, :show_multiple, :edit_multiple, :update_multiple, :delete_multiple, :search, :drafts, :collected ]
  # this only works to check ownership of a SINGLE item and only if load_work has happened beforehand
  before_filter :check_ownership, :except => [ :index, :show, :navigate, :new, :create, :import, :show_multiple, :edit_multiple, :edit_tags, :update_tags, :update_multiple, :delete_multiple, :search, :marktoread, :drafts, :collected ]
  # admins should have the ability to edit tags (:edit_tags, :update_tags) as per our ToS
  before_filter :check_ownership_or_admin, :only => [ :edit_tags, :update_tags ]
  before_filter :log_admin_activity, :only => [ :update_tags ]
  before_filter :check_visibility, :only => [ :show, :navigate ]
  # NOTE: new and create need set_author_attributes or coauthor assignment will break!
  before_filter :set_author_attributes, :only => [ :new, :create, :edit, :update, :manage_chapters, :preview, :show, :navigate ]
  before_filter :set_instance_variables, :only => [ :new, :create, :edit, :update, :manage_chapters, :preview, :show, :navigate, :import ]
  before_filter :set_instance_variables_tags, :only => [ :edit_tags, :update_tags, :preview_tags ]

  before_filter :clean_work_search_params, :only => [ :search, :index, :collected ]

  cache_sweeper :collection_sweeper
  cache_sweeper :feed_sweeper

  # we want to extract the countable params from work_search and move them into their fields
  def clean_work_search_params
    if params[:work_search].present? && params[:work_search][:query].present?
      # swap in gt/lt for ease of matching; swap them back out for safety at the end
      params[:work_search][:query].gsub!('&gt;', '>')
      params[:work_search][:query].gsub!('&lt;', '<')

      # extract countable params
      %w(word kudo comment bookmark hit).each do |term|
        if params[:work_search][:query].gsub!(/#{term}s?\s*(?:\_?count)?\s*:?\s*((?:<|>|=|:)\s*\d+(?:\-\d+)?)/i, '')
          # pluralize, add _count, convert to symbol
          term = term.pluralize unless term == "word"
          term = term + "_count" unless term == "hits"
          term = term.to_sym

          value = $1.gsub(/^(\:|\=)/, '') # get rid of : and =
          # don't overwrite if submitting from advanced search?
          params[:work_search][term] = value unless params[:work_search][term].present?
        end
      end

      # get sort-by
      if params[:work_search][:query].gsub!(/sort(?:ed)?\s*(?:by)?\s*:?\s*(<|>|=|:)\s*(\w+)\s*(ascending|descending)?/i, '')
        sortdir = $3 || $1
        sortby = $2.gsub(/\s*_?count/, '').singularize # turn word_count or word count or words into just "word" eg

        _, sort_column = WorkSearch::SORT_OPTIONS.find {|opt, _| opt =~ /#{sortby}/i}
        params[:work_search][:sort_column] = sort_column unless sort_column.nil?

        params[:work_search][:sort_direction] = sort_direction(sortdir)
      end

      # put categories into quotes
      qr = Regexp.new('(?:"|\')?')
      %w(m/m f/f f/m m/f).each do |cat|
        cr = Regexp.new("#{qr}#{cat}#{qr}")
        params[:work_search][:query].gsub!(cr, "\"#{cat}\"")
      end

      # swap out gt/lt
      params[:work_search][:query].gsub!('>', '&gt;')
      params[:work_search][:query].gsub!('<', '&lt;')

      # get rid of empty queries
      params[:work_search][:query] = nil if params[:work_search][:query].match(/^\s*$/)
    end
  end

  def search
    @languages = Language.default_order
    options = params[:work_search] || {}
    options.merge!(page: params[:page]) if params[:page].present?
    options[:show_restricted] = current_user.present? || logged_in_as_admin?
    @search = WorkSearch.new(options)
    @page_subtitle = ts("Search Works")

    if params[:work_search].present? && params[:edit_search].blank?
      if @search.query.present?
        @page_subtitle = ts("Works Matching '%{query}'", query: @search.query)
      end

      @works = @search.search_results
      render 'search_results'
    end
  end

  # GET /works
  def index
    if params[:work_search].present?
      options = params[:work_search].dup
    else
      options = {}
    end

    if params[:fandom_id] || (@collection.present? && @tag.present?)
      if params[:fandom_id].present?
        @fandom = Fandom.find_by_id(params[:fandom_id])
      end

      tag = @fandom || @tag
      options[:filter_ids] ||= []
      options[:filter_ids] << tag.id
    end

    options.merge!(page: params[:page])
    options[:show_restricted] = current_user.present? || logged_in_as_admin?
    @page_subtitle = index_page_title

    if @owner.present?
      if @admin_settings.disable_filtering?
        @works = Work.list_without_filters(@owner, options)
      else
        @search = WorkSearch.new(options.merge(faceted: true, works_parent: @owner))

        # If we're using caching we'll try to get the results from cache
        # Note: we only cache some first initial number of pages since those are biggest bang for
        # the buck -- users don't often go past them
        if use_caching? && params[:work_search].blank? && params[:fandom_id].blank? &&
          (params[:page].blank? || params[:page].to_i <= ArchiveConfig.PAGES_TO_CACHE)
          # the subtag is for eg collections/COLL/tags/TAG
          subtag = (@tag.present? && @tag != @owner) ? @tag : nil
          user = current_user.present? ? "logged_in" : "logged_out"
          @works = Rails.cache.fetch("#{@owner.works_index_cache_key(subtag)}_#{user}_page#{params[:page]}", expires_in: 20.minutes) do
            results = @search.search_results
            # calling this here to avoid frozen object errors
            results.items
            results.facets
            results
          end
        else
          @works = @search.search_results
        end

        @facets = @works.facets
      end
    elsif use_caching?
      @works = Rails.cache.fetch("works/index/latest/v1", :expires_in => 10.minutes) do
        Work.latest.to_a
      end
    else
      @works = Work.latest.to_a
    end
  end

  def collected
    if params[:work_search].present?
      options = params[:work_search].dup
    else
      options = {}
    end

    options.merge!(page: params[:page])
    options[:show_restricted] = current_user.present? || logged_in_as_admin?

    @user = User.find_by_login(params[:user_id])

    return unless @user.present?

    if @admin_settings.disable_filtering?
      @works = Work.collected_without_filters(@user, options)
    else
      @search = WorkSearch.new(options.merge(works_parent: @user, collected: true))
      @works = @search.search_results
      @facets = @works.facets
    end

    @page_subtitle = ts("%{username} - Collected Works", username: @user.login)
  end

  def drafts
    unless params[:user_id]
      flash[:error] = ts("Whose drafts did you want to look at?")
      redirect_to :controller => :users, :action => :index
      return
    end

    @user = User.find_by_login(params[:user_id])

    unless current_user == @user
      flash[:error] = ts("You can only see your own drafts, sorry!")
      redirect_to current_user
      return
    end

    if params[:pseud_id]
      @pseud = @user.pseuds.find_by_name(params[:pseud_id])
      @works = @pseud.unposted_works.paginate(:page => params[:page])
    else
      @works = @user.unposted_works.paginate(:page => params[:page])
    end
  end

  # GET /works/1
  # GET /works/1.xml
  def show
    @page_title = @work.unrevealed? ? ts("Mystery Work") :
      get_page_title(@work.fandoms.size > 3 ? ts("Multifandom") : @work.fandoms.string,
        @work.anonymous? ?  ts("Anonymous")  : @work.pseuds.sort.collect(&:byline).join(', '),
        @work.title)

    # Users must explicitly okay viewing of adult content
    if params[:view_adult]
      session[:adult] = true
    elsif @work.adult? && !see_adult?
      render "_adult", :layout => "application" and return
    end

    # Users must explicitly okay viewing of entire work
    if @work.chaptered?
      if @work.number_of_posted_chapters > 1 && params[:view_full_work] || (logged_in? && current_user.preference.try(:view_full_works))
        @chapters = @work.chapters_in_order
      else
        flash.keep
        redirect_to [@work, @chapter] and return
      end
    end

    @tag_categories_limited = Tag::VISIBLE - ["Warning"]
    @kudos = @work.kudos.with_pseud.includes(:pseud => :user).order("created_at DESC")

    if current_user.respond_to?(:subscriptions)
      @subscription = current_user.subscriptions.where(:subscribable_id => @work.id,
                                                       :subscribable_type => 'Work').first ||
                      current_user.subscriptions.build(:subscribable => @work)
    end

    render :show
    @work.increment_hit_count(request.remote_ip)
    Reading.update_or_create(@work, current_user) if current_user
  end

  def navigate
    @chapters = @work.chapters_in_order(false)
  end

  # GET /works/new
  def new
    @hide_dashboard = true
    load_pseuds
    @series = current_user.series.uniq
    @unposted = current_user.unposted_work

    # for clarity, add the collection and recipient
    if params[:assignment_id] && (@challenge_assignment = ChallengeAssignment.find(params[:assignment_id])) && @challenge_assignment.offering_user == current_user
      @work.challenge_assignments << @challenge_assignment
      @work.collections << @challenge_assignment.collection
      @work.recipients = @challenge_assignment.requesting_pseud.byline
    elsif @collection
      @work.collection_names = @collection.name
    end

    if params[:claim_id] && (@challenge_claim = ChallengeClaim.find(params[:claim_id])) && User.find(@challenge_claim.claiming_user_id) == current_user
      @work.challenge_claims << @challenge_claim
      @work.collections << @challenge_claim.collection
    elsif @collection
      @work.collection_names = @collection.name
    end

    if params[:import]
      @page_subtitle = ts("import")
      render :new_import and return
    elsif params[:load_unposted]
      @work = @unposted
      render :edit and return
    else
      render :new and return
    end
  end

  # POST /works
  def create
    load_pseuds
    @work.reset_published_at(@chapter)
    @series = current_user.series.uniq
    @collection = Collection.find_by_name(params[:work][:collection_names])

    if params[:edit_button]
      render :new
    elsif params[:cancel_button]
      flash[:notice] = ts("New work posting canceled.")
      redirect_to current_user
    else # now also treating the cancel_coauthor_button case, bc it should function like a preview, really
      unless params[:preview_button] || params[:cancel_coauthor_button]
        @work.posted = true
        @chapter.posted = true
      end
      
      @work.set_revised_at_by_chapter(@chapter)
      valid = (@work.errors.empty? && @work.invalid_pseuds.blank? && @work.ambiguous_pseuds.blank? && @work.has_required_tags?)

      if valid && @work.set_challenge_info && @work.save
        #hack for empty chapter authors in cucumber series tests
        @chapter.pseuds = @work.pseuds if @chapter.pseuds.blank?

        if params[:preview_button] || params[:cancel_coauthor_button]
          flash[:notice] = ts('Draft was successfully created. It will be <strong>automatically deleted</strong> on %{deletion_date}', :deletion_date => view_context.time_in_zone(@work.created_at + 1.month)).html_safe
          in_moderated_collection
          redirect_to preview_work_path(@work)
        else
          # We check here to see if we are attempting to post to moderated collection
          flash[:notice]= ts("Work was successfully posted. It should appear in work listings within the next few minutes.")
          in_moderated_collection
          redirect_to work_path(@work)
        end
      else
        if @work.errors.empty? && (!@work.invalid_pseuds.blank? || !@work.ambiguous_pseuds.blank?)
          render :_choose_coauthor
          return
        end

        unless @work.has_required_tags?
          error_message = "Please add all required tags."
          if @work.fandoms.blank?
            error_message << " Fandom is missing."
          end

          if @work.warnings.blank?
            error_message << " Warning is missing."
          end

          @work.errors.add(:base, error_message)
        end

        render :new
      end
    end
  end

  # GET /works/1/edit
  def edit
    @hide_dashboard = true
    @chapters = @work.chapters_in_order(false) if @work.number_of_chapters > 1
    load_pseuds
    @series = current_user.series.uniq

    return unless params["remove"] == "me"

    pseuds_with_author_removed = @work.pseuds - current_user.pseuds

    if pseuds_with_author_removed.empty?
      redirect_to :controller => 'orphans', :action => 'new', :work_id => @work.id
    else
      @work.remove_author(current_user)
      flash[:notice] = ts("You have been removed as an author from the work")
      redirect_to current_user
    end
  end

  # GET /works/1/edit_tags
  def edit_tags
  end

  # PUT /works/1
  def update
    # Need to get @pseuds and @series values before rendering edit
    load_pseuds
    @work.reset_published_at(@chapter)
    @series = current_user.series.uniq
    @collection = Collection.find_by_name(params[:work][:collection_names])

    unless @work.errors.empty?
      render :edit and return
    end

    if !@work.invalid_pseuds.blank? || !@work.ambiguous_pseuds.blank?
      @work.valid? ? (render :_choose_coauthor) : (render :new)
    elsif params[:preview_button] || params[:cancel_coauthor_button]
      preview_mode(:edit) do
        unless @work.posted?
          flash[:notice] = ts('Your changes have not been saved. Please post your work or save without posting if you want to keep them.')
        end

        in_moderated_collection
        @chapter = @work.chapters.first unless @chapter
        render :preview
      end
    elsif params[:cancel_button]
      cancel_posting_and_redirect
    elsif params[:edit_button]
      render :edit
    else
      @work.posted = @chapter.posted = true if params[:post_button]
      posted_changed = @work.posted_changed?
      @work.set_revised_at_by_chapter(@chapter)
      saved = @chapter.save
      @work.has_required_tags? || saved = false

      return unless saved

      if !@work.challenge_claims.empty?
        @included = 0
        @work.challenge_claims.each do |claim|
          @work.collections.each do |collection|
            if collection == claim.collection
              @included = 1
            end
          end

          if @included == 0
            @work.collections << claim.collection
          end

          @included = 0
        end
      end

      @work.minor_version = @work.minor_version + 1
      @work.set_challenge_info
      saved = @work.save

      if saved
        flash[:notice] = ts("Work was successfully #{posted_changed ? 'posted' : 'updated'}.")
        if posted_changed
          flash[:notice] << ts(" It should appear in work listings within the next few minutes.")
        end
        in_moderated_collection
        redirect_to(@work)
      else
        unless @chapter.valid?
          @chapter.errors.each {|err| @work.errors.add(:base, err)}
        end

        unless @work.has_required_tags?
          if @work.fandoms.blank?
            @work.errors.add(:base, "Updating: Please add all required tags. Fandom is missing.")
          else
            @work.errors.add(:base, "Updating: Required tags are missing.")
          end
        end

        render :edit
      end
    end
  end

  def update_tags
    unless @work.errors.empty?
      render :edit_tags and return
    end

    if params[:preview_button]
      preview_mode(:edit_tags) do
        render :preview_tags
      end
    elsif params[:cancel_button]
      cancel_posting_and_redirect
    elsif params[:edit_button]
      render :edit_tags
    elsif params[:save_button]
        flash[:notice] = ts('Tags were successfully updated.')
      redirect_to(@work)
    else
      saved = true

      if @work.has_required_tags? && @work.invalid_tags.blank?
        @work.posted = true
        @work.minor_version = @work.minor_version + 1
        saved = @work.save
        # @work.update_minor_version
      end

      preview_mode(:edit_tags, saved) do
        flash[:notice] = ts('Work was successfully updated.')
        redirect_to(@work)
      end
    end
  end


  # GET /works/1/preview
  def preview
    @preview_mode = true
    load_pseuds
  end

  def preview_tags
    @preview_mode = true
  end

  def confirm_delete
  end

  # DELETE /works/1
  def destroy
    @work = Work.find(params[:id])

    begin
      was_draft = !@work.posted?
      title = @work.title
      @work.destroy
      flash[:notice] = ts("Your work %{title} was deleted.", :title => title)
    rescue
      flash[:error] = ts("We couldn't delete that right now, sorry! Please try again later.")
    end

    if was_draft
      redirect_to drafts_user_works_path(current_user)
    else
      redirect_to user_works_path(current_user)
    end
  end

  # POST /works/import
  def import
    # check to make sure we have some urls to work with
    @urls = params[:urls].split

    unless @urls.length > 0
      flash.now[:error] = ts("Did you want to enter a URL?")
      render :new_import and return
    end

    # is external author information entered when import for others is not checked?
    if (params[:external_author_name].present? || params[:external_author_email].present?) && !params[:importing_for_others]
      flash.now[:error] = ts("You have entered an external author name or e-mail address but did not select \"Import for others.\" Please select the \"Import for others\" option or remove the external author information to continue.")
      render :new_import and return
    end

    # is this an archivist importing?
    if params[:importing_for_others] && !current_user.archivist
      flash.now[:error] = ts("You may not import stories by other users unless you are an approved archivist.")
      render :new_import and return
    end

    # make sure we're not importing too many at once
    if params[:import_multiple] == "works" && (!current_user.archivist && @urls.length > ArchiveConfig.IMPORT_MAX_WORKS || @urls.length > ArchiveConfig.IMPORT_MAX_WORKS_BY_ARCHIVIST)
      flash.now[:error] = ts("You cannot import more than %{max} works at a time.", :max => current_user.archivist ? ArchiveConfig.IMPORT_MAX_WORKS_BY_ARCHIVIST : ArchiveConfig.IMPORT_MAX_WORKS)
      render :new_import and return
    elsif params[:import_multiple] == "chapters" && @urls.length > ArchiveConfig.IMPORT_MAX_CHAPTERS
      flash.now[:error] = ts("You cannot import more than %{max} chapters at a time.", :max => ArchiveConfig.IMPORT_MAX_CHAPTERS)
      render :new_import and return
    end

<<<<<<< HEAD
    # otherwise let's build the options
    if params[:pseuds_to_apply]
      pseuds_to_apply = Pseud.find_by_name(params[:pseuds_to_apply])
    end
    options = {
      :pseuds => pseuds_to_apply,
      :post_without_preview => params[:post_without_preview],
      :importing_for_others => params[:importing_for_others],
      :restricted => params[:restricted],
      :override_tags => params[:override_tags],
      :fandom => params[:work][:fandom_string],
      :warning => params[:work][:warning_strings],
      :character => params[:work][:character_string],
      :rating => params[:work][:rating_string],
      :relationship => params[:work][:relationship_string],
      :category => params[:work][:category_string],
      :freeform => params[:work][:freeform_string],
      :encoding => params[:encoding],
      :external_author_name => params[:external_author_name],
      :external_author_email => params[:external_author_email],
      :external_coauthor_name => params[:external_coauthor_name],
      :external_coauthor_email => params[:external_coauthor_email],
      :language_id => params[:language_id]
    }
=======
    options = build_options(params)
>>>>>>> bff78a87

    # now let's do the import
    if params[:import_multiple] == "works" && @urls.length > 1
      import_multiple(@urls, options)
    else # a single work possibly with multiple chapters
      import_single(@urls, options)
    end
  end

protected

  # import a single work (possibly with multiple chapters)
  def import_single(urls, options)
    # try the import
    storyparser = StoryParser.new

    begin
      if urls.size == 1
        @work = storyparser.download_and_parse_story(urls.first, options)
      else
        @work = storyparser.download_and_parse_chapters_into_story(urls, options)
      end
    rescue Timeout::Error
      flash.now[:error] = ts("Import has timed out. This may be due to connectivity problems with the source site. Please try again in a few minutes, or check Known Issues to see if there are import problems with this site.")
      render :new_import and return
    rescue StoryParser::Error => exception
      flash.now[:error] = ts("We couldn't successfully import that work, sorry: %{message}", :message => exception.message)
      render :new_import and return
    end

    unless @work && @work.save
      flash.now[:error] = ts("We were only partially able to import this work and couldn't save it. Please review below!")
      @chapter = @work.chapters.first
      load_pseuds
      @series = current_user.series.uniq
      render :new and return
    end

    # Otherwise, we have a saved work, go us
    send_external_invites([@work])
    @chapter = @work.first_chapter if @work
    if @work.posted
      redirect_to work_path(@work) and return
    else
      redirect_to preview_work_path(@work) and return
    end
  end

  # import multiple works
  def import_multiple(urls, options)
    # try a multiple import
    storyparser = StoryParser.new
    @works, failed_urls, errors = storyparser.import_from_urls(urls, options)

    # collect the errors neatly, matching each error to the failed url
    unless failed_urls.empty?
      error_msgs = 0.upto(failed_urls.length).map {|index| "<dt>#{failed_urls[index]}</dt><dd>#{errors[index]}</dd>"}.join("\n")
      flash.now[:error] = "<h3>#{ts('Failed Imports')}</h3><dl>#{error_msgs}</dl>".html_safe
    end

    # if EVERYTHING failed, boo. :( Go back to the import form.
    if @works.empty?
      render :new_import and return
    end

    # if we got here, we have at least some successfully imported works
    flash[:notice] = ts("Importing completed successfully for the following works! (But please check the results over carefully!)")
    send_external_invites(@works)

    # fall through to import template
  end

  # if we are importing for others, we need to send invitations
  def send_external_invites(works)
    return unless params[:importing_for_others]

    @external_authors = works.collect(&:external_authors).flatten.uniq
    if !@external_authors.empty?
      @external_authors.each do |external_author|
        external_author.find_or_invite(current_user)
      end
      message = " " + ts("We have notified the author(s) you imported works for. If any were missed, you can also add co-authors manually.")
      flash[:notice] ? flash[:notice] += message : flash[:notice] = message
    end
  end

  # check to see if the work is being added / has been added to a moderated collection, then let user know that
  def in_moderated_collection
    moderated_collections = []
    @work.collections.each do |collection|
      if !collection.nil? && collection.moderated? && !collection.user_is_posting_participant?(current_user)
        if @work.collection_items.present?
          @work.collection_items.each do |collection_item|
            if collection_item.collection == collection
              if collection_item.user_approval_status == 1 && collection_item.collection_approval_status == 0
                moderated_collections << collection
              end
            end
          end
        end
      end
    end
    if moderated_collections.present?
      flash[:notice] ||= ""
      flash[:notice] += ts(" You have submitted your work to #{moderated_collections.size > 1 ? "moderated collections (%{all_collections}). It will not become a part of those collections" : "the moderated collection '%{all_collections}'. It will not become a part of the collection"} until it has been approved by a moderator.", :all_collections => moderated_collections.map { |f| f.title }.join(', '))
    end
  end

public

  def post_draft
    @user = current_user
    @work = Work.find(params[:id])

    unless @user.is_author_of?(@work)
      flash[:error] = ts("You can only post your own works.")
      redirect_to current_user and return
    end

    if @work.posted
      flash[:error] = ts("That work is already posted. Do you want to edit it instead?")
      redirect_to edit_user_work_path(@user, @work) and return
    end

    @work.posted = true
    @work.minor_version = @work.minor_version + 1
    # @work.update_minor_version

    unless @work.valid? && @work.save
      flash[:error] = ts("There were problems posting your work.")
      redirect_to edit_user_work_path(@user, @work) and return
    end

    if !@collection.nil? && @collection.moderated?
      redirect_to work_path(@work), :notice => ts('Work was submitted to a moderated collection. It will show up in the collection once approved.')
    else
      flash[:notice] = ts("Your work was successfully posted.")
      redirect_to @work
    end
  end

  # WORK ON MULTIPLE WORKS

  def show_multiple
    @user = current_user

    if params[:pseud_id]
      @works = Work.joins(:pseuds).where(:pseud_id => params[:pseud_id])
    else
      @works = Work.joins(:pseuds => :user).where("users.id = ?", @user.id)
    end

    if params[:work_ids]
      @works = @works.where(:id => params[:work_ids])
    end

    @works_by_fandom = @works.joins(:taggings).
      joins("inner join tags on taggings.tagger_id = tags.id AND tags.type = 'Fandom'").
      select("distinct tags.name as fandom, works.id, works.title, works.posted").group_by(&:fandom)
  end

  def edit_multiple
    if params[:commit] == "Orphan"
      redirect_to new_orphan_path(:work_ids => params[:work_ids]) and return
    end

    @user = current_user
    @works = Work.select("distinct works.*").joins(:pseuds => :user).where("users.id = ?", @user.id).where(:id => params[:work_ids])

    if params[:commit] == "Delete"
      render "confirm_delete_multiple" and return
    end
  end

  def confirm_delete_multiple
    @user = current_user
    @works = Work.select("distinct works.*").joins(:pseuds => :user).where("users.id = ?", @user.id).where(:id => params[:work_ids])
  end

  def delete_multiple
    @user = current_user
    @works = Work.joins(:pseuds => :user).where("users.id = ?", @user.id).where(:id => params[:work_ids]).readonly(false)
    titles = @works.collect(&:title)

    @works.each do |work|
      work.destroy
    end

    flash[:notice] = ts("Your works %{titles} were deleted.", :titles => titles.join(", "))
    redirect_to show_multiple_user_works_path(@user)
  end

  def update_multiple
    @user = current_user
    @works = Work.joins(:pseuds => :user).where("users.id = ?", @user.id).where(:id => params[:work_ids]).readonly(false)
    @errors = []
    # to avoid overwriting, we entirely trash any blank fields and also any unchecked checkboxes
    work_params = params[:work].reject {|key,value| value.blank? || value == "0"}

    @works.each do |work|
      # now we can just update each work independently, woo!
      unless work.update_attributes(work_params)
        @errors << ts("The work %{title} could not be edited: %{error}", :title => work.title, :error => work.errors_on.to_s)
      end
    end

    unless @errors.empty?
      flash[:error] = ts("There were problems editing some works: %{errors}", :errors => @errors.join(", "))
      redirect_to edit_multiple_user_works_path(@user)
    else
      flash[:notice] = ts("Your edits were put through! Please check over the works to make sure everything is right.")
      redirect_to show_multiple_user_works_path(@user, :work_ids => @works.collect(&:id))
    end
  end

  # marks a work to read later, or unmarks it if the work is already marked
  def marktoread
    @work = Work.find(params[:id])
    Reading.mark_to_read_later(@work, current_user)
    read_later_path = user_readings_path(current_user, :show => 'to-read')
    if @work.marked_for_later?(current_user)
      flash[:notice] = ts("This work was <strong>removed</strong> from your #{view_context.link_to('Marked for Later list', read_later_path)}. It may take a while for changes to show up.").html_safe
    else
      flash[:notice] = ts("This work was <strong>added</strong> to your #{view_context.link_to('Marked for Later list', read_later_path)}. It may take a while for changes to show up.").html_safe
    end
    redirect_to(request.env["HTTP_REFERER"] || root_path)
  end

  protected

  def load_owner
    if params[:user_id].present?
      @user = User.find_by_login(params[:user_id])
      if params[:pseud_id].present?
        @pseud = @user.pseuds.find_by_name(params[:pseud_id])
      end
    end
    if params[:tag_id]
      @tag = Tag.find_by_name(params[:tag_id])
      unless @tag && @tag.is_a?(Tag)
        raise ActiveRecord::RecordNotFound, "Couldn't find tag named '#{params[:tag_id]}'"
      end
      unless @tag.canonical?
        if @tag.merger.present?
          if @collection.present?
            redirect_to collection_tag_works_path(@collection, @tag.merger) and return
          else
            redirect_to tag_works_path(@tag.merger) and return
          end
        else
          redirect_to tag_path(@tag) and return
        end
      end
    end
    @owner = @pseud || @user || @collection || @tag
  end

  def load_pseuds
    @allpseuds = (current_user.pseuds + (@work.authors ||= []) + @work.pseuds).uniq
    @pseuds = current_user.pseuds
    @coauthors = @allpseuds.select{ |p| p.user.id != current_user.id}
    to_select = @work.authors.blank? ? @work.pseuds.blank? ? [current_user.default_pseud] : @work.pseuds : @work.authors
    @selected_pseuds = to_select.collect {|pseud| pseud.id.to_i }.uniq
  end

  def load_work
    @work = Work.find_by_id(params[:id])
    unless @work
      raise ActiveRecord::RecordNotFound, "Couldn't find work with id '#{params[:id]}'"
    end
    if @collection && !@work.collections.include?(@collection)
      redirect_to @work and return
    end

    @check_ownership_of = @work
    @check_visibility_of = @work
  end

  # Sets values for @work, @chapter, @coauthor_results, @pseuds, and @selected_pseuds
  # and @tags[category]
  def set_instance_variables
    if params[:id] # edit, update, preview, manage_chapters
      set_instance_variables_id
    elsif params[:work] # create
      set_instance_variables_work
    else # new
      set_instance_variables_default
    end

    @serial_works = @work.serial_works

    @chapter = @work.first_chapter

    # If we're in preview mode, we want to pick up any changes that have been made to the first chapter
    if params[:work] && params[:work][:chapter_attributes]
      @chapter.attributes = params[:work][:chapter_attributes]
    end
  end

  # edit, update, preview, manage_chapters
  def set_instance_variables_id
    @work ||= Work.find(params[:id])
    if params[:work]  # editing, save our changes
      if params[:preview_button] || params[:cancel_button]
        @work.preview_mode = true
      else
        @work.preview_mode = false
      end

      @work.attributes = params[:work]
      @work.save_parents if @work.preview_mode
    end
  end

  # create
  def set_instance_variables_work
    @work = Work.new(params[:work])
  end

  # new
  def set_instance_variables_default
    if params[:load_unposted] && current_user.unposted_work
      @work = current_user.unposted_work
    else
      @work = Work.new
      @work.chapters.build
    end
  end

  # set the author attributes
  def set_author_attributes
    # params[:work] is required for every if statement below, so it is hoisted to
    # the top to avoid repeating ourselves.
    return unless params[:work]

    # if we don't have author_attributes[:ids], which shouldn't be allowed to happen
    # (this can happen if a user with multiple pseuds decides to unselect *all* of them)
    sorry = ts("You haven't selected any pseuds for this work. Please use Remove Me As Author or consider orphaning your work instead if you do not wish to be associated with it anymore.")

    if !params[:work][:author_attributes] || !params[:work][:author_attributes][:ids]
      flash.now[:notice] = sorry
      params[:work][:author_attributes] ||= {}
      params[:work][:author_attributes][:ids] = [current_user.default_pseud]
    end

    # stuff new bylines into author attributes to be parsed by the work model
    if params[:pseud] && params[:pseud][:byline] && params[:pseud][:byline] != ""
      params[:work][:author_attributes][:byline] = params[:pseud][:byline]
      params[:pseud][:byline] = ""
    end

    # stuff co-authors into author attributes too so we won't lose them
    if params[:work][:author_attributes] && params[:work][:author_attributes][:coauthors]
      params[:work][:author_attributes][:ids].concat(params[:work][:author_attributes][:coauthors]).uniq!
    end
  end

  # Sets values for @work and @tags[category]
  def set_instance_variables_tags
    return unless params[:id] # edit_tags, update_tags, preview_tags

    @work ||= Work.find(params[:id])
    if params[:work]  # editing, save our changes
      if params[:preview_button] || params[:cancel_button] || params[:edit_button]
        @work.preview_mode = true
      else
        @work.preview_mode = false
      end

      @work.attributes = params[:work]
      @work.save_parents if @work.preview_mode
    end
  rescue
  end

  def cancel_posting_and_redirect
    if @work && @work.posted
      flash[:notice] = ts("The work was not updated.")
      redirect_to user_works_path(current_user)
    else
      flash[:notice] = ts("The work was not posted. It will be saved here in your drafts for one month, then deleted from the Archive.")
      redirect_to drafts_user_works_path(current_user)
    end
  end

  # Takes an array of tags and returns a comma-separated list, without the markup
  def tag_list(tags)
    tags = tags.uniq.compact
    if !tags.blank? && tags.respond_to?(:collect)
      last_tag = tags.pop
      tag_list = tags.collect{|tag|  tag.name + ", "}.join
      tag_list += last_tag.name
      tag_list.html_safe
    else
      ""
    end
  end

  def index_page_title
    if @owner.present?
      owner_name =
        case @owner.class.to_s
        when 'Pseud'
          @owner.name
        when 'User'
          @owner.login
        when 'Collection'
          @owner.title
        else
          @owner.try(:name)
        end

      "#{owner_name} - Works".html_safe
    else
      "Latest Works"
    end
  end

  def log_admin_activity
    if logged_in_as_admin?
      options = { action: params[:action] }

      if params[:action] == 'update_tags'
        summary = "Old tags: #{@work.tags.value_of(:name).join(", ")}"
      end

      AdminActivity.log_action(current_admin, @work, action: params[:action], summary: summary)
    end
  end

  private

  # NOTE: The reason for the gross condition=(...) thing is because I don't know
  #       what potential values `saved` has as used elsewhere (which is what is
  #       passed as `condition`) and thus the usual approach of condition=nil
  #       followed by a ||= cannot be reliably used. -@duckinator
  def preview_mode(page_name, condition=(@work.has_required_tags? && @work.invalid_tags.blank?),
      &block)
    @preview_mode = true

    if condition
      yield
    else
      if !@work.invalid_tags.blank?
        @work.check_for_invalid_tags
      end

      if @work.fandoms.blank?
        @work.errors.add(:base, "Updating: Please add all required tags. Fandom is missing.")
      elsif !@work.has_required_tags?
        @work.errors.add(:base, "Updating: Please add all required tags.")
      end

      render page_name
    end
  end

  def sort_direction(sortdir)
    if sortdir == ">" || sortdir == "ascending"
      "asc"
    elsif sortdir == "<" || sortdir == "descending"
      "desc"
    end
  end

  def build_options(params)
    pseuds_to_apply =
      if params[:pseuds_to_apply]
        Pseud.find_by_name(params[:pseuds_to_apply])
      end

    {
      :pseuds => pseuds_to_apply,
      :post_without_preview => params[:post_without_preview],
      :importing_for_others => params[:importing_for_others],
      :restricted => params[:restricted],
      :override_tags => params[:override_tags],
      :fandom => params[:work][:fandom_string],
      :warning => params[:work][:warning_strings],
      :character => params[:work][:character_string],
      :rating => params[:work][:rating_string],
      :relationship => params[:work][:relationship_string],
      :category => params[:work][:category_string],
      :freeform => params[:work][:freeform_string],
      :encoding => params[:encoding],
      :external_author_name => params[:external_author_name],
      :external_author_email => params[:external_author_email],
      :external_coauthor_name => params[:external_coauthor_name],
      :external_coauthor_email => params[:external_coauthor_email]
    }
  end

end<|MERGE_RESOLUTION|>--- conflicted
+++ resolved
@@ -537,12 +537,479 @@
       render :new_import and return
     end
 
-<<<<<<< HEAD
-    # otherwise let's build the options
-    if params[:pseuds_to_apply]
-      pseuds_to_apply = Pseud.find_by_name(params[:pseuds_to_apply])
-    end
-    options = {
+    options = build_options(params)
+
+    # now let's do the import
+    if params[:import_multiple] == "works" && @urls.length > 1
+      import_multiple(@urls, options)
+    else # a single work possibly with multiple chapters
+      import_single(@urls, options)
+    end
+  end
+
+protected
+
+  # import a single work (possibly with multiple chapters)
+  def import_single(urls, options)
+    # try the import
+    storyparser = StoryParser.new
+
+    begin
+      if urls.size == 1
+        @work = storyparser.download_and_parse_story(urls.first, options)
+      else
+        @work = storyparser.download_and_parse_chapters_into_story(urls, options)
+      end
+    rescue Timeout::Error
+      flash.now[:error] = ts("Import has timed out. This may be due to connectivity problems with the source site. Please try again in a few minutes, or check Known Issues to see if there are import problems with this site.")
+      render :new_import and return
+    rescue StoryParser::Error => exception
+      flash.now[:error] = ts("We couldn't successfully import that work, sorry: %{message}", :message => exception.message)
+      render :new_import and return
+    end
+
+    unless @work && @work.save
+      flash.now[:error] = ts("We were only partially able to import this work and couldn't save it. Please review below!")
+      @chapter = @work.chapters.first
+      load_pseuds
+      @series = current_user.series.uniq
+      render :new and return
+    end
+
+    # Otherwise, we have a saved work, go us
+    send_external_invites([@work])
+    @chapter = @work.first_chapter if @work
+    if @work.posted
+      redirect_to work_path(@work) and return
+    else
+      redirect_to preview_work_path(@work) and return
+    end
+  end
+
+  # import multiple works
+  def import_multiple(urls, options)
+    # try a multiple import
+    storyparser = StoryParser.new
+    @works, failed_urls, errors = storyparser.import_from_urls(urls, options)
+
+    # collect the errors neatly, matching each error to the failed url
+    unless failed_urls.empty?
+      error_msgs = 0.upto(failed_urls.length).map {|index| "<dt>#{failed_urls[index]}</dt><dd>#{errors[index]}</dd>"}.join("\n")
+      flash.now[:error] = "<h3>#{ts('Failed Imports')}</h3><dl>#{error_msgs}</dl>".html_safe
+    end
+
+    # if EVERYTHING failed, boo. :( Go back to the import form.
+    if @works.empty?
+      render :new_import and return
+    end
+
+    # if we got here, we have at least some successfully imported works
+    flash[:notice] = ts("Importing completed successfully for the following works! (But please check the results over carefully!)")
+    send_external_invites(@works)
+
+    # fall through to import template
+  end
+
+  # if we are importing for others, we need to send invitations
+  def send_external_invites(works)
+    return unless params[:importing_for_others]
+
+    @external_authors = works.collect(&:external_authors).flatten.uniq
+    if !@external_authors.empty?
+      @external_authors.each do |external_author|
+        external_author.find_or_invite(current_user)
+      end
+      message = " " + ts("We have notified the author(s) you imported works for. If any were missed, you can also add co-authors manually.")
+      flash[:notice] ? flash[:notice] += message : flash[:notice] = message
+    end
+  end
+
+  # check to see if the work is being added / has been added to a moderated collection, then let user know that
+  def in_moderated_collection
+    moderated_collections = []
+    @work.collections.each do |collection|
+      if !collection.nil? && collection.moderated? && !collection.user_is_posting_participant?(current_user)
+        if @work.collection_items.present?
+          @work.collection_items.each do |collection_item|
+            if collection_item.collection == collection
+              if collection_item.user_approval_status == 1 && collection_item.collection_approval_status == 0
+                moderated_collections << collection
+              end
+            end
+          end
+        end
+      end
+    end
+    if moderated_collections.present?
+      flash[:notice] ||= ""
+      flash[:notice] += ts(" You have submitted your work to #{moderated_collections.size > 1 ? "moderated collections (%{all_collections}). It will not become a part of those collections" : "the moderated collection '%{all_collections}'. It will not become a part of the collection"} until it has been approved by a moderator.", :all_collections => moderated_collections.map { |f| f.title }.join(', '))
+    end
+  end
+
+public
+
+  def post_draft
+    @user = current_user
+    @work = Work.find(params[:id])
+
+    unless @user.is_author_of?(@work)
+      flash[:error] = ts("You can only post your own works.")
+      redirect_to current_user and return
+    end
+
+    if @work.posted
+      flash[:error] = ts("That work is already posted. Do you want to edit it instead?")
+      redirect_to edit_user_work_path(@user, @work) and return
+    end
+
+    @work.posted = true
+    @work.minor_version = @work.minor_version + 1
+    # @work.update_minor_version
+
+    unless @work.valid? && @work.save
+      flash[:error] = ts("There were problems posting your work.")
+      redirect_to edit_user_work_path(@user, @work) and return
+    end
+
+    if !@collection.nil? && @collection.moderated?
+      redirect_to work_path(@work), :notice => ts('Work was submitted to a moderated collection. It will show up in the collection once approved.')
+    else
+      flash[:notice] = ts("Your work was successfully posted.")
+      redirect_to @work
+    end
+  end
+
+  # WORK ON MULTIPLE WORKS
+
+  def show_multiple
+    @user = current_user
+
+    if params[:pseud_id]
+      @works = Work.joins(:pseuds).where(:pseud_id => params[:pseud_id])
+    else
+      @works = Work.joins(:pseuds => :user).where("users.id = ?", @user.id)
+    end
+
+    if params[:work_ids]
+      @works = @works.where(:id => params[:work_ids])
+    end
+
+    @works_by_fandom = @works.joins(:taggings).
+      joins("inner join tags on taggings.tagger_id = tags.id AND tags.type = 'Fandom'").
+      select("distinct tags.name as fandom, works.id, works.title, works.posted").group_by(&:fandom)
+  end
+
+  def edit_multiple
+    if params[:commit] == "Orphan"
+      redirect_to new_orphan_path(:work_ids => params[:work_ids]) and return
+    end
+
+    @user = current_user
+    @works = Work.select("distinct works.*").joins(:pseuds => :user).where("users.id = ?", @user.id).where(:id => params[:work_ids])
+
+    if params[:commit] == "Delete"
+      render "confirm_delete_multiple" and return
+    end
+  end
+
+  def confirm_delete_multiple
+    @user = current_user
+    @works = Work.select("distinct works.*").joins(:pseuds => :user).where("users.id = ?", @user.id).where(:id => params[:work_ids])
+  end
+
+  def delete_multiple
+    @user = current_user
+    @works = Work.joins(:pseuds => :user).where("users.id = ?", @user.id).where(:id => params[:work_ids]).readonly(false)
+    titles = @works.collect(&:title)
+
+    @works.each do |work|
+      work.destroy
+    end
+
+    flash[:notice] = ts("Your works %{titles} were deleted.", :titles => titles.join(", "))
+    redirect_to show_multiple_user_works_path(@user)
+  end
+
+  def update_multiple
+    @user = current_user
+    @works = Work.joins(:pseuds => :user).where("users.id = ?", @user.id).where(:id => params[:work_ids]).readonly(false)
+    @errors = []
+    # to avoid overwriting, we entirely trash any blank fields and also any unchecked checkboxes
+    work_params = params[:work].reject {|key,value| value.blank? || value == "0"}
+
+    @works.each do |work|
+      # now we can just update each work independently, woo!
+      unless work.update_attributes(work_params)
+        @errors << ts("The work %{title} could not be edited: %{error}", :title => work.title, :error => work.errors_on.to_s)
+      end
+    end
+
+    unless @errors.empty?
+      flash[:error] = ts("There were problems editing some works: %{errors}", :errors => @errors.join(", "))
+      redirect_to edit_multiple_user_works_path(@user)
+    else
+      flash[:notice] = ts("Your edits were put through! Please check over the works to make sure everything is right.")
+      redirect_to show_multiple_user_works_path(@user, :work_ids => @works.collect(&:id))
+    end
+  end
+
+  # marks a work to read later, or unmarks it if the work is already marked
+  def marktoread
+    @work = Work.find(params[:id])
+    Reading.mark_to_read_later(@work, current_user)
+    read_later_path = user_readings_path(current_user, :show => 'to-read')
+    if @work.marked_for_later?(current_user)
+      flash[:notice] = ts("This work was <strong>removed</strong> from your #{view_context.link_to('Marked for Later list', read_later_path)}. It may take a while for changes to show up.").html_safe
+    else
+      flash[:notice] = ts("This work was <strong>added</strong> to your #{view_context.link_to('Marked for Later list', read_later_path)}. It may take a while for changes to show up.").html_safe
+    end
+    redirect_to(request.env["HTTP_REFERER"] || root_path)
+  end
+
+  protected
+
+  def load_owner
+    if params[:user_id].present?
+      @user = User.find_by_login(params[:user_id])
+      if params[:pseud_id].present?
+        @pseud = @user.pseuds.find_by_name(params[:pseud_id])
+      end
+    end
+    if params[:tag_id]
+      @tag = Tag.find_by_name(params[:tag_id])
+      unless @tag && @tag.is_a?(Tag)
+        raise ActiveRecord::RecordNotFound, "Couldn't find tag named '#{params[:tag_id]}'"
+      end
+      unless @tag.canonical?
+        if @tag.merger.present?
+          if @collection.present?
+            redirect_to collection_tag_works_path(@collection, @tag.merger) and return
+          else
+            redirect_to tag_works_path(@tag.merger) and return
+          end
+        else
+          redirect_to tag_path(@tag) and return
+        end
+      end
+    end
+    @owner = @pseud || @user || @collection || @tag
+  end
+
+  def load_pseuds
+    @allpseuds = (current_user.pseuds + (@work.authors ||= []) + @work.pseuds).uniq
+    @pseuds = current_user.pseuds
+    @coauthors = @allpseuds.select{ |p| p.user.id != current_user.id}
+    to_select = @work.authors.blank? ? @work.pseuds.blank? ? [current_user.default_pseud] : @work.pseuds : @work.authors
+    @selected_pseuds = to_select.collect {|pseud| pseud.id.to_i }.uniq
+  end
+
+  def load_work
+    @work = Work.find_by_id(params[:id])
+    unless @work
+      raise ActiveRecord::RecordNotFound, "Couldn't find work with id '#{params[:id]}'"
+    end
+    if @collection && !@work.collections.include?(@collection)
+      redirect_to @work and return
+    end
+
+    @check_ownership_of = @work
+    @check_visibility_of = @work
+  end
+
+  # Sets values for @work, @chapter, @coauthor_results, @pseuds, and @selected_pseuds
+  # and @tags[category]
+  def set_instance_variables
+    if params[:id] # edit, update, preview, manage_chapters
+      set_instance_variables_id
+    elsif params[:work] # create
+      set_instance_variables_work
+    else # new
+      set_instance_variables_default
+    end
+
+    @serial_works = @work.serial_works
+
+    @chapter = @work.first_chapter
+
+    # If we're in preview mode, we want to pick up any changes that have been made to the first chapter
+    if params[:work] && params[:work][:chapter_attributes]
+      @chapter.attributes = params[:work][:chapter_attributes]
+    end
+  end
+
+  # edit, update, preview, manage_chapters
+  def set_instance_variables_id
+    @work ||= Work.find(params[:id])
+    if params[:work]  # editing, save our changes
+      if params[:preview_button] || params[:cancel_button]
+        @work.preview_mode = true
+      else
+        @work.preview_mode = false
+      end
+
+      @work.attributes = params[:work]
+      @work.save_parents if @work.preview_mode
+    end
+  end
+
+  # create
+  def set_instance_variables_work
+    @work = Work.new(params[:work])
+  end
+
+  # new
+  def set_instance_variables_default
+    if params[:load_unposted] && current_user.unposted_work
+      @work = current_user.unposted_work
+    else
+      @work = Work.new
+      @work.chapters.build
+    end
+  end
+
+  # set the author attributes
+  def set_author_attributes
+    # params[:work] is required for every if statement below, so it is hoisted to
+    # the top to avoid repeating ourselves.
+    return unless params[:work]
+
+    # if we don't have author_attributes[:ids], which shouldn't be allowed to happen
+    # (this can happen if a user with multiple pseuds decides to unselect *all* of them)
+    sorry = ts("You haven't selected any pseuds for this work. Please use Remove Me As Author or consider orphaning your work instead if you do not wish to be associated with it anymore.")
+
+    if !params[:work][:author_attributes] || !params[:work][:author_attributes][:ids]
+      flash.now[:notice] = sorry
+      params[:work][:author_attributes] ||= {}
+      params[:work][:author_attributes][:ids] = [current_user.default_pseud]
+    end
+
+    # stuff new bylines into author attributes to be parsed by the work model
+    if params[:pseud] && params[:pseud][:byline] && params[:pseud][:byline] != ""
+      params[:work][:author_attributes][:byline] = params[:pseud][:byline]
+      params[:pseud][:byline] = ""
+    end
+
+    # stuff co-authors into author attributes too so we won't lose them
+    if params[:work][:author_attributes] && params[:work][:author_attributes][:coauthors]
+      params[:work][:author_attributes][:ids].concat(params[:work][:author_attributes][:coauthors]).uniq!
+    end
+  end
+
+  # Sets values for @work and @tags[category]
+  def set_instance_variables_tags
+    return unless params[:id] # edit_tags, update_tags, preview_tags
+
+    @work ||= Work.find(params[:id])
+    if params[:work]  # editing, save our changes
+      if params[:preview_button] || params[:cancel_button] || params[:edit_button]
+        @work.preview_mode = true
+      else
+        @work.preview_mode = false
+      end
+
+      @work.attributes = params[:work]
+      @work.save_parents if @work.preview_mode
+    end
+  rescue
+  end
+
+  def cancel_posting_and_redirect
+    if @work && @work.posted
+      flash[:notice] = ts("The work was not updated.")
+      redirect_to user_works_path(current_user)
+    else
+      flash[:notice] = ts("The work was not posted. It will be saved here in your drafts for one month, then deleted from the Archive.")
+      redirect_to drafts_user_works_path(current_user)
+    end
+  end
+
+  # Takes an array of tags and returns a comma-separated list, without the markup
+  def tag_list(tags)
+    tags = tags.uniq.compact
+    if !tags.blank? && tags.respond_to?(:collect)
+      last_tag = tags.pop
+      tag_list = tags.collect{|tag|  tag.name + ", "}.join
+      tag_list += last_tag.name
+      tag_list.html_safe
+    else
+      ""
+    end
+  end
+
+  def index_page_title
+    if @owner.present?
+      owner_name =
+        case @owner.class.to_s
+        when 'Pseud'
+          @owner.name
+        when 'User'
+          @owner.login
+        when 'Collection'
+          @owner.title
+        else
+          @owner.try(:name)
+        end
+
+      "#{owner_name} - Works".html_safe
+    else
+      "Latest Works"
+    end
+  end
+
+  def log_admin_activity
+    if logged_in_as_admin?
+      options = { action: params[:action] }
+
+      if params[:action] == 'update_tags'
+        summary = "Old tags: #{@work.tags.value_of(:name).join(", ")}"
+      end
+
+      AdminActivity.log_action(current_admin, @work, action: params[:action], summary: summary)
+    end
+  end
+
+  private
+
+  # NOTE: The reason for the gross condition=(...) thing is because I don't know
+  #       what potential values `saved` has as used elsewhere (which is what is
+  #       passed as `condition`) and thus the usual approach of condition=nil
+  #       followed by a ||= cannot be reliably used. -@duckinator
+  def preview_mode(page_name, condition=(@work.has_required_tags? && @work.invalid_tags.blank?),
+      &block)
+    @preview_mode = true
+
+    if condition
+      yield
+    else
+      if !@work.invalid_tags.blank?
+        @work.check_for_invalid_tags
+      end
+
+      if @work.fandoms.blank?
+        @work.errors.add(:base, "Updating: Please add all required tags. Fandom is missing.")
+      elsif !@work.has_required_tags?
+        @work.errors.add(:base, "Updating: Please add all required tags.")
+      end
+
+      render page_name
+    end
+  end
+
+  def sort_direction(sortdir)
+    if sortdir == ">" || sortdir == "ascending"
+      "asc"
+    elsif sortdir == "<" || sortdir == "descending"
+      "desc"
+    end
+  end
+
+  def build_options(params)
+    pseuds_to_apply =
+      if params[:pseuds_to_apply]
+        Pseud.find_by_name(params[:pseuds_to_apply])
+      end
+
+    {
       :pseuds => pseuds_to_apply,
       :post_without_preview => params[:post_without_preview],
       :importing_for_others => params[:importing_for_others],
@@ -562,499 +1029,6 @@
       :external_coauthor_email => params[:external_coauthor_email],
       :language_id => params[:language_id]
     }
-=======
-    options = build_options(params)
->>>>>>> bff78a87
-
-    # now let's do the import
-    if params[:import_multiple] == "works" && @urls.length > 1
-      import_multiple(@urls, options)
-    else # a single work possibly with multiple chapters
-      import_single(@urls, options)
-    end
-  end
-
-protected
-
-  # import a single work (possibly with multiple chapters)
-  def import_single(urls, options)
-    # try the import
-    storyparser = StoryParser.new
-
-    begin
-      if urls.size == 1
-        @work = storyparser.download_and_parse_story(urls.first, options)
-      else
-        @work = storyparser.download_and_parse_chapters_into_story(urls, options)
-      end
-    rescue Timeout::Error
-      flash.now[:error] = ts("Import has timed out. This may be due to connectivity problems with the source site. Please try again in a few minutes, or check Known Issues to see if there are import problems with this site.")
-      render :new_import and return
-    rescue StoryParser::Error => exception
-      flash.now[:error] = ts("We couldn't successfully import that work, sorry: %{message}", :message => exception.message)
-      render :new_import and return
-    end
-
-    unless @work && @work.save
-      flash.now[:error] = ts("We were only partially able to import this work and couldn't save it. Please review below!")
-      @chapter = @work.chapters.first
-      load_pseuds
-      @series = current_user.series.uniq
-      render :new and return
-    end
-
-    # Otherwise, we have a saved work, go us
-    send_external_invites([@work])
-    @chapter = @work.first_chapter if @work
-    if @work.posted
-      redirect_to work_path(@work) and return
-    else
-      redirect_to preview_work_path(@work) and return
-    end
-  end
-
-  # import multiple works
-  def import_multiple(urls, options)
-    # try a multiple import
-    storyparser = StoryParser.new
-    @works, failed_urls, errors = storyparser.import_from_urls(urls, options)
-
-    # collect the errors neatly, matching each error to the failed url
-    unless failed_urls.empty?
-      error_msgs = 0.upto(failed_urls.length).map {|index| "<dt>#{failed_urls[index]}</dt><dd>#{errors[index]}</dd>"}.join("\n")
-      flash.now[:error] = "<h3>#{ts('Failed Imports')}</h3><dl>#{error_msgs}</dl>".html_safe
-    end
-
-    # if EVERYTHING failed, boo. :( Go back to the import form.
-    if @works.empty?
-      render :new_import and return
-    end
-
-    # if we got here, we have at least some successfully imported works
-    flash[:notice] = ts("Importing completed successfully for the following works! (But please check the results over carefully!)")
-    send_external_invites(@works)
-
-    # fall through to import template
-  end
-
-  # if we are importing for others, we need to send invitations
-  def send_external_invites(works)
-    return unless params[:importing_for_others]
-
-    @external_authors = works.collect(&:external_authors).flatten.uniq
-    if !@external_authors.empty?
-      @external_authors.each do |external_author|
-        external_author.find_or_invite(current_user)
-      end
-      message = " " + ts("We have notified the author(s) you imported works for. If any were missed, you can also add co-authors manually.")
-      flash[:notice] ? flash[:notice] += message : flash[:notice] = message
-    end
-  end
-
-  # check to see if the work is being added / has been added to a moderated collection, then let user know that
-  def in_moderated_collection
-    moderated_collections = []
-    @work.collections.each do |collection|
-      if !collection.nil? && collection.moderated? && !collection.user_is_posting_participant?(current_user)
-        if @work.collection_items.present?
-          @work.collection_items.each do |collection_item|
-            if collection_item.collection == collection
-              if collection_item.user_approval_status == 1 && collection_item.collection_approval_status == 0
-                moderated_collections << collection
-              end
-            end
-          end
-        end
-      end
-    end
-    if moderated_collections.present?
-      flash[:notice] ||= ""
-      flash[:notice] += ts(" You have submitted your work to #{moderated_collections.size > 1 ? "moderated collections (%{all_collections}). It will not become a part of those collections" : "the moderated collection '%{all_collections}'. It will not become a part of the collection"} until it has been approved by a moderator.", :all_collections => moderated_collections.map { |f| f.title }.join(', '))
-    end
-  end
-
-public
-
-  def post_draft
-    @user = current_user
-    @work = Work.find(params[:id])
-
-    unless @user.is_author_of?(@work)
-      flash[:error] = ts("You can only post your own works.")
-      redirect_to current_user and return
-    end
-
-    if @work.posted
-      flash[:error] = ts("That work is already posted. Do you want to edit it instead?")
-      redirect_to edit_user_work_path(@user, @work) and return
-    end
-
-    @work.posted = true
-    @work.minor_version = @work.minor_version + 1
-    # @work.update_minor_version
-
-    unless @work.valid? && @work.save
-      flash[:error] = ts("There were problems posting your work.")
-      redirect_to edit_user_work_path(@user, @work) and return
-    end
-
-    if !@collection.nil? && @collection.moderated?
-      redirect_to work_path(@work), :notice => ts('Work was submitted to a moderated collection. It will show up in the collection once approved.')
-    else
-      flash[:notice] = ts("Your work was successfully posted.")
-      redirect_to @work
-    end
-  end
-
-  # WORK ON MULTIPLE WORKS
-
-  def show_multiple
-    @user = current_user
-
-    if params[:pseud_id]
-      @works = Work.joins(:pseuds).where(:pseud_id => params[:pseud_id])
-    else
-      @works = Work.joins(:pseuds => :user).where("users.id = ?", @user.id)
-    end
-
-    if params[:work_ids]
-      @works = @works.where(:id => params[:work_ids])
-    end
-
-    @works_by_fandom = @works.joins(:taggings).
-      joins("inner join tags on taggings.tagger_id = tags.id AND tags.type = 'Fandom'").
-      select("distinct tags.name as fandom, works.id, works.title, works.posted").group_by(&:fandom)
-  end
-
-  def edit_multiple
-    if params[:commit] == "Orphan"
-      redirect_to new_orphan_path(:work_ids => params[:work_ids]) and return
-    end
-
-    @user = current_user
-    @works = Work.select("distinct works.*").joins(:pseuds => :user).where("users.id = ?", @user.id).where(:id => params[:work_ids])
-
-    if params[:commit] == "Delete"
-      render "confirm_delete_multiple" and return
-    end
-  end
-
-  def confirm_delete_multiple
-    @user = current_user
-    @works = Work.select("distinct works.*").joins(:pseuds => :user).where("users.id = ?", @user.id).where(:id => params[:work_ids])
-  end
-
-  def delete_multiple
-    @user = current_user
-    @works = Work.joins(:pseuds => :user).where("users.id = ?", @user.id).where(:id => params[:work_ids]).readonly(false)
-    titles = @works.collect(&:title)
-
-    @works.each do |work|
-      work.destroy
-    end
-
-    flash[:notice] = ts("Your works %{titles} were deleted.", :titles => titles.join(", "))
-    redirect_to show_multiple_user_works_path(@user)
-  end
-
-  def update_multiple
-    @user = current_user
-    @works = Work.joins(:pseuds => :user).where("users.id = ?", @user.id).where(:id => params[:work_ids]).readonly(false)
-    @errors = []
-    # to avoid overwriting, we entirely trash any blank fields and also any unchecked checkboxes
-    work_params = params[:work].reject {|key,value| value.blank? || value == "0"}
-
-    @works.each do |work|
-      # now we can just update each work independently, woo!
-      unless work.update_attributes(work_params)
-        @errors << ts("The work %{title} could not be edited: %{error}", :title => work.title, :error => work.errors_on.to_s)
-      end
-    end
-
-    unless @errors.empty?
-      flash[:error] = ts("There were problems editing some works: %{errors}", :errors => @errors.join(", "))
-      redirect_to edit_multiple_user_works_path(@user)
-    else
-      flash[:notice] = ts("Your edits were put through! Please check over the works to make sure everything is right.")
-      redirect_to show_multiple_user_works_path(@user, :work_ids => @works.collect(&:id))
-    end
-  end
-
-  # marks a work to read later, or unmarks it if the work is already marked
-  def marktoread
-    @work = Work.find(params[:id])
-    Reading.mark_to_read_later(@work, current_user)
-    read_later_path = user_readings_path(current_user, :show => 'to-read')
-    if @work.marked_for_later?(current_user)
-      flash[:notice] = ts("This work was <strong>removed</strong> from your #{view_context.link_to('Marked for Later list', read_later_path)}. It may take a while for changes to show up.").html_safe
-    else
-      flash[:notice] = ts("This work was <strong>added</strong> to your #{view_context.link_to('Marked for Later list', read_later_path)}. It may take a while for changes to show up.").html_safe
-    end
-    redirect_to(request.env["HTTP_REFERER"] || root_path)
-  end
-
-  protected
-
-  def load_owner
-    if params[:user_id].present?
-      @user = User.find_by_login(params[:user_id])
-      if params[:pseud_id].present?
-        @pseud = @user.pseuds.find_by_name(params[:pseud_id])
-      end
-    end
-    if params[:tag_id]
-      @tag = Tag.find_by_name(params[:tag_id])
-      unless @tag && @tag.is_a?(Tag)
-        raise ActiveRecord::RecordNotFound, "Couldn't find tag named '#{params[:tag_id]}'"
-      end
-      unless @tag.canonical?
-        if @tag.merger.present?
-          if @collection.present?
-            redirect_to collection_tag_works_path(@collection, @tag.merger) and return
-          else
-            redirect_to tag_works_path(@tag.merger) and return
-          end
-        else
-          redirect_to tag_path(@tag) and return
-        end
-      end
-    end
-    @owner = @pseud || @user || @collection || @tag
-  end
-
-  def load_pseuds
-    @allpseuds = (current_user.pseuds + (@work.authors ||= []) + @work.pseuds).uniq
-    @pseuds = current_user.pseuds
-    @coauthors = @allpseuds.select{ |p| p.user.id != current_user.id}
-    to_select = @work.authors.blank? ? @work.pseuds.blank? ? [current_user.default_pseud] : @work.pseuds : @work.authors
-    @selected_pseuds = to_select.collect {|pseud| pseud.id.to_i }.uniq
-  end
-
-  def load_work
-    @work = Work.find_by_id(params[:id])
-    unless @work
-      raise ActiveRecord::RecordNotFound, "Couldn't find work with id '#{params[:id]}'"
-    end
-    if @collection && !@work.collections.include?(@collection)
-      redirect_to @work and return
-    end
-
-    @check_ownership_of = @work
-    @check_visibility_of = @work
-  end
-
-  # Sets values for @work, @chapter, @coauthor_results, @pseuds, and @selected_pseuds
-  # and @tags[category]
-  def set_instance_variables
-    if params[:id] # edit, update, preview, manage_chapters
-      set_instance_variables_id
-    elsif params[:work] # create
-      set_instance_variables_work
-    else # new
-      set_instance_variables_default
-    end
-
-    @serial_works = @work.serial_works
-
-    @chapter = @work.first_chapter
-
-    # If we're in preview mode, we want to pick up any changes that have been made to the first chapter
-    if params[:work] && params[:work][:chapter_attributes]
-      @chapter.attributes = params[:work][:chapter_attributes]
-    end
-  end
-
-  # edit, update, preview, manage_chapters
-  def set_instance_variables_id
-    @work ||= Work.find(params[:id])
-    if params[:work]  # editing, save our changes
-      if params[:preview_button] || params[:cancel_button]
-        @work.preview_mode = true
-      else
-        @work.preview_mode = false
-      end
-
-      @work.attributes = params[:work]
-      @work.save_parents if @work.preview_mode
-    end
-  end
-
-  # create
-  def set_instance_variables_work
-    @work = Work.new(params[:work])
-  end
-
-  # new
-  def set_instance_variables_default
-    if params[:load_unposted] && current_user.unposted_work
-      @work = current_user.unposted_work
-    else
-      @work = Work.new
-      @work.chapters.build
-    end
-  end
-
-  # set the author attributes
-  def set_author_attributes
-    # params[:work] is required for every if statement below, so it is hoisted to
-    # the top to avoid repeating ourselves.
-    return unless params[:work]
-
-    # if we don't have author_attributes[:ids], which shouldn't be allowed to happen
-    # (this can happen if a user with multiple pseuds decides to unselect *all* of them)
-    sorry = ts("You haven't selected any pseuds for this work. Please use Remove Me As Author or consider orphaning your work instead if you do not wish to be associated with it anymore.")
-
-    if !params[:work][:author_attributes] || !params[:work][:author_attributes][:ids]
-      flash.now[:notice] = sorry
-      params[:work][:author_attributes] ||= {}
-      params[:work][:author_attributes][:ids] = [current_user.default_pseud]
-    end
-
-    # stuff new bylines into author attributes to be parsed by the work model
-    if params[:pseud] && params[:pseud][:byline] && params[:pseud][:byline] != ""
-      params[:work][:author_attributes][:byline] = params[:pseud][:byline]
-      params[:pseud][:byline] = ""
-    end
-
-    # stuff co-authors into author attributes too so we won't lose them
-    if params[:work][:author_attributes] && params[:work][:author_attributes][:coauthors]
-      params[:work][:author_attributes][:ids].concat(params[:work][:author_attributes][:coauthors]).uniq!
-    end
-  end
-
-  # Sets values for @work and @tags[category]
-  def set_instance_variables_tags
-    return unless params[:id] # edit_tags, update_tags, preview_tags
-
-    @work ||= Work.find(params[:id])
-    if params[:work]  # editing, save our changes
-      if params[:preview_button] || params[:cancel_button] || params[:edit_button]
-        @work.preview_mode = true
-      else
-        @work.preview_mode = false
-      end
-
-      @work.attributes = params[:work]
-      @work.save_parents if @work.preview_mode
-    end
-  rescue
-  end
-
-  def cancel_posting_and_redirect
-    if @work && @work.posted
-      flash[:notice] = ts("The work was not updated.")
-      redirect_to user_works_path(current_user)
-    else
-      flash[:notice] = ts("The work was not posted. It will be saved here in your drafts for one month, then deleted from the Archive.")
-      redirect_to drafts_user_works_path(current_user)
-    end
-  end
-
-  # Takes an array of tags and returns a comma-separated list, without the markup
-  def tag_list(tags)
-    tags = tags.uniq.compact
-    if !tags.blank? && tags.respond_to?(:collect)
-      last_tag = tags.pop
-      tag_list = tags.collect{|tag|  tag.name + ", "}.join
-      tag_list += last_tag.name
-      tag_list.html_safe
-    else
-      ""
-    end
-  end
-
-  def index_page_title
-    if @owner.present?
-      owner_name =
-        case @owner.class.to_s
-        when 'Pseud'
-          @owner.name
-        when 'User'
-          @owner.login
-        when 'Collection'
-          @owner.title
-        else
-          @owner.try(:name)
-        end
-
-      "#{owner_name} - Works".html_safe
-    else
-      "Latest Works"
-    end
-  end
-
-  def log_admin_activity
-    if logged_in_as_admin?
-      options = { action: params[:action] }
-
-      if params[:action] == 'update_tags'
-        summary = "Old tags: #{@work.tags.value_of(:name).join(", ")}"
-      end
-
-      AdminActivity.log_action(current_admin, @work, action: params[:action], summary: summary)
-    end
-  end
-
-  private
-
-  # NOTE: The reason for the gross condition=(...) thing is because I don't know
-  #       what potential values `saved` has as used elsewhere (which is what is
-  #       passed as `condition`) and thus the usual approach of condition=nil
-  #       followed by a ||= cannot be reliably used. -@duckinator
-  def preview_mode(page_name, condition=(@work.has_required_tags? && @work.invalid_tags.blank?),
-      &block)
-    @preview_mode = true
-
-    if condition
-      yield
-    else
-      if !@work.invalid_tags.blank?
-        @work.check_for_invalid_tags
-      end
-
-      if @work.fandoms.blank?
-        @work.errors.add(:base, "Updating: Please add all required tags. Fandom is missing.")
-      elsif !@work.has_required_tags?
-        @work.errors.add(:base, "Updating: Please add all required tags.")
-      end
-
-      render page_name
-    end
-  end
-
-  def sort_direction(sortdir)
-    if sortdir == ">" || sortdir == "ascending"
-      "asc"
-    elsif sortdir == "<" || sortdir == "descending"
-      "desc"
-    end
-  end
-
-  def build_options(params)
-    pseuds_to_apply =
-      if params[:pseuds_to_apply]
-        Pseud.find_by_name(params[:pseuds_to_apply])
-      end
-
-    {
-      :pseuds => pseuds_to_apply,
-      :post_without_preview => params[:post_without_preview],
-      :importing_for_others => params[:importing_for_others],
-      :restricted => params[:restricted],
-      :override_tags => params[:override_tags],
-      :fandom => params[:work][:fandom_string],
-      :warning => params[:work][:warning_strings],
-      :character => params[:work][:character_string],
-      :rating => params[:work][:rating_string],
-      :relationship => params[:work][:relationship_string],
-      :category => params[:work][:category_string],
-      :freeform => params[:work][:freeform_string],
-      :encoding => params[:encoding],
-      :external_author_name => params[:external_author_name],
-      :external_author_email => params[:external_author_email],
-      :external_coauthor_name => params[:external_coauthor_name],
-      :external_coauthor_email => params[:external_coauthor_email]
-    }
   end
 
 end
class UsersController < ApplicationController
  cache_sweeper :pseud_sweeper

  before_filter :check_user_status, :only => [:edit, :update]
  before_filter :load_user, :except => [:activate, :create, :delete_confirmation, :index, :new]
  before_filter :check_ownership, :except => [:activate, :browse, :create, :delete_confirmation, :index, :new, :show]  
  before_filter :check_account_creation_status, :only => [:new, :create]
  skip_before_filter :store_location, :only => [:end_first_login]


  # This is meant to rescue from race conditions that sometimes occur on user creation
  # The unique index on login (database level) prevents the duplicate user from being created,
  # but ideally we can still send the user the activation code and show them the confirmation page
  rescue_from ActiveRecord::RecordNotUnique do |exception|
    # ensure we actually have a duplicate user situation
    if exception.message =~ /Mysql2?::Error: Duplicate entry/i &&
      @user && User.count(:conditions => {:login => @user.login}) > 0 &&
      # and that we can find the original, valid user record
      (@user = User.find_by_login(@user.login))
        notify_and_show_confirmation_screen
    else
      # re-raise the exception and make it catchable by Rails and Airbrake
      # (see http://www.simonecarletti.com/blog/2009/11/re-raise-a-ruby-exception-in-a-rails-rescue_from-statement/)
      rescue_action_without_handler(exception)
    end
  end

  def load_user
    @user = User.find_by_login(params[:id])
    @check_ownership_of = @user
  end

  def check_account_creation_status
    if is_registered_user?
      flash[:error] = ts("You are already logged in!")
      redirect_to root_path and return
    end

    token = params[:invitation_token]

    if !@admin_settings.account_creation_enabled?
      flash[:error] = ts("Account creation is suspended at the moment. Please check back with us later.")
      redirect_to root_path and return
    else
      check_account_creation_invite(token) if @admin_settings.creation_requires_invite?
    end
  end

  def index
    flash.keep
    redirect_to :controller => :people, :action => :index
  end

  # GET /users/1
  def show
    if @user.blank?
      flash[:error] = ts("Sorry, could not find this user.")
      redirect_to people_path and return
    end

    @page_subtitle = @user.login

<<<<<<< HEAD
    visible = visible_items(current_user)
=======
    # very similar to show under pseuds - if you change something here, change it there too
    if  !(logged_in? || logged_in_as_admin?)
      # hahaha omg so ugly BUT IT WORKS :P
      @fandoms = Fandom.select("tags.*, count(tags.id) as work_count").
                   joins(:direct_filter_taggings).
                   joins("INNER JOIN works ON filter_taggings.filterable_id = works.id AND filter_taggings.filterable_type = 'Work'").
                   group("tags.id").order("work_count DESC").
                   merge(Work.visible_to_all.revealed.non_anon).
                   merge(Work.joins("INNER JOIN creatorships ON creatorships.creation_id = works.id AND creatorships.creation_type = 'Work'
    INNER JOIN pseuds ON creatorships.pseud_id = pseuds.id
    INNER JOIN users ON pseuds.user_id = users.id").where("users.id = ?", @user.id))
      visible_works = @user.works.visible_to_all
      visible_series = @user.series.visible_to_all
      visible_bookmarks = @user.bookmarks.visible_to_all
    else
      @fandoms = Fandom.select("tags.*, count(tags.id) as work_count").
                   joins(:direct_filter_taggings).
                   joins("INNER JOIN works ON filter_taggings.filterable_id = works.id AND filter_taggings.filterable_type = 'Work'").
                   group("tags.id").order("work_count DESC").
                   merge(Work.visible_to_registered_user.revealed.non_anon).
                   merge(Work.joins("INNER JOIN creatorships ON creatorships.creation_id = works.id AND creatorships.creation_type = 'Work'
    INNER JOIN pseuds ON creatorships.pseud_id = pseuds.id
    INNER JOIN users ON pseuds.user_id = users.id").where("users.id = ?", @user.id))
      visible_works = @user.works.visible_to_registered_user
      visible_series = @user.series.visible_to_registered_user
      visible_bookmarks = @user.bookmarks.visible_to_registered_user
    end
>>>>>>> 97595af5

    @fandoms = @fandoms.all # force eager loading
    @works = visible[:works].revealed.non_anon.order("revised_at DESC").limit(ArchiveConfig.NUMBER_OF_ITEMS_VISIBLE_IN_DASHBOARD)
    @series = visible[:series].order("updated_at DESC").limit(ArchiveConfig.NUMBER_OF_ITEMS_VISIBLE_IN_DASHBOARD)
    @bookmarks = visible[:bookmarks].order("updated_at DESC").limit(ArchiveConfig.NUMBER_OF_ITEMS_VISIBLE_IN_DASHBOARD)

    if current_user.respond_to?(:subscriptions)
      @subscription = current_user.subscriptions.where(:subscribable_id => @user.id,
                                                       :subscribable_type => 'User').first ||
                      current_user.subscriptions.build(:subscribable => @user)
    end
  end

  # GET /users/new
  # GET /users/new.xml
  def new
    @user = User.new

    if params[:invitation_token]
      @invitation = Invitation.find_by_token(params[:invitation_token])
      @user.invitation_token = @invitation.token
      @user.email = @invitation.invitee_email
    end

    @hide_dashboard = true
  end

  # GET /users/1/edit
  def edit
  end

  def change_password
    return unless params[:password]

    unless @user.recently_reset? || reauthenticate
      render :change_password and return
    end

    @user.password = params[:password]
    @user.password_confirmation = params[:password_confirmation]
    @user.recently_reset = false

    if @user.save
      flash[:notice] = ts("Your password has been changed")
      @user.create_log_item( options = {:action => ArchiveConfig.ACTION_PASSWORD_RESET})

      redirect_to user_profile_path(@user) and return
    else
      render :change_password and return
    end
  end

  def change_username
<<<<<<< HEAD
    return unless params[:new_login]

    @new_login = params[:new_login]
    session = UserSession.new(:login => @user.login, :password => params[:password])

    if !session.valid?
      flash[:error] = ts("Your password was incorrect")

      return
    end

    user = User.find_by_login(@new_login)
    if user && (user != @user)
      flash[:error] = ts("User name already taken.")
      return
    end

    old_login = @user.login
    old_lower_login = "#{@user.login}".downcase
    new_lower_login = "#{@new_login}".downcase

    if old_lower_login == new_lower_login
      old_pseud = Pseud.find_by_name_and_user_id(old_login, @user.id)
      old_pseud.name = @new_login
      old_pseud.save!
    end

    @user.login = @new_login

    unless @user.save
      @user.errors.clear
      @user.reload

      flash[:error] = ts("User name must begin and end with a letter or number; it may also contain underscores but no other characters.")

      return
=======
    if params[:new_login]
      @new_login = params[:new_login]
      session = UserSession.new(:login => @user.login, :password => params[:password])
      if !session.valid?
        flash[:error] = ts("Your password was incorrect")
      else
        user = User.find_by_login(@new_login)
        if user && (user != @user)
          flash[:error] = ts("User name already taken.")
        else
          old_login = @user.login
          old_lower_login = "#{@user.login}".downcase
          new_lower_login = "#{@new_login}".downcase
          if old_lower_login == new_lower_login
            old_pseud = Pseud.find_by_name_and_user_id(old_login, @user.id)
            old_pseud.name = @new_login
            old_pseud.save!
          end
          @user.login = @new_login
          if @user.save
            flash[:notice] = ts("Your user name has been successfully updated.")
            new_pseud = Pseud.where(:name => @new_login, :user_id => @user.id).first
            old_pseud = Pseud.where(:name => old_login, :user_id => @user.id).first
            if new_pseud
              # do nothing - they already have the matching pseud
            elsif old_pseud
              # change the old pseud to match
              old_pseud.update_attribute(:name, @new_login)
            else
              # shouldn't be able to get here, but just in case
              Pseud.create(:name => @new_login, :user_id => @user.id)
            end
            redirect_to @user and return
          else
            @user.errors.clear
            @user.reload
            if @new_login.length < ArchiveConfig.LOGIN_LENGTH_MIN
              flash[:error] = ts("User names need to have at least %{min} characters.", :min => ArchiveConfig.LOGIN_LENGTH_MIN)
              return
            end
            if @new_login.length > ArchiveConfig.LOGIN_LENGTH_MAX
              flash[:error] = ts("User names need to have at most %{max} characters.", :max => ArchiveConfig.LOGIN_LENGTH_MAX)
              return
            end
            flash[:error] = ts("User name must begin and end with a letter or number; it may also contain underscores but no other characters.")
          end
        end
      end
>>>>>>> 97595af5
    end

    flash[:notice] = ts("Your user name has been successfully updated.")
    new_pseud = Pseud.where(:name => @new_login, :user_id => @user.id).first
    old_pseud = Pseud.where(:name => old_login, :user_id => @user.id).first

    if new_pseud
      # do nothing - they already have the matching pseud
    elsif old_pseud
      # change the old pseud to match
      old_pseud.update_attribute(:name, @new_login)
    else
      # shouldn't be able to get here, but just in case
      Pseud.create(:name => @new_login, :user_id => @user.id)
    end

    redirect_to @user and return
  end

  # POST /users
  # POST /users.xml
  def create
    @hide_dashboard = true

    if params[:cancel_create_account]
      redirect_to root_path
    else
      @user = User.new
      @user.login = params[:user][:login]
      @user.email = params[:user][:email]
      @user.invitation_token = params[:invitation_token]
      @user.age_over_13 = params[:user][:age_over_13]
      @user.terms_of_service = params[:user][:terms_of_service]

      @user.password = params[:user][:password] if params[:user][:password]
      @user.password_confirmation = params[:user][:password_confirmation] if params[:user][:password_confirmation]

      @user.activation_code = Digest::SHA1.hexdigest( Time.now.to_s.split(//).sort_by {rand}.join )

      if @user.save
        notify_and_show_confirmation_screen
      else
        render :action => "new"
      end
    end
  end

  def notify_and_show_confirmation_screen
    # deliver synchronously to avoid getting caught in backed-up mail queue
    UserMailer.signup_notification(@user.id).deliver!

    flash[:notice] = ts("During testing you can activate via <a href='%{activation_url}'>your activation url</a>.",
                        :activation_url => activate_path(@user.activation_code)).html_safe if Rails.env.development?

    render "confirmation"
  end

  def activate
    if params[:id].blank?
      flash[:error] = ts("Your activation key is missing.")
      redirect_to ''
<<<<<<< HEAD

      return
    end

    @user = User.find_by_activation_code(params[:id])

    unless @user
      flash[:error] = ts("Your activation key is invalid. If you didn't activate within 14 days, your account was deleted. Please sign up again, or contact support via the link in our footer for more help.").html_safe
      redirect_to ''

      return
    end

    if @user.active?
      flash.now[:error] = ts("Your account has already been activated.")
      redirect_to @user

      return
    end

    # this is just a confirmation and it's ok if it gets delayed
    @user.activate && UserMailer.activation(@user.id).deliver

    flash[:notice] = ts("Signup complete! Please log in.")

    @user.create_log_item( options = {:action => ArchiveConfig.ACTION_ACTIVATE})

    # assign over any external authors that belong to this user
    external_authors = []
    external_authors << ExternalAuthor.find_by_email(@user.email)
    @invitation = @user.invitation
    external_authors << @invitation.external_author if @invitation
    external_authors.compact!

    unless external_authors.empty?
      external_authors.each do |external_author|
        external_author.claim!(@user)
=======
    else
      @user = User.find_by_activation_code(params[:id])
      if @user
        if @user.active?
          flash.now[:error] = ts("Your account has already been activated.")
          redirect_to @user and return
        end
        @user.activate
        flash[:notice] = ts("Signup complete! Please log in.")
        @user.create_log_item( options = {:action => ArchiveConfig.ACTION_ACTIVATE})
        # assign over any external authors that belong to this user
        external_authors = []
        external_authors << ExternalAuthor.find_by_email(@user.email)
        @invitation = @user.invitation
        external_authors << @invitation.external_author if @invitation
        external_authors.compact!
        unless external_authors.empty?
          external_authors.each do |external_author|
            external_author.claim!(@user)
          end
          flash[:notice] += ts(" We found some works already uploaded to the Archive of Our Own that we think belong to you! You'll see them on your homepage when you've logged in.")
        end
        redirect_to(login_path)
      else
        flash[:error] = ts("Your activation key is invalid. If you didn't activate within 14 days, your account was deleted. Please sign up again, or contact support via the link in our footer for more help.").html_safe
        redirect_to ''
>>>>>>> 97595af5
      end

      flash[:notice] += ts(" We found some works already uploaded to the Archive of Our Own that we think belong to you! You'll see them on your homepage when you've logged in.")
    end

    redirect_to(login_path)
  end

  def update
    @user.profile.update_attributes(params[:profile_attributes])

    if @user.profile.save
      flash[:notice] = ts("Your profile has been successfully updated")
      redirect_to user_profile_path(@user)
    else
      render :edit
    end
  end
  
  def change_email
    if !params[:new_email].blank? && reauthenticate
      @old_email = @user.email
      @user.email = params[:new_email]
      @new_email = params[:new_email]
      @confirm_email = params[:email_confirmation]

      if @new_email == @confirm_email && @user.save
        flash[:notice] = ts("Your email has been successfully updated")
        UserMailer.change_email(@user.id, @old_email, @new_email).deliver
        @user.create_log_item( options = {:action => ArchiveConfig.ACTION_NEW_EMAIL})
      else
        flash[:error] = ts("Email addresses don't match! Please retype and try again")
      end
    end

    render :change_email
  end

  # DELETE /users/1
  # DELETE /users/1.xml
  def destroy
    @hide_dashboard = true
    @works = @user.works.find(:all, :conditions => {:posted => true})
    @sole_owned_collections = @user.collections.delete_if {|collection| (collection.all_owners - @user.pseuds).size > 0}

    if @works.empty? && @sole_owned_collections.empty?
      if @user.unposted_works
        @user.wipeout_unposted_works
      end

      @user.destroy
      flash[:notice] = ts('You have successfully deleted your account.')

      redirect_to(delete_confirmation_path)
    elsif params[:coauthor].blank? && params[:sole_author].blank?
      @sole_authored_works = @user.sole_authored_works
      @coauthored_works = @user.coauthored_works

      render 'delete_preview' and return
    elsif params[:coauthor] || params[:sole_author]
      destroy_author
    end
  end

  def delete_confirmation
  end

  def end_first_login
    @user.preference.update_attribute(:first_login, false)

    respond_to do |format|
      format.html { redirect_to @user and return }
      format.js
    end
  end
  
  def end_banner
    @user.preference.update_attribute(:banner_seen, true)

    respond_to do |format|
      format.html { redirect_to(request.env["HTTP_REFERER"] || root_path) and return }
      format.js
    end
  end

  def browse
    @co_authors = Pseud.order(:name).coauthor_of(@user.pseuds)
    @tag_types = %w(Fandom Character Relationship Freeform)
    @tags = @user.tags.with_scoped_count.includes(:merger)

    if params[:sort] == "count"
      @tags = @tags.order("count DESC")
    else
      @tags = @tags.order("name ASC")
    end

    @tags = @tags.group_by{|t| t.type.to_s}
  end

  private

  def reauthenticate
    if params[:password_check].blank?
      return wrong_password!(params[:new_email],
        ts("You must enter your password"),
        ts("You must enter your old password"))
    end

    session = UserSession.new(:login => @user.login, :password => params[:password_check])

    if session.valid?
      true
    else
      wrong_password!(params[:new_email],
        ts("Your password was incorrect"),
        ts("Your old password was incorrect"))
    end
  end

  def wrong_password!(condition, if_true, if_false)
    flash.now[:error] = condition ? if_true : if_false
    @wrong_password = true

    false
  end

  def check_account_creation_invite(token)
    unless token.blank?
      invitation = Invitation.find_by_token(token)

      if !invitation
        flash[:error] = ts("There was an error with your invitation token, please contact support")
        redirect_to new_feedback_report_path
      elsif invitation.redeemed_at && invitation.invitee
        flash[:error] = ts("This invitation has already been used to create an account, sorry!")
        redirect_to root_path
      end

      return
    end

    if !@admin_settings.invite_from_queue_enabled?
      flash[:error] = ts("Account creation currently requires an invitation. We are unable to give out additional invitations at present, but existing invitations can still be used to create an account.")
      redirect_to root_path
    else
      flash[:error] = ts("To create an account, you'll need an invitation. One option is to add your name to the automatic queue below.")
      redirect_to invite_requests_path
    end
  end

  def visible_items(current_user)
    # NOTE: When current_user is nil, we use .visible_to_all, otherwise we use
    #       .visible_to_registered_user.
    visible_method = current_user.nil? ? :visible_to_all : :visible_to_registered_user

    # hahaha omg so ugly BUT IT WORKS :P
    @fandoms = Fandom.select("tags.*, count(tags.id) as work_count").
                 joins(:direct_filter_taggings).
                 joins("INNER JOIN works ON filter_taggings.filterable_id = works.id AND filter_taggings.filterable_type = 'Work'").
                 group("tags.id").order("work_count DESC").
                 merge(Work.send(visible_method).revealed.non_anon).
                 merge(Work.joins("INNER JOIN creatorships ON creatorships.creation_id = works.id AND creatorships.creation_type = 'Work'
  INNER JOIN pseuds ON creatorships.pseud_id = pseuds.id
  INNER JOIN users ON pseuds.user_id = users.id").where("users.id = ?", @user.id))
    visible_works = @user.works.send(visible_method)
    visible_series = @user.series.send(visible_method)
    visible_bookmarks = @user.bookmarks.send(visible_method)

    {
      works: visible_works,
      series: visible_series,
      bookmarks: visible_bookmarks
    }
  end

  def destroy_author
    @sole_authored_works = @user.sole_authored_works
    @coauthored_works = @user.coauthored_works

    if params[:cancel_button]
      flash[:notice] = ts("Account deletion canceled.")
      redirect_to user_profile_path(@user)

      return
    end


    if params[:coauthor] == 'keep_pseud' || params[:coauthor] == 'orphan_pseud'
      # Orphans co-authored works.

      pseuds = @user.pseuds
      works = @coauthored_works

      # We change the pseud to the default orphan pseud if use_default is true.
      use_default = params[:use_default] == "true" || params[:coauthor] == 'orphan_pseud'

      Creatorship.orphan(pseuds, works, use_default)

    elsif params[:coauthor] == 'remove'
      # Removes user as an author from co-authored works

      @coauthored_works.each do |w|
        pseuds_with_author_removed = w.pseuds - @user.pseuds
        w.pseuds = pseuds_with_author_removed

        w.save

        w.chapters.each do |c|
          c.pseuds = c.pseuds - @user.pseuds

          if c.pseuds.empty?
            c.pseuds = w.pseuds
          end
          c.save
        end
      end
    end

    if params[:sole_author] == 'keep_pseud' || params[:sole_author] == 'orphan_pseud'
      # Orphans works where user is the sole author.

      pseuds = @user.pseuds
      works = @sole_authored_works

      # We change the pseud to default orphan pseud if use_default is true.
      use_default = params[:use_default] == "true" || params[:sole_author] == 'orphan_pseud'

      Creatorship.orphan(pseuds, works, use_default)
      Collection.orphan(pseuds, @sole_owned_collections, use_default)
    elsif params[:sole_author] == 'delete'
      # Deletes works where user is sole author
      @sole_authored_works.each do |s|
        s.destroy
      end

      # Deletes collections where user is sole author
      @sole_owned_collections.each do |c|
        c.destroy
      end
    end

    @works = @user.works.find(:all, :conditions => {:posted => true})

    if @works.blank?
      if @user.unposted_works
        @user.wipeout_unposted_works
      end

      @user.destroy

      flash[:notice] = ts('You have successfully deleted your account.')
      redirect_to(delete_confirmation_path)
    else
      flash[:error] = ts("Sorry, something went wrong! Please try again.")
      redirect_to(@user)
    end
  end
end<|MERGE_RESOLUTION|>--- conflicted
+++ resolved
@@ -60,37 +60,7 @@
 
     @page_subtitle = @user.login
 
-<<<<<<< HEAD
     visible = visible_items(current_user)
-=======
-    # very similar to show under pseuds - if you change something here, change it there too
-    if  !(logged_in? || logged_in_as_admin?)
-      # hahaha omg so ugly BUT IT WORKS :P
-      @fandoms = Fandom.select("tags.*, count(tags.id) as work_count").
-                   joins(:direct_filter_taggings).
-                   joins("INNER JOIN works ON filter_taggings.filterable_id = works.id AND filter_taggings.filterable_type = 'Work'").
-                   group("tags.id").order("work_count DESC").
-                   merge(Work.visible_to_all.revealed.non_anon).
-                   merge(Work.joins("INNER JOIN creatorships ON creatorships.creation_id = works.id AND creatorships.creation_type = 'Work'
-    INNER JOIN pseuds ON creatorships.pseud_id = pseuds.id
-    INNER JOIN users ON pseuds.user_id = users.id").where("users.id = ?", @user.id))
-      visible_works = @user.works.visible_to_all
-      visible_series = @user.series.visible_to_all
-      visible_bookmarks = @user.bookmarks.visible_to_all
-    else
-      @fandoms = Fandom.select("tags.*, count(tags.id) as work_count").
-                   joins(:direct_filter_taggings).
-                   joins("INNER JOIN works ON filter_taggings.filterable_id = works.id AND filter_taggings.filterable_type = 'Work'").
-                   group("tags.id").order("work_count DESC").
-                   merge(Work.visible_to_registered_user.revealed.non_anon).
-                   merge(Work.joins("INNER JOIN creatorships ON creatorships.creation_id = works.id AND creatorships.creation_type = 'Work'
-    INNER JOIN pseuds ON creatorships.pseud_id = pseuds.id
-    INNER JOIN users ON pseuds.user_id = users.id").where("users.id = ?", @user.id))
-      visible_works = @user.works.visible_to_registered_user
-      visible_series = @user.series.visible_to_registered_user
-      visible_bookmarks = @user.bookmarks.visible_to_registered_user
-    end
->>>>>>> 97595af5
 
     @fandoms = @fandoms.all # force eager loading
     @works = visible[:works].revealed.non_anon.order("revised_at DESC").limit(ArchiveConfig.NUMBER_OF_ITEMS_VISIBLE_IN_DASHBOARD)
@@ -144,110 +114,24 @@
   end
 
   def change_username
-<<<<<<< HEAD
-    return unless params[:new_login]
+    return unless params[:new_login].present?
 
     @new_login = params[:new_login]
     session = UserSession.new(:login => @user.login, :password => params[:password])
 
     if !session.valid?
       flash[:error] = ts("Your password was incorrect")
-
-      return
-    end
-
-    user = User.find_by_login(@new_login)
-    if user && (user != @user)
-      flash[:error] = ts("User name already taken.")
-      return
-    end
-
-    old_login = @user.login
-    old_lower_login = "#{@user.login}".downcase
-    new_lower_login = "#{@new_login}".downcase
-
-    if old_lower_login == new_lower_login
-      old_pseud = Pseud.find_by_name_and_user_id(old_login, @user.id)
-      old_pseud.name = @new_login
-      old_pseud.save!
+      return
     end
 
     @user.login = @new_login
 
-    unless @user.save
-      @user.errors.clear
+    if @user.save
+      flash[:notice] = ts("Your user name has been successfully updated.")
+      redirect_to @user
+    else
       @user.reload
-
-      flash[:error] = ts("User name must begin and end with a letter or number; it may also contain underscores but no other characters.")
-
-      return
-=======
-    if params[:new_login]
-      @new_login = params[:new_login]
-      session = UserSession.new(:login => @user.login, :password => params[:password])
-      if !session.valid?
-        flash[:error] = ts("Your password was incorrect")
-      else
-        user = User.find_by_login(@new_login)
-        if user && (user != @user)
-          flash[:error] = ts("User name already taken.")
-        else
-          old_login = @user.login
-          old_lower_login = "#{@user.login}".downcase
-          new_lower_login = "#{@new_login}".downcase
-          if old_lower_login == new_lower_login
-            old_pseud = Pseud.find_by_name_and_user_id(old_login, @user.id)
-            old_pseud.name = @new_login
-            old_pseud.save!
-          end
-          @user.login = @new_login
-          if @user.save
-            flash[:notice] = ts("Your user name has been successfully updated.")
-            new_pseud = Pseud.where(:name => @new_login, :user_id => @user.id).first
-            old_pseud = Pseud.where(:name => old_login, :user_id => @user.id).first
-            if new_pseud
-              # do nothing - they already have the matching pseud
-            elsif old_pseud
-              # change the old pseud to match
-              old_pseud.update_attribute(:name, @new_login)
-            else
-              # shouldn't be able to get here, but just in case
-              Pseud.create(:name => @new_login, :user_id => @user.id)
-            end
-            redirect_to @user and return
-          else
-            @user.errors.clear
-            @user.reload
-            if @new_login.length < ArchiveConfig.LOGIN_LENGTH_MIN
-              flash[:error] = ts("User names need to have at least %{min} characters.", :min => ArchiveConfig.LOGIN_LENGTH_MIN)
-              return
-            end
-            if @new_login.length > ArchiveConfig.LOGIN_LENGTH_MAX
-              flash[:error] = ts("User names need to have at most %{max} characters.", :max => ArchiveConfig.LOGIN_LENGTH_MAX)
-              return
-            end
-            flash[:error] = ts("User name must begin and end with a letter or number; it may also contain underscores but no other characters.")
-          end
-        end
-      end
->>>>>>> 97595af5
-    end
-
-    flash[:notice] = ts("Your user name has been successfully updated.")
-    new_pseud = Pseud.where(:name => @new_login, :user_id => @user.id).first
-    old_pseud = Pseud.where(:name => old_login, :user_id => @user.id).first
-
-    if new_pseud
-      # do nothing - they already have the matching pseud
-    elsif old_pseud
-      # change the old pseud to match
-      old_pseud.update_attribute(:name, @new_login)
-    else
-      # shouldn't be able to get here, but just in case
-      Pseud.create(:name => @new_login, :user_id => @user.id)
-    end
-
-    redirect_to @user and return
+    end
   end
 
   # POST /users
@@ -292,7 +176,6 @@
     if params[:id].blank?
       flash[:error] = ts("Your activation key is missing.")
       redirect_to ''
-<<<<<<< HEAD
 
       return
     end
@@ -313,12 +196,11 @@
       return
     end
 
-    # this is just a confirmation and it's ok if it gets delayed
-    @user.activate && UserMailer.activation(@user.id).deliver
+    @user.activate
 
     flash[:notice] = ts("Signup complete! Please log in.")
 
-    @user.create_log_item( options = {:action => ArchiveConfig.ACTION_ACTIVATE})
+    @user.create_log_item(action: ArchiveConfig.ACTION_ACTIVATE)
 
     # assign over any external authors that belong to this user
     external_authors = []
@@ -330,34 +212,6 @@
     unless external_authors.empty?
       external_authors.each do |external_author|
         external_author.claim!(@user)
-=======
-    else
-      @user = User.find_by_activation_code(params[:id])
-      if @user
-        if @user.active?
-          flash.now[:error] = ts("Your account has already been activated.")
-          redirect_to @user and return
-        end
-        @user.activate
-        flash[:notice] = ts("Signup complete! Please log in.")
-        @user.create_log_item( options = {:action => ArchiveConfig.ACTION_ACTIVATE})
-        # assign over any external authors that belong to this user
-        external_authors = []
-        external_authors << ExternalAuthor.find_by_email(@user.email)
-        @invitation = @user.invitation
-        external_authors << @invitation.external_author if @invitation
-        external_authors.compact!
-        unless external_authors.empty?
-          external_authors.each do |external_author|
-            external_author.claim!(@user)
-          end
-          flash[:notice] += ts(" We found some works already uploaded to the Archive of Our Own that we think belong to you! You'll see them on your homepage when you've logged in.")
-        end
-        redirect_to(login_path)
-      else
-        flash[:error] = ts("Your activation key is invalid. If you didn't activate within 14 days, your account was deleted. Please sign up again, or contact support via the link in our footer for more help.").html_safe
-        redirect_to ''
->>>>>>> 97595af5
       end
 
       flash[:notice] += ts(" We found some works already uploaded to the Archive of Our Own that we think belong to you! You'll see them on your homepage when you've logged in.")
@@ -511,7 +365,7 @@
   def visible_items(current_user)
     # NOTE: When current_user is nil, we use .visible_to_all, otherwise we use
     #       .visible_to_registered_user.
-    visible_method = current_user.nil? ? :visible_to_all : :visible_to_registered_user
+    visible_method = (current_user.nil? && current_admin.nil?) ? :visible_to_all : :visible_to_registered_user
 
     # hahaha omg so ugly BUT IT WORKS :P
     @fandoms = Fandom.select("tags.*, count(tags.id) as work_count").

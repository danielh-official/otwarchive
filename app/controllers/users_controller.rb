class UsersController < ApplicationController
  cache_sweeper :pseud_sweeper

  before_filter :check_user_status, :only => [:edit, :update]
  before_filter :load_user, :except => [:activate, :create, :delete_confirmation, :index, :new]
  before_filter :check_ownership, :except => [:activate, :browse, :create, :delete_confirmation, :index, :new, :show]  
  before_filter :check_account_creation_status, :only => [:new, :create]
  skip_before_filter :store_location, :only => [:end_first_login]


  # This is meant to rescue from race conditions that sometimes occur on user creation
  # The unique index on login (database level) prevents the duplicate user from being created,
  # but ideally we can still send the user the activation code and show them the confirmation page
  rescue_from ActiveRecord::RecordNotUnique do |exception|
    # ensure we actually have a duplicate user situation
    if exception.message =~ /Mysql2?::Error: Duplicate entry/i &&
      @user && User.count(:conditions => {:login => @user.login}) > 0 &&
      # and that we can find the original, valid user record
      (@user = User.find_by_login(@user.login))
        notify_and_show_confirmation_screen
    else
      # re-raise the exception and make it catchable by Rails and Airbrake
      # (see http://www.simonecarletti.com/blog/2009/11/re-raise-a-ruby-exception-in-a-rails-rescue_from-statement/)
      rescue_action_without_handler(exception)
    end
  end

  def load_user
    @user = User.find_by_login(params[:id])
    @check_ownership_of = @user
  end

  def check_account_creation_status
    if is_registered_user?
      flash[:error] = ts("You are already logged in!")
      redirect_to root_path and return
    end
    token = params[:invitation_token]
    if !@admin_settings.account_creation_enabled?
      flash[:error] = ts("Account creation is suspended at the moment. Please check back with us later.")
      redirect_to root_path and return
    else
      if @admin_settings.creation_requires_invite?
        if token.blank?
          if !@admin_settings.invite_from_queue_enabled?
            flash[:error] = ts("Account creation currently requires an invitation. We are unable to give out additional invitations at present, but existing invitations can still be used to create an account.")
            redirect_to root_path and return
          else
            flash[:error] = ts("To create an account, you'll need an invitation. One option is to add your name to the automatic queue below.")
            redirect_to invite_requests_path and return
          end
        else
          invitation = Invitation.find_by_token(token)
          if !invitation
            flash[:error] = ts("There was an error with your invitation token, please contact support")
            redirect_to new_feedback_report_path and return
          elsif invitation.redeemed_at && invitation.invitee
            flash[:error] = ts("This invitation has already been used to create an account, sorry!")
            redirect_to root_path and return
          end
        end
      end
    end
  end

  def index
    flash.keep
    redirect_to :controller => :people, :action => :index
  end

  # GET /users/1
  def show
    if @user.blank?
      flash[:error] = ts("Sorry, could not find this user.")
      redirect_to people_path and return
    end
    @page_subtitle = @user.login

    # very similar to show under pseuds - if you change something here, change it there too
    if current_user.nil?
      # hahaha omg so ugly BUT IT WORKS :P
      @fandoms = Fandom.select("tags.*, count(tags.id) as work_count").
                   joins(:direct_filter_taggings).
                   joins("INNER JOIN works ON filter_taggings.filterable_id = works.id AND filter_taggings.filterable_type = 'Work'").
                   group("tags.id").order("work_count DESC").
                   merge(Work.visible_to_all.revealed.non_anon).
                   merge(Work.joins("INNER JOIN creatorships ON creatorships.creation_id = works.id AND creatorships.creation_type = 'Work'
    INNER JOIN pseuds ON creatorships.pseud_id = pseuds.id
    INNER JOIN users ON pseuds.user_id = users.id").where("users.id = ?", @user.id))
      visible_works = @user.works.visible_to_all
      visible_series = @user.series.visible_to_all
      visible_bookmarks = @user.bookmarks.visible_to_all
    else
      @fandoms = Fandom.select("tags.*, count(tags.id) as work_count").
                   joins(:direct_filter_taggings).
                   joins("INNER JOIN works ON filter_taggings.filterable_id = works.id AND filter_taggings.filterable_type = 'Work'").
                   group("tags.id").order("work_count DESC").
                   merge(Work.visible_to_registered_user.revealed.non_anon).
                   merge(Work.joins("INNER JOIN creatorships ON creatorships.creation_id = works.id AND creatorships.creation_type = 'Work'
    INNER JOIN pseuds ON creatorships.pseud_id = pseuds.id
    INNER JOIN users ON pseuds.user_id = users.id").where("users.id = ?", @user.id))
      visible_works = @user.works.visible_to_registered_user
      visible_series = @user.series.visible_to_registered_user
      visible_bookmarks = @user.bookmarks.visible_to_registered_user
    end

    @fandoms = @fandoms.all # force eager loading
    @works = visible_works.revealed.non_anon.order("revised_at DESC").limit(ArchiveConfig.NUMBER_OF_ITEMS_VISIBLE_IN_DASHBOARD)
    @series = visible_series.order("updated_at DESC").limit(ArchiveConfig.NUMBER_OF_ITEMS_VISIBLE_IN_DASHBOARD)
    @bookmarks = visible_bookmarks.order("updated_at DESC").limit(ArchiveConfig.NUMBER_OF_ITEMS_VISIBLE_IN_DASHBOARD)

    if current_user.respond_to?(:subscriptions)
      @subscription = current_user.subscriptions.where(:subscribable_id => @user.id,
                                                       :subscribable_type => 'User').first ||
                      current_user.subscriptions.build(:subscribable => @user)
    end
  end

  # GET /users/new
  # GET /users/new.xml
  def new
    @user = User.new
    if params[:invitation_token]
      @invitation = Invitation.find_by_token(params[:invitation_token])
      @user.invitation_token = @invitation.token
      @user.email = @invitation.invitee_email
    end
    @hide_dashboard = true
  end

  # GET /users/1/edit
  def edit
  end

  def change_password
    if params[:password]
      unless @user.recently_reset? || reauthenticate
        render :change_password and return
      end
      @user.password = params[:password]
      @user.password_confirmation = params[:password_confirmation]
      @user.recently_reset = false
      if @user.save
        flash[:notice] = ts("Your password has been changed")
        @user.create_log_item( options = {:action => ArchiveConfig.ACTION_PASSWORD_RESET})
        redirect_to user_profile_path(@user) and return
      else
        render :change_password and return
      end
    end
  end

  def change_username
    if params[:new_login]
      @new_login = params[:new_login]
      session = UserSession.new(:login => @user.login, :password => params[:password])
      if !session.valid?
        flash[:error] = ts("Your password was incorrect")
      else
        user = User.find_by_login(@new_login)
        if user && (user != @user)
          flash[:error] = ts("User name already taken.")
        else
          old_login = @user.login
          old_lower_login = "#{@user.login}".downcase
          new_lower_login = "#{@new_login}".downcase


          if old_lower_login == new_lower_login
            old_pseud = Pseud.find_by_name_and_user_id(old_login,@user.id)
            old_pseud.name = @new_login
            old_pseud.save!

            end

          @user.login = @new_login
          if @user.save
<<<<<<< HEAD
            flash[:notice] = ts("Your user name has been successfully updated.")
=======
            flash[:notice] = ts("Your user name was changed")

=begin
>>>>>>> f9d5e7eb
            new_pseud = Pseud.where(:name => @new_login, :user_id => @user.id).first
            old_pseud = Pseud.where(:name => old_login, :user_id => @user.id).first
            if new_pseud
              # do nothing - they already have the matching pseud

            elsif old_pseud
              # change the old pseud to match
              old_pseud.update_attribute(:name, @new_login)
              flash[:notice] = ts("This gets called now!.")
            else
              # shouldn't be able to get here, but just in case
              Pseud.create(:name => @new_login, :user_id => @user.id)
            end
=end

            redirect_to @user and return
          else
            @user.errors.clear
            @user.reload
            flash[:error] = ts("User name must begin and end with a letter or number; it may also contain underscores but no other characters.")
          end
        end
      end
    end
  end

  # POST /users
  # POST /users.xml
  def create
    @hide_dashboard = true
    if params[:cancel_create_account]
      redirect_to root_path
    else
      @user = User.new
      @user.login = params[:user][:login]
      @user.email = params[:user][:email]
      @user.invitation_token = params[:invitation_token]
      @user.age_over_13 = params[:user][:age_over_13]
      @user.terms_of_service = params[:user][:terms_of_service]
      @user.password = params[:user][:password] if params[:user][:password]
      @user.password_confirmation = params[:user][:password_confirmation] if params[:user][:password_confirmation]
      @user.activation_code = Digest::SHA1.hexdigest( Time.now.to_s.split(//).sort_by {rand}.join )
      if @user.save
        notify_and_show_confirmation_screen
      else
        render :action => "new"
      end
    end
  end

  def notify_and_show_confirmation_screen
    # deliver synchronously to avoid getting caught in backed-up mail queue
    UserMailer.signup_notification(@user.id).deliver! 
    flash[:notice] = ts("During testing you can activate via <a href='%{activation_url}'>your activation url</a>.",
                        :activation_url => activate_path(@user.activation_code)).html_safe if Rails.env.development?
    render "confirmation"
  end

  def activate
    if params[:id].blank?
      flash[:error] = ts("Your activation key is missing.")
      redirect_to ''
    else
      @user = User.find_by_activation_code(params[:id])
      if @user
        if @user.active?
          flash.now[:error] = ts("Your account has already been activated.")
          redirect_to @user and return
        end
        # this is just a confirmation and it's ok if it gets delayed
        @user.activate && UserMailer.activation(@user.id).deliver
        flash[:notice] = ts("Signup complete! Please log in.")
        @user.create_log_item( options = {:action => ArchiveConfig.ACTION_ACTIVATE})
        # assign over any external authors that belong to this user
        external_authors = []
        external_authors << ExternalAuthor.find_by_email(@user.email)
        @invitation = @user.invitation
        external_authors << @invitation.external_author if @invitation
        external_authors.compact!
        unless external_authors.empty?
          external_authors.each do |external_author|
            external_author.claim!(@user)
          end
          flash[:notice] += ts(" We found some works already uploaded to the Archive of Our Own that we think belong to you! You'll see them on your homepage when you've logged in.")
        end
        redirect_to(login_path)
      else
        flash[:error] = ts("Your activation key is invalid. If you didn't activate within 14 days, your account was deleted. Please sign up again, or contact support via the link in our footer for more help.").html_safe
        redirect_to ''
      end
    end
  end

  def update
    @user.profile.update_attributes(params[:profile_attributes])
    if @user.profile.save
      flash[:notice] = ts("Your profile has been successfully updated")
      redirect_to edit_user_path(@user)
    else
      render :edit
    end
  end
  
  def change_email
    if params[:new_email].blank?
      render :change_email and return
    else
      if !reauthenticate
        render :change_email and return
      else
        @old_email = @user.email
        @user.email = params[:new_email]
        @new_email = params[:new_email]
        @confirm_email = params[:email_confirmation]
        if @new_email == @confirm_email && @user.save
          flash[:notice] = ts("Your email has been successfully updated")
          UserMailer.change_email(@user.id, @old_email, @new_email).deliver
          @user.create_log_item( options = {:action => ArchiveConfig.ACTION_NEW_EMAIL})
        else
          flash[:error] = ts("Email addresses don't match! Please retype and try again")
          render :change_email and return
        end
      end
    end
    render :change_email and return
  end

  # DELETE /users/1
  # DELETE /users/1.xml
  def destroy
    @hide_dashboard = true
    @works = @user.works.find(:all, :conditions => {:posted => true})
    @sole_owned_collections = @user.collections.delete_if {|collection| (collection.all_owners - @user.pseuds).size > 0}
    if @works.empty? && @sole_owned_collections.empty?
      if @user.unposted_works
        @user.wipeout_unposted_works
      end
      @user.destroy
      flash[:notice] = ts('You have successfully deleted your account.')
     redirect_to(delete_confirmation_path)
    elsif params[:coauthor].blank? && params[:sole_author].blank?
      @sole_authored_works = @user.sole_authored_works
      @coauthored_works = @user.coauthored_works
      render 'delete_preview' and return
    elsif params[:coauthor] || params[:sole_author]
      @sole_authored_works = @user.sole_authored_works
      @coauthored_works = @user.coauthored_works
      if params[:cancel_button]
        flash[:notice] = ts("Account deletion canceled.")
       redirect_to user_profile_path(@user)
      else
        # Orphans co-authored works, keeps the user's pseud on the orphan account
        if params[:coauthor] == 'keep_pseud'
          pseuds = @user.pseuds
          works = @coauthored_works
          use_default = params[:use_default] == "true"
          Creatorship.orphan(pseuds, works, use_default)
          # Orphans co-authored works, changes pseud to the default orphan pseud
        elsif params[:coauthor] == 'orphan_pseud'
          pseuds = @user.pseuds
          works = @coauthored_works
          Creatorship.orphan(pseuds, works)
          # Removes user as an author from co-authored works
        elsif params[:coauthor] == 'remove'
          @coauthored_works.each do |w|
            pseuds_with_author_removed = w.pseuds - @user.pseuds
            w.pseuds = pseuds_with_author_removed
            w.save
            w.chapters.each do |c|
              c.pseuds = c.pseuds - @user.pseuds
              if c.pseuds.empty?
                c.pseuds = w.pseuds
              end
              c.save
            end
          end
        end
        if params[:sole_author] == 'keep_pseud'
          # Orphans works where user is sole author, keeps their pseud on the orphan account
          pseuds = @user.pseuds
          works = @sole_authored_works
          use_default = params[:use_default] == "true"
          Creatorship.orphan(pseuds, works, use_default)
          Collection.orphan(pseuds, @sole_owned_collections, use_default)
        elsif params[:sole_author] == 'orphan_pseud'
          # Orphans works where user is sole author, uses the default orphan pseud
          pseuds = @user.pseuds
          works = @sole_authored_works
          Creatorship.orphan(pseuds, works)
          Collection.orphan(pseuds, @sole_owned_collections)
        elsif params[:sole_author] == 'delete'
          # Deletes works where user is sole author
          @sole_authored_works.each do |s|
            s.destroy
          end
          # Deletes collections where user is sole author
          @sole_owned_collections.each do |c|
            c.destroy
          end
        end
        @works = @user.works.find(:all, :conditions => {:posted => true})
        if @works.blank?
          if @user.unposted_works
            @user.wipeout_unposted_works
          end
          @user.destroy
          flash[:notice] = ts('You have successfully deleted your account.')
          redirect_to(delete_confirmation_path)
        else
          flash[:error] = ts("Sorry, something went wrong! Please try again.")
          redirect_to(@user)
        end
      end
    end
  end

  def delete_confirmation
  end

  def end_first_login
    @user.preference.update_attribute(:first_login, false)
    respond_to do |format|
      format.html { redirect_to @user and return }
      format.js
    end
  end
  
  def end_banner
    @user.preference.update_attribute(:banner_seen, true)
    respond_to do |format|
      format.html { redirect_to(request.env["HTTP_REFERER"] || root_path) and return }
      format.js
    end
  end

  def browse
    @co_authors = Pseud.order(:name).coauthor_of(@user.pseuds)
    @tag_types = %w(Fandom Character Relationship Freeform)
    @tags = @user.tags.with_scoped_count.includes(:merger)
    if params[:sort] == "count"
      @tags = @tags.order("count DESC")
    else
      @tags = @tags.order("name ASC")
    end
    @tags = @tags.group_by{|t| t.type.to_s}
  end

  private

  def reauthenticate
    if !params[:password_check].blank?
      session = UserSession.new(:login => @user.login, :password => params[:password_check])
      if session.valid?
        return true
      else
        if params[:new_email]
          flash.now[:error] = ts("Your password was incorrect")
        else
          flash.now[:error] = ts("Your old password was incorrect")
        end
        @wrong_password = true
        return false
      end
    else
      if params[:new_email]
        flash.now[:error] = ts("You must enter your password")
      else
        flash.now[:error] = ts("You must enter your old password")
      end
      @wrong_password = true
      return false
    end
  end
end<|MERGE_RESOLUTION|>--- conflicted
+++ resolved
@@ -175,28 +175,18 @@
 
           @user.login = @new_login
           if @user.save
-<<<<<<< HEAD
             flash[:notice] = ts("Your user name has been successfully updated.")
-=======
-            flash[:notice] = ts("Your user name was changed")
-
-=begin
->>>>>>> f9d5e7eb
             new_pseud = Pseud.where(:name => @new_login, :user_id => @user.id).first
             old_pseud = Pseud.where(:name => old_login, :user_id => @user.id).first
             if new_pseud
               # do nothing - they already have the matching pseud
-
             elsif old_pseud
               # change the old pseud to match
               old_pseud.update_attribute(:name, @new_login)
-              flash[:notice] = ts("This gets called now!.")
             else
               # shouldn't be able to get here, but just in case
               Pseud.create(:name => @new_login, :user_id => @user.id)
             end
-=end
-
             redirect_to @user and return
           else
             @user.errors.clear

class Api::V1::WorksController < Api::V1::BaseController
  respond_to :json

  # Return the URLs of a batch of individual works. Limits the number of URLs to
  # IMPORT_MAX_CHAPTERS so it doesn't get tied up in checking URLs for too long.
  # Params:
  # +original_urls+:: an array of original URLs to find on the Archive
  def batch_urls
    original_urls = params[:original_urls]
    status = :bad_request
    results = []
    if original_urls.nil? || original_urls.blank? || original_urls.size == 0
      results << { error: "Please provide a list of URLs to find." }
    elsif original_urls.size >= ArchiveConfig.IMPORT_MAX_CHAPTERS
      results << { error: "Please provide no more than #{ ArchiveConfig.IMPORT_MAX_CHAPTERS } URLs to find." }
    else
      status = :ok
      results = process_batch_url(original_urls)
    end
    render status: status, json: results
  end

  # Imports multiple works with their meta from external URLs
  # Params:
  # +params+:: a JSON object containing the following:
  # - archivist: username of an existing archivist
  # - post_without_preview: false = import as drafts, true = import and post
  # - send_claim_emails: false = don't send emails (for testing), true = send emails
  # - array of works to import
  def create
    archivist = User.find_by_login(params[:archivist])
    external_works = params[:items] || params[:works]
    works_responses = []
    @works = []

    # check for top-level errors (not an archivist, no works...)
    status, messages = batch_errors(archivist, external_works)

    if status == :ok
      # Flag error and successes
      @some_errors = @some_success = false

      # Process the works, updating the flags
      external_works.each do |external_work|
        works_responses << import_work(archivist, external_work.merge(params))
      end

      # Send claim notification emails if required
      if params[:send_claim_emails] && !@works.empty?
        send_external_invites(@works, archivist)
      end

      # set final response code and message depending on the flags
      messages = response_message(messages)
    end
    render status: status, json: { messages: messages, works: works_responses }
  end

  private

  # Set messages based on success and error flags
  def response_message(messages)
    if @some_success && @some_errors
      messages << "At least one work was not imported. Please check the works array for further information."
    elsif !@some_success && @some_errors
      messages << "None of the works were imported. Please check the works array for further information."
    else
      messages << "All works were successfully imported."
    end
    messages
  end

  # Use the story parser to import works from the chapter URLs,
  # and set success or error flag depending on the outcome
  # Returns a hash
  def import_work(archivist, external_work)
    work_status, work_messages = work_errors(external_work)
    work_url = ""
    original_url = ""
    if work_status == :ok
      urls = external_work[:chapter_urls]
      original_url = urls.first
      storyparser = StoryParser.new
      options = options(archivist, external_work)
      begin
        work = storyparser.download_and_parse_chapters_into_story(urls, options)
        work.save
        @works << work
        @some_success = true
        work_status = :created
        work_url = work_url(work)
        work_messages << "Successfully created work \"" + work.title + "\"."
      rescue => exception
        @some_errors = true
        work_status = :unprocessable_entity
        work_messages << exception.message
      end
    end

    {
      status: work_status,
      url: work_url,
      original_url: original_url,
      messages: work_messages
    }
  end

  # Work-level error handling for requests that are incomplete or too large
  def work_errors(work)
    status = :bad_request
    errors = []
    urls = work[:chapter_urls]
    if urls.nil?
      errors << "This work doesn't contain chapter_urls. Works can only be imported from publicly-accessible URLs."
    elsif urls.length >= ArchiveConfig.IMPORT_MAX_CHAPTERS
      errors << "This work contains too many chapter URLs. A maximum of #{ ArchiveConfig.IMPORT_MAX_CHAPTERS }" +
        "chapters can be imported per work."
    end
    status = :ok if errors.empty?
    [status, errors]
  end

  # send invitations to external authors for a given set of works
  def send_external_invites(works, archivist)
    external_authors = works.collect(&:external_authors).flatten.uniq
    unless external_authors.empty?
      external_authors.each do |external_author|
        external_author.find_or_invite(archivist)
      end
    end
  end

  # Check if existing URL exists
  def process_batch_url(original_urls)
    results = []
    original_urls.each do |original_url|
      work_result = work_url_from_external(original_url)
      if work_result[:work].nil?
        results << { status: :not_found,
                     original_url: original_url,
                     error: work_result[:error] }
      else
        work = work_result[:work]
        results << { status: :ok,
                     original_url: original_url,
                     work_url: work_url(work),
                     created: work.created_at }
      end
    end
    results
  end

  def work_url_from_external(original_url)
    work = nil
    error = ""
    if original_url.blank?
      error = "Please provide the original URL for the work."
    else
      work = Work.where(imported_from_url: original_url).first
      unless work
        error = "No work has been imported from \"" + original_url + "\"."
      end
    end
    {
      original_url: original_url,
      work: work,
      error: error
    }
  end

<<<<<<< HEAD
  # Document shape of incoming request
  def creation_request(params)
    {
      type: 1,
      archivist: "testy",
      send_claim_emails: false,
      post_without_preview: false,
      collection_names: "",
      works: [
        {
          title: "Example",
          external_author_name: "Example",
          external_author_email: "example@gmail.com",
          fandoms: "Buffy The Vampire Slayer",
          warnings: "",
          characters: "Faith",
          rating: "Mature",
          relationships: "Faith/Wesley",
          categories: "M/M",
          additional_tags: "Het",
          summary: "<p>Summary</p>",
          chapter_urls: [ "http://chapter_url" ]
        }
      ]
    }
  end

  # Create options map for StoryParser
=======
>>>>>>> 6beecba6
  def options(archivist, params)
    {
      archivist: archivist,
      import_multiple: "chapters",
      importing_for_others: true,
      do_not_set_current_author: true,
      post_without_preview: params[:post_without_preview].blank? ? true : params[:post_without_preview],
      restricted: params[:restricted],
      override_tags: params[:override_tags],
      collection_names: params[:collection_names],
<<<<<<< HEAD
      title: params[:title],
=======
>>>>>>> 6beecba6
      fandom: params[:fandoms],
      warning: params[:warnings],
      character: params[:characters],
      rating: params[:rating],
      relationship: params[:relationships],
      category: params[:categories],
      freeform: params[:additional_tags],
      summary: params[:summary],
      encoding: params[:encoding],
      external_author_name: params[:external_author_name],
      external_author_email: params[:external_author_email],
      external_coauthor_name: params[:external_coauthor_name],
      external_coauthor_email: params[:external_coauthor_email]
    }
  end
end<|MERGE_RESOLUTION|>--- conflicted
+++ resolved
@@ -168,7 +168,6 @@
     }
   end
 
-<<<<<<< HEAD
   # Document shape of incoming request
   def creation_request(params)
     {
@@ -197,8 +196,6 @@
   end
 
   # Create options map for StoryParser
-=======
->>>>>>> 6beecba6
   def options(archivist, params)
     {
       archivist: archivist,
@@ -209,10 +206,7 @@
       restricted: params[:restricted],
       override_tags: params[:override_tags],
       collection_names: params[:collection_names],
-<<<<<<< HEAD
       title: params[:title],
-=======
->>>>>>> 6beecba6
       fandom: params[:fandoms],
       warning: params[:warnings],
       character: params[:characters],
@@ -221,6 +215,7 @@
       category: params[:categories],
       freeform: params[:additional_tags],
       summary: params[:summary],
+      notes: params[:notes],
       encoding: params[:encoding],
       external_author_name: params[:external_author_name],
       external_author_email: params[:external_author_email],

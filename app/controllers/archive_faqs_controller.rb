--- conflicted
+++ resolved
@@ -69,13 +69,7 @@
   # GET /archive_faqs/1/edit
   def edit
     @archive_faq = ArchiveFaq.find(params[:id])
-<<<<<<< HEAD
-    #@translatable_faqs = ArchiveFaq.non_translated.order("created_at DESC")
-
-=======
-    @translatable_faqs = ArchiveFaq.non_translated.order("created_at DESC")
     build_questions
->>>>>>> b62c298b
   end
 
   # GET /archive_faqs/manage

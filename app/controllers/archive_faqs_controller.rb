class ArchiveFaqsController < ApplicationController

  before_filter :admin_only, :except => [:index, :show]
<<<<<<< HEAD
  before_filter :set_locale, :only => [:index, :show]
  #before_filter :get_faq_translations, :only => [:new, :create, :edit, :update, :update_positions]

  #def get_faq_translations
  #  @translatable_faqs = ArchiveFaq.non_translated.order("created_at ASC")
  #end
=======
>>>>>>> ab7e74f3

  # GET /archive_faqs
  def index
    @archive_faqs = ArchiveFaq.order('position ASC')
<<<<<<< HEAD
    respond_to do |format|
      format.html # index.html.erb
      format.xml  { render :xml => @archive_faqs }
    end
=======
>>>>>>> ab7e74f3
  end

  # GET /archive_faqs/1
  def show
    @archive_faq = ArchiveFaq.find(params[:id])
<<<<<<< HEAD
    @page_subtitle = @archive_faq.title + ts(" FAQ")

    respond_to do |format|
      format.html # show.html.erb
      format.xml  { render :xml => @archive_faq }
    end
=======
>>>>>>> ab7e74f3
  end

  protected
  def build_questions
    notice = ""
    num_to_build = params["num_questions"] ? params["num_questions"].to_i : @archive_faq.questions.count
    if num_to_build < @archive_faq.questions.count
      notice += ts("There are currently %{num} questions. You can only submit a number equal to or greater than %{num}. ", :num => @archive_faq.questions.count)
      num_to_build = @archive_faq.questions.count
    elsif params["num_questions"]
      notice += ts("Set up %{num} questions. ", :num => num_to_build)
    end
    num_existing = @archive_faq.questions.count
    num_existing.upto(num_to_build-1) do
      @archive_faq.questions.build
    end
    unless notice.blank?
      flash[:notice] = notice
    end
  end

  public
  # GET /archive_faqs/new
  def new
    @archive_faq = ArchiveFaq.new
<<<<<<< HEAD
    1.times { @archive_faq.questions.build}
    respond_to do |format|
      format.html # new.html.erb
      format.xml  { render :xml => @archive_faq }
    end
=======
>>>>>>> ab7e74f3
  end

  # GET /archive_faqs/1/edit
  def edit
    @archive_faq = ArchiveFaq.find(params[:id])
    build_questions
  end

  # GET /archive_faqs/manage
  def manage
    @archive_faqs = ArchiveFaq.order('position ASC')
<<<<<<< HEAD

    #if params[:language_id].present? && (@language = Language.find_by_short(params[:language_id]))
     # @archive_faqs = @archive_faqs.where(:language_id => @language.id)
    #else
    #  @archive_faqs = @archive_faqs.non_translated
    #end
=======
>>>>>>> ab7e74f3
  end

  # POST /archive_faqs
  def create
    @archive_faq = ArchiveFaq.new(params[:archive_faq])
<<<<<<< HEAD
    respond_to do |format|
      if @archive_faq.save
        flash[:notice] = 'ArchiveFaq was successfully created.'
        format.html { redirect_to(@archive_faq) }
        format.xml  { render :xml => @archive_faq, :status => :created, :location => @archive_faq }
        if @archive_faq.email_translations? && @archive_faq.new_record?
          AdminMailer.created_faq(@archive_faq.id, current_admin.login).deliver
        end
      else
        format.html { render :action => "new" }
        format.xml  { render :xml => @archive_faq.errors, :status => :unprocessable_entity }
      end
=======

    if @archive_faq.save
      flash[:notice] = 'Archive FAQ was successfully created.'
      redirect_to(@archive_faq)
    else
      render :action => "new"
>>>>>>> ab7e74f3
    end
  end

  # PUT /archive_faqs/1
  def update
    @archive_faq = ArchiveFaq.find(params[:id])
<<<<<<< HEAD
    respond_to do |format|
      if @archive_faq.update_attributes(params[:archive_faq])
        flash[:notice] = 'ArchiveFaq was successfully updated.'
        format.html { redirect_to(@archive_faq) }
        format.xml  { head :ok }
      else
        format.html { render :action => "edit" }
        format.xml  { render :xml => @archive_faq.errors, :status => :unprocessable_entity }
      end
=======

    if @archive_faq.update_attributes(params[:archive_faq])
      flash[:notice] = 'Archive FAQ was successfully updated.'
      redirect_to(@archive_faq)
    else
      render :action => "edit"
>>>>>>> ab7e74f3
    end
  end

  # reorder FAQs
  def update_positions
    if params[:archive_faqs]
      @archive_faqs = ArchiveFaq.reorder(params[:archive_faqs])
      flash[:notice] = ts("Archive FAQs order was successfully updated.")
    elsif params[:archive_faq]
      params[:archive_faq].each_with_index do |id, position|
        ArchiveFaq.update(id, :position => position + 1)
        (@archive_faqs ||= []) << ArchiveFaq.find(id)
      end
    end
    respond_to do |format|
      format.html { redirect_to(archive_faqs_path) }
      format.js { render :nothing => true }
    end
  end

  # GET /archive_faqs/1/confirm_delete
  def confirm_delete
    @archive_faq = ArchiveFaq.find(params[:id])
  end

  # DELETE /archive_faqs/1
  def destroy
    @archive_faq = ArchiveFaq.find(params[:id])
    @archive_faq.destroy
    redirect_to(archive_faqs_url)
  end
end<|MERGE_RESOLUTION|>--- conflicted
+++ resolved
@@ -1,40 +1,31 @@
 class ArchiveFaqsController < ApplicationController
 
   before_filter :admin_only, :except => [:index, :show]
-<<<<<<< HEAD
   before_filter :set_locale, :only => [:index, :show]
   #before_filter :get_faq_translations, :only => [:new, :create, :edit, :update, :update_positions]
 
   #def get_faq_translations
   #  @translatable_faqs = ArchiveFaq.non_translated.order("created_at ASC")
   #end
-=======
->>>>>>> ab7e74f3
 
   # GET /archive_faqs
   def index
     @archive_faqs = ArchiveFaq.order('position ASC')
-<<<<<<< HEAD
     respond_to do |format|
       format.html # index.html.erb
       format.xml  { render :xml => @archive_faqs }
     end
-=======
->>>>>>> ab7e74f3
   end
 
   # GET /archive_faqs/1
   def show
     @archive_faq = ArchiveFaq.find(params[:id])
-<<<<<<< HEAD
     @page_subtitle = @archive_faq.title + ts(" FAQ")
 
     respond_to do |format|
       format.html # show.html.erb
       format.xml  { render :xml => @archive_faq }
     end
-=======
->>>>>>> ab7e74f3
   end
 
   protected
@@ -60,14 +51,11 @@
   # GET /archive_faqs/new
   def new
     @archive_faq = ArchiveFaq.new
-<<<<<<< HEAD
     1.times { @archive_faq.questions.build}
     respond_to do |format|
       format.html # new.html.erb
       format.xml  { render :xml => @archive_faq }
     end
-=======
->>>>>>> ab7e74f3
   end
 
   # GET /archive_faqs/1/edit
@@ -79,65 +67,39 @@
   # GET /archive_faqs/manage
   def manage
     @archive_faqs = ArchiveFaq.order('position ASC')
-<<<<<<< HEAD
-
     #if params[:language_id].present? && (@language = Language.find_by_short(params[:language_id]))
      # @archive_faqs = @archive_faqs.where(:language_id => @language.id)
     #else
     #  @archive_faqs = @archive_faqs.non_translated
     #end
-=======
->>>>>>> ab7e74f3
   end
 
   # POST /archive_faqs
   def create
     @archive_faq = ArchiveFaq.new(params[:archive_faq])
-<<<<<<< HEAD
     respond_to do |format|
       if @archive_faq.save
         flash[:notice] = 'ArchiveFaq was successfully created.'
-        format.html { redirect_to(@archive_faq) }
-        format.xml  { render :xml => @archive_faq, :status => :created, :location => @archive_faq }
+        redirect_to(@archive_faq)
         if @archive_faq.email_translations? && @archive_faq.new_record?
           AdminMailer.created_faq(@archive_faq.id, current_admin.login).deliver
         end
       else
-        format.html { render :action => "new" }
-        format.xml  { render :xml => @archive_faq.errors, :status => :unprocessable_entity }
+        render :action => "new"
       end
-=======
-
-    if @archive_faq.save
-      flash[:notice] = 'Archive FAQ was successfully created.'
-      redirect_to(@archive_faq)
-    else
-      render :action => "new"
->>>>>>> ab7e74f3
     end
   end
 
   # PUT /archive_faqs/1
   def update
     @archive_faq = ArchiveFaq.find(params[:id])
-<<<<<<< HEAD
     respond_to do |format|
       if @archive_faq.update_attributes(params[:archive_faq])
         flash[:notice] = 'ArchiveFaq was successfully updated.'
-        format.html { redirect_to(@archive_faq) }
-        format.xml  { head :ok }
+        redirect_to(@archive_faq)
       else
-        format.html { render :action => "edit" }
-        format.xml  { render :xml => @archive_faq.errors, :status => :unprocessable_entity }
+        render :action => "edit"
       end
-=======
-
-    if @archive_faq.update_attributes(params[:archive_faq])
-      flash[:notice] = 'Archive FAQ was successfully updated.'
-      redirect_to(@archive_faq)
-    else
-      render :action => "edit"
->>>>>>> ab7e74f3
     end
   end
 

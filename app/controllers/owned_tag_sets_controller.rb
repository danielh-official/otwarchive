class OwnedTagSetsController < ApplicationController
  cache_sweeper :tag_set_sweeper

  before_filter :load_tag_set, :except => [ :index, :new, :create, :show_options ]
  before_filter :users_only, :only => [ :new, :create, :nominate ]
  before_filter :moderators_only, :except => [ :index, :new, :create, :show, :show_options ]
  before_filter :owners_only, :only => [ :destroy ]
  
  def load_tag_set
    @tag_set = OwnedTagSet.find(params[:id])
    unless @tag_set
      flash[:notice] = ts("What tag set did you want to look at?")
      redirect_to tag_sets_path and return
    end
  end
  
  def moderators_only
    @tag_set.user_is_moderator?(current_user) || access_denied
  end
  
  def owners_only
    @tag_set.user_is_owner?(current_user) || access_denied
  end

  def nominated_only
    @tag_set.nominated || access_denied
  end

  ### ACTIONS

  def index
    if params[:user_id]
      @user = User.find_by_login params[:user_id]
<<<<<<< HEAD
      @tag_sets = OwnedTagSet.owned_by(@user).visible
=======
      @tag_sets = OwnedTagSet.owned_by(@user)
>>>>>>> 7e08a609
    elsif params[:restriction]
      @restriction = PromptRestriction.find(params[:restriction])
      @tag_sets = OwnedTagSet.in_prompt_restriction(@restriction)
      if @tag_sets.count == 1
        redirect_to tag_set_path(@tag_sets.first, :tag_type => (params[:tag_type] || "fandom")) and return
      end
    else
      @tag_sets = OwnedTagSet
      if params[:query]
        @query = params[:query]
        @tag_sets = @tag_sets.where("title LIKE ?", '%' + params[:query] + '%')
      else
        # show a random selection 
        @tag_sets = @tag_sets.order("created_at DESC")
      end
    end
    @tag_sets = @tag_sets.paginate(:per_page => (params[:per_page] || ArchiveConfig.ITEMS_PER_PAGE), :page => (params[:page] || 1))
  end
  
  def show_options
    @restriction = PromptRestriction.find(params[:restriction])
    unless @restriction
      flash[:error] = ts("Which tag set did you want to look at?")
      redirect_to tag_sets_path and return
    end
    @tag_sets = OwnedTagSet.in_prompt_restriction(@restriction)
    @tag_set_ids = @tag_sets.value_of(:tag_set_id)
    @tag_type = params[:tag_type] && TagSet::TAG_TYPES.include?(params[:tag_type]) ? params[:tag_type] : "fandom"
    @tags = @tag_type.classify.constantize.joins(:set_taggings).where("set_taggings.tag_set_id IN (?)", @tag_set_ids).by_name_without_articles
  end
  
  def show
    # don't bother collecting tags unless the user gets to see them
    if @tag_set.visible || @tag_set.user_is_moderator?(current_user)

      # we use this to collect up fandom parents for characters and relationships
      @fandom_keys_from_other_tags = []
      
      # we use this to store the tag name results
      @tag_hash = HashWithIndifferentAccess.new
      
      %w(character relationship).each do |tag_type|
        if @tag_set.has_type?(tag_type)
          ## names_by_parent returns a hash of arrays like so: 
          ## hash[parent_name] => [child name, child name, child name] 

          # get the manually associated fandoms
          assoc_hash = TagSetAssociation.names_by_parent(TagSetAssociation.for_tag_set(@tag_set), tag_type)
          
          # get canonically associated fandoms
          canonical_hash = Tag.names_by_parent(tag_type.classify.constantize.in_tag_set(@tag_set), "fandom")

          # merge the values of the two hashes (each value is an array) as a set (ie remove duplicates)
          @tag_hash[tag_type] = assoc_hash.merge(canonical_hash) {|key, oldval, newval| (oldval | newval) }

          # get any tags without a fandom
          remaining = @tag_set.with_type(tag_type).with_no_parents
          if remaining.count > 0
            @tag_hash[tag_type]["(No linked fandom - might need association)"] ||= []
            @tag_hash[tag_type]["(No linked fandom - might need association)"] += remaining.value_of(:name)
          end

          # store the parents 
          @fandom_keys_from_other_tags += @tag_hash[tag_type].keys
        end
      end
      
      # get rid of duplicates and sort
      @fandom_keys_from_other_tags = @fandom_keys_from_other_tags.compact.uniq.sort {|a,b| a.gsub(/^(the |an |a )/, '') <=> b.gsub(/^(the |an |a )/, '')}       
      
      # now handle fandoms
      if @tag_set.has_type?("fandom")
        # Get fandoms hashed by media -- just the canonical associations
        @tag_hash[:fandom] = Tag.names_by_parent(Fandom.in_tag_set(@tag_set), "media") 
        
        # get any fandoms without a media
        if @tag_set.with_type("fandom").with_no_parents.count > 0
          @tag_hash[:fandom]["(No Media)"] ||= []
          @tag_hash[:fandom]["(No Media)"] += @tag_set.with_type("fandom").with_no_parents.value_of(:name)
        end

        # we want to collect and warn about any chars or relationships not in the set's fandoms
        @character_seen = {}
        @relationship_seen = {}

        # clear out the fandoms we're showing from the list of other tags
        if @fandom_keys_from_other_tags && !@fandom_keys_from_other_tags.empty?
          @fandom_keys_from_other_tags -= @tag_hash[:fandom].values.flatten
        end

        @unassociated_chars = []
        @unassociated_rels = []
        unless @fandom_keys_from_other_tags.empty?
          if @tag_hash[:character]
            @unassociated_chars = @tag_hash[:character].values_at(*@fandom_keys_from_other_tags).flatten.compact.uniq
          end 
          if @tag_hash[:relationship]
            @unassociated_rels = @tag_hash[:relationship].values_at(*@fandom_keys_from_other_tags).flatten.compact.uniq
          end
        end
      end
    end
  end

  def new
    @tag_set = OwnedTagSet.new
  end

  def create
    @tag_set = OwnedTagSet.new(params[:owned_tag_set])
    @tag_set.add_owner(current_user.default_pseud)
    if @tag_set.save
      flash[:notice] = ts('Tag set was successfully created.')
      redirect_to tag_set_path(@tag_set)
    else 
      render :action => "new"
    end
  end

  def edit
    get_parent_child_tags
  end
  
  def update
    if @tag_set.update_attributes(params[:owned_tag_set]) && @tag_set.tag_set.save
      flash[:notice] = ts("Tag set was successfully updated.")
      redirect_to tag_set_path(@tag_set)
    else
      get_parent_child_tags
      render :action => :edit
    end
  end

  def destroy
    @tag_set.destroy
    flash[:notice] = ts("Tag set was successfully deleted.")
    redirect_to tag_sets_path
  end

  def batch_load
  end
  
  def do_batch_load
    if params[:batch_associations]
      failed = @tag_set.load_batch_associations!(params[:batch_associations], :do_relationships => (params[:batch_do_relationship] ? true : false))
      if failed.empty?
        flash[:notice] = ts("Tags and associations loaded!")
        redirect_to tag_set_path(@tag_set) and return      
      else
        flash.now[:notice] = ts("We couldn't add all the tags and associations you wanted -- the ones left below didn't work. See the help for suggestions!")
        @failed_batch_associations = failed.join("\n")
        render :action => :batch_load and return
      end
    else
      flash[:error] = ts("What did you want to load?")
      redirect_to :action => :batch_load and return
    end
  end
  
  
  
  
  protected
  
  # for manual associations
  def get_parent_child_tags
    @tags_in_set = Tag.joins(:set_taggings).where("set_taggings.tag_set_id = ?", @tag_set.tag_set_id).order("tags.name ASC")
    @parent_tags_in_set = @tags_in_set.where(:type => 'Fandom').value_of :name, :id
    @child_tags_in_set = @tags_in_set.where("type IN ('Relationship', 'Character')").value_of :name, :id 
  end

    
end<|MERGE_RESOLUTION|>--- conflicted
+++ resolved
@@ -31,11 +31,7 @@
   def index
     if params[:user_id]
       @user = User.find_by_login params[:user_id]
-<<<<<<< HEAD
-      @tag_sets = OwnedTagSet.owned_by(@user).visible
-=======
       @tag_sets = OwnedTagSet.owned_by(@user)
->>>>>>> 7e08a609
     elsif params[:restriction]
       @restriction = PromptRestriction.find(params[:restriction])
       @tag_sets = OwnedTagSet.in_prompt_restriction(@restriction)

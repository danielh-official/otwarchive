--- conflicted
+++ resolved
@@ -10,21 +10,14 @@
     kudo = Kudo.find(kudo_id)
     @pseud = kudo.pseud
     @commentable = kudo.commentable
-<<<<<<< HEAD
-    mail(
-      :to => user.email,
-      :subject => "[#{ArchiveConfig.APP_SHORT_NAME}] #{t 'mailer.kudos.kudoson'} " + @commentable.commentable_name.gsub("&gt;", ">").gsub("&lt;", "<")
-    )
-=======
     I18n.with_locale(Locale.find(user.preference.prefered_locale).iso) do
       mail(
         :to => user.email,
-        :subject => "[#{ArchiveConfig.APP_SHORT_NAME}] Kudos on " + @commentable.commentable_name.gsub("&gt;", ">").gsub("&lt;", "<")
+        :subject => "[#{ArchiveConfig.APP_SHORT_NAME}] #{t 'mailer.kudos.kudoson'} " + @commentable.commentable_name.gsub("&gt;", ">").gsub("&lt;", "<")
       )
     end
     ensure
      I18n.locale = I18n.default_locale
->>>>>>> 4fb604ba
   end
   
   # send a batched-up notification 
@@ -42,21 +35,14 @@
       @commentables << commentable
       @kudo_givers[commentable_info] = kudo_givers
     end
-<<<<<<< HEAD
-    mail(
-      :to => user.email,
-      :subject => "[#{ArchiveConfig.APP_SHORT_NAME}] #{t 'mailer.kudos.youhave'}"
-    )
-=======
     I18n.with_locale(Locale.find(user.preference.prefered_locale).iso) do
       mail(
         :to => user.email,
-        :subject => "[#{ArchiveConfig.APP_SHORT_NAME}] You've got kudos!"
+        :subject => "[#{ArchiveConfig.APP_SHORT_NAME}] #{t 'mailer.kudos.youhave'}"
       )
     end
     ensure
      I18n.locale = I18n.default_locale
->>>>>>> 4fb604ba
   end
 
 end
class UserMailer < BulletproofMailer::Base
  include Resque::Mailer # see README in this directory

  layout 'mailer'

  include AuthlogicHelpersForMailers # otherwise any logged_in? checks in views will choke and die! :)
  helper_method :current_user
  helper_method :current_admin
  helper_method :logged_in?
  helper_method :logged_in_as_admin?

  helper :application
  helper :mailer
  helper :tags
  helper :works
  helper :users
  helper :date
  helper :series
  include HtmlCleaner

  default :from => "Archive of Our Own " + "<#{ArchiveConfig.RETURN_ADDRESS}>"

  # Sends an invitation to join the archive
  # Must be sent synchronously as it is rescued
  # TODO refactor to make it asynchronous
  def invitation(invitation_id)
    @invitation = Invitation.find(invitation_id)
    @user_name = (@invitation.creator.is_a?(User) ? @invitation.creator.login : '')
    mail(
      :to => @invitation.invitee_email,
      :subject => "[#{ArchiveConfig.APP_SHORT_NAME}] Invitation"
    )
  end

  # Sends an invitation to join the archive and claim stories that have been imported as part of a bulk import
  def invitation_to_claim(invitation_id, archivist_login)
    @invitation = Invitation.find(invitation_id)
    @external_author = @invitation.external_author
    @archivist = archivist_login || "An archivist"
    @token = @invitation.token
    mail(
      :to => @invitation.invitee_email,
      :subject => "[#{ArchiveConfig.APP_SHORT_NAME}] Invitation to claim works"
    )
  end

  # Notifies a writer that their imported works have been claimed
  def claim_notification(creator_id, claimed_work_ids, is_user=false)
    if is_user
      creator = User.find(creator_id)
      locale = Locale.find(creator.preference.prefered_locale).iso
    else
      creator = ExternalAuthor.find(creator_id)
      locale = I18n.default_locale
    end
    @external_email = creator.email
    @claimed_works = Work.where(:id => claimed_work_ids)
    I18n.with_locale(locale) do
      mail(
        :to => creator.email,
        :subject => "[#{ArchiveConfig.APP_SHORT_NAME}] Works uploaded"
      )
    end
    ensure
     I18n.locale = I18n.default_locale
  end  
  
  # Sends a batched subscription notification
  def batch_subscription_notification(subscription_id, entries)
    @subscription = Subscription.find(subscription_id)
    creation_entries = JSON.parse(entries)
    @creations = []
    # look up all the creations that have generated updates for this subscription
    creation_entries.each do |creation_info|
      creation_type, creation_id = creation_info.split("_")
      creation = creation_type.constantize.where(:id => creation_id).first
      next unless creation && creation.try(:posted)
      next if (creation.is_a?(Chapter) && !creation.work.try(:posted))
      next if creation.pseuds.any? {|p| p.user == User.orphan_account} # no notifications for orphan works
      # TODO: allow subscriptions to orphan_account to receive notifications
      @creations << creation
    end
    
    # die if we haven't got any creations to notify about
    # see lib/bulletproof_mailer.rb
    abort_delivery if @creations.empty?

    # make sure we only notify once per creation
    @creations.uniq!
    
    subject = @subscription.subject_text(@creations.first)
    if @creations.count > 1
      subject += " and #{@creations.count - 1} more"
    end
    I18n.with_locale(Locale.find(@subscription.user.preference.prefered_locale).iso) do
      mail(
        :to => @subscription.user.email,
        :subject => "[#{ArchiveConfig.APP_SHORT_NAME}] #{subject}"
      )
    end
    ensure
     I18n.locale = I18n.default_locale
  end

  # Emails a user to say they have been given more invitations for their friends
  def invite_increase_notification(user_id, total)
    @user = User.find(user_id)
    @total = total
    I18n.with_locale(Locale.find(@user.preference.prefered_locale).iso) do
      mail(
        :to => @user.email,
        :subject => "#{t 'user_mailer.invite_increase_notification.subject' ,app_name: ArchiveConfig.APP_SHORT_NAME}"
      )
    end
    ensure
     I18n.locale = I18n.default_locale
  end

  # Emails a user to say that their request for invitation codes has been declined
  def invite_request_declined(user_id, total, reason)
    @user = User.find(user_id)
    @total = total
    @reason = reason
    I18n.with_locale(Locale.find(@user.preference.prefered_locale).iso) do
      mail(
        :to => @user.email,
        :subject => "[#{ArchiveConfig.APP_SHORT_NAME}] Additional Invite Code Request Declined"
      )
    end
    ensure
     I18n.locale = I18n.default_locale
  end

  # Sends an admin message to a user
  def archive_notification(admin_login, user_id, subject, message)
    @user = User.find(user_id)
    @message = message
    @admin_login = admin_login
    I18n.with_locale(Locale.find(@user.preference.prefered_locale).iso) do
      mail(
        :to => @user.email,
        :subject => "[#{ArchiveConfig.APP_SHORT_NAME}] Admin Message - #{subject}"
      )
    end
    ensure
     I18n.locale = I18n.default_locale
  end

  # Sends an admin message to an array of users
  def mass_archive_notification(admin, users, subject, message)
    users.each do |user|
      archive_notification(admin, user, subject, message)
    end
  end

  def collection_notification(collection_id, subject, message)
    @message = message
    @collection = Collection.find(collection_id)
    mail(
      :to => @collection.get_maintainers_email,
      :subject => "[#{ArchiveConfig.APP_SHORT_NAME}][#{@collection.title}] #{subject}"
    )
  end
  
  def invalid_signup_notification(collection_id, invalid_signup_ids)
    @collection = Collection.find(collection_id)
    @invalid_signups = invalid_signup_ids
    mail(
      :to => @collection.get_maintainers_email,
      :subject => "[#{ArchiveConfig.APP_SHORT_NAME}][#{@collection.title}] Invalid Sign-ups Found"
    )
  end

  def potential_match_generation_notification(collection_id)
    @collection = Collection.find(collection_id)
    mail(
      :to => @collection.get_maintainers_email,
      :subject => "[#{ArchiveConfig.APP_SHORT_NAME}][#{@collection.title}] Potential Assignment Generation Complete"
    )
  end

  def challenge_assignment_notification(collection_id, assigned_user_id, assignment_id)
    @collection = Collection.find(collection_id)
    @assigned_user = User.find(assigned_user_id)
    assignment = ChallengeAssignment.find(assignment_id)
    @request = (assignment.request_signup || assignment.pinch_request_signup)
    mail(
      :to => @assigned_user.email,
      :subject => "[#{ArchiveConfig.APP_SHORT_NAME}][#{@collection.title}] Your Assignment!"
    )
  end

  # Asks a user to validate and activate their new account
  def signup_notification(user_id)
    @user = User.find(user_id)
    I18n.with_locale(Locale.find(@user.preference.prefered_locale).iso) do
      mail(
        :to => @user.email,
        :subject => "[#{ArchiveConfig.APP_SHORT_NAME}] Confirmation"
      )
    end
    ensure
     I18n.locale = I18n.default_locale
  end

<<<<<<< HEAD
  # Emails a user to confirm that their account is validated and activated
  def activation(user_id)
    @user = User.find(user_id)
    I18n.with_locale(Locale.find(@user.preference.prefered_locale).iso) do
      mail(
        :to => @user.email,
        :subject => "[#{ArchiveConfig.APP_SHORT_NAME}] Your account has been activated."
      )
    end
    ensure
     I18n.locale = I18n.default_locale
  end

=======
>>>>>>> f40e6c2e
  # Sends a temporary password to the user
  def reset_password(user_id, activation_code)
    @user = User.find(user_id)
    @password = activation_code
    I18n.with_locale(Locale.find(@user.preference.prefered_locale).iso) do
      mail(
        :to => @user.email,
        :subject => "[#{ArchiveConfig.APP_SHORT_NAME}] Generated password"
      )
    end
    ensure
     I18n.locale = I18n.default_locale
  end

  # Confirms to a user that their email was changed
  def change_email(user_id, old_email, new_email)
    @user = User.find(user_id)
    @old_email= old_email
    @new_email= new_email
    I18n.with_locale(Locale.find(@user.preference.prefered_locale).iso) do
      mail(
        :to => @old_email,
        :subject => "[#{ArchiveConfig.APP_SHORT_NAME}] Email changed"
      )
    end
    ensure
     I18n.locale = I18n.default_locale
  end

  ### WORKS NOTIFICATIONS ###

  # Sends email when a user is added as a co-author
  def coauthor_notification(user_id, creation_id, creation_class_name)
    @user = User.find(user_id)
    @creation = creation_class_name.constantize.find(creation_id)
    I18n.with_locale(Locale.find(@user.preference.prefered_locale).iso) do
      mail(
        :to => @user.email,
        :subject => "[#{ArchiveConfig.APP_SHORT_NAME}] Co-Author Notification"
      )
    end
    ensure
     I18n.locale = I18n.default_locale
  end

  # Sends emails to authors whose stories were listed as the inspiration of another work
  def related_work_notification(user_id, related_work_id)
    @user = User.find(user_id)
    @related_work = RelatedWork.find(related_work_id)
    @related_parent_link = url_for(:controller => :works, :action => :show, :id => @related_work.parent)
    @related_child_link = url_for(:controller => :works, :action => :show, :id => @related_work.work)
    I18n.with_locale(Locale.find(@user.preference.prefered_locale).iso) do
      mail(
        :to => @user.email,
        :subject => "[#{ArchiveConfig.APP_SHORT_NAME}] Related work notification"
      )
   end
    ensure
     I18n.locale = I18n.default_locale
  end

  # Emails a recipient to say that a gift has been posted for them
  def recipient_notification(user_id, work_id, collection_id=nil)
    @user = User.find(user_id)
    @work = Work.find(work_id)
    @collection = Collection.find(collection_id) if collection_id
    I18n.with_locale(Locale.find(@user.preference.prefered_locale).iso) do
      mail(
        :to => @user.email,
        :subject => "[#{ArchiveConfig.APP_SHORT_NAME}]#{@collection ? '[' + @collection.title + ']' : ''} A Gift Work For You #{@collection ? 'From ' + @collection.title : ''}"
      )
    end
    ensure
     I18n.locale = I18n.default_locale
  end

  # Emails a prompter to say that a response has been posted to their prompt
  def prompter_notification(work_id, collection_id=nil)
    @work = Work.find(work_id)
    @collection = Collection.find(collection_id) if collection_id
    @work.challenge_claims.each do |claim|
      user = User.find(claim.request_signup.pseud.user.id)
      I18n.with_locale(Locale.find(user.preference.prefered_locale).iso) do
        mail(
          :to => user.email,
          :subject => "[#{ArchiveConfig.APP_SHORT_NAME}] A Response to your Prompt"
        )
       end
    end
    ensure
     I18n.locale = I18n.default_locale
  end

  # Sends email to coauthors when a work is edited
  # NOTE: this must be sent synchronously! otherwise the new version will be sent.
  # TODO refactor to make it asynchronous by passing the content in the method
  def edit_work_notification(user, work)
    @user = user
    @work = work
    I18n.with_locale(Locale.find(@user.preference.prefered_locale).iso) do
      mail(
        :to => user.email,
        :subject => "[#{ArchiveConfig.APP_SHORT_NAME}] Your story has been updated"
      )
    end
    ensure
     I18n.locale = I18n.default_locale
  end

  # Sends email to authors when a creation is deleted
  # NOTE: this must be sent synchronously! otherwise the work will no longer be there to send
  # TODO refactor to make it asynchronous by passing the content in the method
  def delete_work_notification(user, work)
    @user = user
    @work = work
    work_copy = generate_attachment_content_from_work(work)
    filename = work.title.gsub(/[*:?<>|\/\\\"]/,'')
    attachments["#{filename}.txt"] = {:content => work_copy}
    attachments["#{filename}.html"] = {:content => work_copy}
    I18n.with_locale(Locale.find(@user.preference.prefered_locale).iso) do
      mail(
        :to => user.email,
        :subject => "[#{ArchiveConfig.APP_SHORT_NAME}] Your work has been deleted"
      )
    end
    ensure
     I18n.locale = I18n.default_locale
  end

  # Sends email to authors when a creation is deleted by an Admin
  # NOTE: this must be sent synchronously! otherwise the work will no longer be there to send
  # TODO refactor to make it asynchronous by passing the content in the method
  def admin_deleted_work_notification(user, work)
    @user = user
    @work = work
    work_copy = generate_attachment_content_from_work(work)
    filename = work.title.gsub(/[*:?<>|\/\\\"]/,'')
    attachments["#{filename}.txt"] = {:content => work_copy}
    attachments["#{filename}.html"] = {:content => work_copy}
    I18n.with_locale(Locale.find(@user.preference.prefered_locale).iso) do
      mail(
        :to => user.email,
        :subject => "[#{ArchiveConfig.APP_SHORT_NAME}] Your story has been deleted by an Admin"
      )
    end
    ensure
     I18n.locale = I18n.default_locale
  end

  def delete_signup_notification(user, challenge_signup)
    @user = user
    @signup = challenge_signup
    signup_copy = generate_attachment_content_from_signup(@signup)
    filename = @signup.collection.title.gsub(/[*:?<>|\/\\\"]/,'')
    attachments["#{filename}.txt"] = {:content => signup_copy}
    attachments["#{filename}.html"] = {:content => signup_copy}
    I18n.with_locale(Locale.find(@user.preference.prefered_locale).iso) do
      mail(
        :to => user.email,
        :subject => "[#{ArchiveConfig.APP_SHORT_NAME}] Your sign-up for #{@signup.collection.title} has been deleted"
      )
    end
    ensure
     I18n.locale = I18n.default_locale
  end

  ### OTHER NOTIFICATIONS ###

  # archive feedback
  def feedback(feedback_id)
    feedback = Feedback.find(feedback_id)
    return unless feedback.email
    @summary = feedback.summary
    @comment = feedback.comment
    mail(
      :to => feedback.email,
      :subject => "[#{ArchiveConfig.APP_SHORT_NAME}] Support - #{strip_html_breaks_simple(feedback.summary)}"
    )
  end

  def abuse_report(abuse_report_id)
    abuse_report = AbuseReport.find(abuse_report_id)
    @email = abuse_report.email
    @url = abuse_report.url
    @comment = abuse_report.comment
    mail(
        :to => abuse_report.email,
        :subject  => "[#{ArchiveConfig.APP_SHORT_NAME}] Your Abuse Report"
    )
  end

  def generate_attachment_content_from_work(work)
    attachment_string =  "Title: " + work.title + "<br />" + "by " + work.pseuds.collect(&:name).join(", ") + "<br />\n"
    attachment_string += "<br/>Tags: " + work.tags.collect(&:name).join(", ") + "<br/>\n" unless work.tags.blank?
    attachment_string += "<br/>Summary: " + work.summary + "<br/>\n" unless work.summary.blank?
    attachment_string += "<br/>Notes: " + work.notes + "<br/>\n" unless work.notes.blank?
    attachment_string += "<br/>End Notes: " + work.endnotes + "<br/>\n" unless work.endnotes.blank?
    attachment_string += "<br/>Published at: " + work.first_chapter.published_at.to_s + "<br/>\n" unless work.first_chapter.published_at.blank?
    attachment_string += "Revised at: " + work.revised_at.to_s + "<br/>\n" unless work.revised_at.blank?

    work.chapters.each do |chapter|
      attachment_string += "<br/>Chapter " + chapter.position.to_s unless !work.chaptered?
      attachment_string += ": " + chapter.title unless chapter.title.blank?
      attachment_string += "\n<br/>by: " + chapter.pseuds.collect(&:name).join(", ") + "<br />\n" unless chapter.pseuds.sort == work.pseuds.sort
      attachment_string += "<br/>Summary: " + chapter.summary + "<br/>\n" unless chapter.summary.blank?
      attachment_string += "<br/>Notes: " + chapter.notes + "<br/>\n" unless chapter.notes.blank?
      attachment_string += "<br/>End Notes: " + chapter.endnotes + "<br/>\n" unless chapter.endnotes.blank?
      attachment_string += "<br/>" + chapter.content + "<br />\n"
    end
    return attachment_string
  end

  def generate_attachment_content_from_signup(signup)
    attachment_string =  "Collection: " + signup.collection + "<br />\n"
    signup.requests.each_with_index do |prompt, index|
      attachment_string += "Request " + index+1 + ":<br />\n"
      any_types = TagSet::TAG_TYPES.select {|type| prompt.send("any_#{type}")}
      if any_types || (prompt.tag_set && !prompt.tag_set.tags.empty?)
        attachment_string += "Tags: "
        attachment_string += prompt.tag_set && !prompt.tag_set.tags.empty? ? tag_link_list(prompt.tag_set.tags, link_to_works=true) + (any_types.empty? ? "" : ", ") : ""
        unless any_types.empty?
          attachment_string += any_types.map {|type| content_tag(:li, ts("Any %{type}", :type => type.capitalize)) }.join(", ").html_safe
        end
        if prompt.optional_tag_set && !prompt.optional_tag_set.tags.empty?
          attachment_string += "<br />\nOptional: "
          attachment_string += tag_link_list(prompt.optional_tag_set.tags, link_to_works=true)
        end
        attachment_string += "<br />\n"
      end
      unless prompt.url.blank?
        url_label = prompt.collection.challenge.send("request_url_label")
        attachment_string += url_label.blank? ? "URL" : url_label
        attachment_string += ": " + link_to(prompt.url, prompt.url) + "<br />\n"
      end
      unless prompt.description.blank?
        desc_label = prompt.collection.challenge.send("request_description_label")
        attachment_string += desc_label.blank? ? ts("Details") : desc_label
        attachment_string += ": " +  prompt.description + "<br />\n"
      end
      if prompt.anonymous?
        attachment_string += "Anonymous request" + "<br />\n"
      end
    end
    signup.offers.each_with_index do |offer, index|
      attachment_string += "Offer " + index+1 + ":<br />\n"
      any_types = TagSet::TAG_TYPES.select {|type| prompt.send("any_#{type}")}
      if any_types || (prompt.tag_set && !prompt.tag_set.tags.empty?)
        attachment_string += "Tags: "
        attachment_string += prompt.tag_set && !prompt.tag_set.tags.empty? ? tag_link_list(prompt.tag_set.tags, link_to_works=true) + (any_types.empty? ? "" : ", ") : ""
        unless any_types.empty?
          attachment_string += any_types.map {|type| content_tag(:li, ts("Any %{type}", :type => type.capitalize)) }.join(", ").html_safe
        end
        if prompt.optional_tag_set && !prompt.optional_tag_set.tags.empty?
          attachment_string += "<br />\nOptional: "
          attachment_string += tag_link_list(prompt.optional_tag_set.tags, link_to_works=true)
        end
        attachment_string += "<br />\n"
      end
      unless prompt.url.blank?
        url_label = prompt.collection.challenge.send("request_url_label")
        attachment_string += url_label.blank? ? "URL" : url_label
        attachment_string += ": " + link_to(prompt.url, prompt.url) + "<br />\n"
      end
      unless prompt.description.blank?
        desc_label = prompt.collection.challenge.send("request_description_label")
        attachment_string += desc_label.blank? ? ts("Details") : desc_label
        attachment_string += ": " +  prompt.description + "<br />\n"
      end
      if prompt.anonymous?
        attachment_string += "Anonymous request" + "<br />\n"
      end
    end
    return attachment_string
  end

  protected

end<|MERGE_RESOLUTION|>--- conflicted
+++ resolved
@@ -203,22 +203,6 @@
      I18n.locale = I18n.default_locale
   end
 
-<<<<<<< HEAD
-  # Emails a user to confirm that their account is validated and activated
-  def activation(user_id)
-    @user = User.find(user_id)
-    I18n.with_locale(Locale.find(@user.preference.prefered_locale).iso) do
-      mail(
-        :to => @user.email,
-        :subject => "[#{ArchiveConfig.APP_SHORT_NAME}] Your account has been activated."
-      )
-    end
-    ensure
-     I18n.locale = I18n.default_locale
-  end
-
-=======
->>>>>>> f40e6c2e
   # Sends a temporary password to the user
   def reset_password(user_id, activation_code)
     @user = User.find(user_id)

--- conflicted
+++ resolved
@@ -37,17 +37,6 @@
       :subject => "[#{ArchiveConfig.APP_NAME}] Stories Uploaded"
     )
   end
-
-<<<<<<< HEAD
-  # Emails a recipient to say that a gift has been posted for them
-  def recipient_notification(user, work, collection=nil)
-    @work = work
-    @collection = collection
-    mail(
-      :to => user.email,
-      :subject => "[#{ArchiveConfig.APP_NAME}]#{collection ? '[' + collection.title + ']' : ''} A Gift Story For You #{collection ? 'From ' + collection.title : ''}"
-    )
-  end
   
   def subscription_notification(user, subscription, creation)
     @subscription = subscription
@@ -58,8 +47,6 @@
     )
   end
 
-=======
->>>>>>> 945e02e9
   # Emails a user to say they have been given more invitations for their friends
   def invite_increase_notification(user, total)
     @user = user

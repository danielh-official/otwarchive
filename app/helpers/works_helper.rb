module WorksHelper

  # List of date, chapter and length info for the work show page
  def work_meta_list(work, chapter = nil)
    # if we're previewing, grab the unsaved date, else take the saved first chapter date
    published_date = (chapter && work.preview_mode) ? chapter.published_at : work.first_chapter.published_at
    list = [[ts('Published:'), 'published', localize(published_date)],
            [ts('Words:'), 'words', work.word_count],
            [ts('Chapters:'), 'chapters', work.chapter_total_display]]

    if (comment_count = work.count_visible_comments) > 0
      list.concat([[ts('Comments:'), 'comments', work.count_visible_comments.to_s]])
    end

    if work.all_kudos_count > 0
      list.concat([[ts('Kudos:'), 'kudos', work.all_kudos_count.to_s]])
    end

    if (bookmark_count = work.bookmarks.is_public.count) > 0
      list.concat([[ts('Bookmarks:'), 'bookmarks', link_to(bookmark_count.to_s, work_bookmarks_path(work))]])
    end
    list.concat([[ts('Hits:'), 'hits', work.hits]]) if show_hit_count?(work)

    if work.chaptered? && work.revised_at
      prefix = work.is_wip ? ts('Updated:') : ts('Completed:')
      latest_date = (work.preview_mode && work.backdate) ? published_date : date_in_user_time_zone(work.revised_at).to_date
      list.insert(1, [prefix, 'status', localize(latest_date)])
    end
    list = list.map { |list_item| content_tag(:dt, list_item.first, class: list_item.second) + content_tag(:dd, list_item.last.to_s, class: list_item.second) }.join.html_safe
    content_tag(:dl, list.to_s, class: 'stats').html_safe
  end

  def show_hit_count?(work)
    return false if logged_in? && current_user.preference.try(:hide_all_hit_counts)
    author_wants_to_see_hits = is_author_of?(work) && !current_user.preference.try(:hide_private_hit_count)
    all_authors_want_public_hits = work.users.select { |u| u.preference.try(:hide_public_hit_count) }.empty?
    author_wants_to_see_hits || (!is_author_of?(work) && all_authors_want_public_hits)
  end

  def show_hit_count_to_public?(work)
    !Preference.where(user_id: work.pseuds.value_of(:user_id), hide_public_hit_count: true).exists?
  end

  def recipients_link(work)
    # join doesn't maintain html_safe, so mark the join safe
    work.gifts.map { |gift| link_to(h(gift.recipient), gift.pseud ? user_gifts_path(gift.pseud.user) : gifts_path(recipient: gift.recipient_name)) }.join(", ").html_safe
  end

  # select the default warning if this is a new work
  def check_warning(work, warning)
    if work.nil? || work.warning_strings.empty?
      warning.name == nil
    else
      work.warning_strings.include?(warning.name)
    end
  end

  # select default rating if this is a new work
  def rating_selected(work)
    work.nil? || work.rating_string.empty? ? ArchiveConfig.RATING_DEFAULT_TAG_NAME : work.rating_string
  end

  # Determines whether or not to expand the related work association fields when the work form loads
  def check_parent_box(work)
    !work.parents.blank? ||
    (params[:work] && !(work_parent_value(:url).blank? && work_parent_value(:title).blank? && work_parent_value(:author).blank?))
  end

  # Passes value of fields for related works back to form when an error occurs on posting
  def work_parent_value(field)
    if params[:work] && params[:work][:parent_attributes]
      params[:work][:parent_attributes][field]
    end
  end

  def language_link(work)
    if work.respond_to?(:language) && work.language
      link_to work.language.name, work.language
    else
      "N/A"
    end
  end

  def can_see_work(work, user)
    unless work.collections.empty?
      for collection in work.collections
        return true if collection.user_is_maintainer?(user)
      end
    end
    false
  end

  def marked_for_later?(work)
    return unless current_user
    reading = Reading.find_by_work_id_and_user_id(work.id, current_user.id)
    reading && reading.toread?
  end

  def marktoread_link(work)
    link_to ts("Mark for Later"), marktoread_work_path(work)
  end

  def markasread_link(work)
    link_to ts("Mark as Read"), marktoread_work_path(work)
  end

  def get_endnotes_link
    if current_page?(:controller => 'chapters', :action => 'show')
      if @work.posted?
        chapter_path(@work.last_posted_chapter.id, anchor: 'work_endnotes')
      else
        chapter_path(@work.last_chapter.id, anchor: 'work_endnotes')
      end
    else 
      "#work_endnotes"
    end
  end

  def get_related_works_url
    current_page?(:controller => 'chapters', :action => 'show') ?
      chapter_path(@work.last_posted_chapter.id, anchor: 'children') :
      "#children"
  end

  def get_inspired_by(work)
    work.approved_related_works.where(translation: false)
  end

  def download_url_for_work(work, format)
<<<<<<< HEAD
    url_for ("/#{work.download_folder}/#{work.download_title}.#{format}?updated_at=#{work.updated_at.to_i}").gsub(' ', '%20')
=======
    base = Rails.cache.fetch("download_base_#{work.id}", race_condition_ttl: 10, expires_in: 1.day) { "/#{work.download_folder}/#{work.download_title}." }
    url_for ("#{base}#{format}?updated_at=#{work.updated_at.to_i}").gsub(' ', '%20')
>>>>>>> 0540ab8b
  end

  # Generates a list of a work's tags and details for use in feeds
  def feed_summary(work)
    tags = work.tags.group_by(&:type)
    text = "<p>by #{byline(work, visibility: 'public')}</p>"
    text << work.summary if work.summary
    text << "<p>Words: #{work.word_count}, Chapters: #{work.chapter_total_display}, Language: #{work.language ? work.language.name : 'English'}</p>"
    unless work.series.count == 0
      text << "<p>Series: #{series_list_for_feeds(work)}</p>"
    end
    # Create list of tags
    text << "<ul>"
    %w(Fandom Rating Warning Category Character Relationship Freeform).each do |type|
      if tags[type]
        label = case type
        when 'Freeform'
          'Additional Tags'
        when 'Rating'
          'Rating'
        else
          type.pluralize
        end
        text << "<li>#{label}: #{tags[type].map{ |t| link_to_tag_works(t) }.join(', ')}</li>"
      end
    end
    text << "</ul>"
    text
  end

  # Returns true or false to determine whether the work notes module should display
  def show_work_notes?(work)
    work.notes.present? ||
    work.endnotes.present? ||
    work.recipients.present? ||
    work.challenge_claims.present? ||
    work.parent_work_relationships.present? ||
    work.approved_related_works.present?
  end

  # Returns true or false to determine whether the work associations should be included
  def show_associations?(work)
    work.recipients.present? ||
    work.approved_related_works.where(translation: true).exists? ||
    work.parent_work_relationships.exists? ||
    work.challenge_claims.present?
  end


end<|MERGE_RESOLUTION|>--- conflicted
+++ resolved
@@ -127,12 +127,8 @@
   end
 
   def download_url_for_work(work, format)
-<<<<<<< HEAD
-    url_for ("/#{work.download_folder}/#{work.download_title}.#{format}?updated_at=#{work.updated_at.to_i}").gsub(' ', '%20')
-=======
     base = Rails.cache.fetch("download_base_#{work.id}", race_condition_ttl: 10, expires_in: 1.day) { "/#{work.download_folder}/#{work.download_title}." }
     url_for ("#{base}#{format}?updated_at=#{work.updated_at.to_i}").gsub(' ', '%20')
->>>>>>> 0540ab8b
   end
 
   # Generates a list of a work's tags and details for use in feeds

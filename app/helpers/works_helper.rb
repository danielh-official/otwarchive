--- conflicted
+++ resolved
@@ -112,11 +112,7 @@
   
   def get_related_works_url
     current_page?(:controller => 'chapters', :action => 'show') ?
-<<<<<<< HEAD
-      chapter_path(@work.last_chapter.id, :anchor => 'children') :
-=======
       chapter_path(@work.last_posted_chapter.id, :anchor => 'children') :
->>>>>>> 7e08a609
       "#children"
   end
   

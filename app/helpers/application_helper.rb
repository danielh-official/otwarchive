--- conflicted
+++ resolved
@@ -484,12 +484,7 @@
       end
       content_tag(:li, checkbox_and_label)
     end.join("\n").html_safe
-<<<<<<< HEAD
-    
-=======
-    checkboxes_ul = content_tag(:ul, checkboxes)
-
->>>>>>> dfae6ee5
+
     # if there are only a few choices, don't show the scrolling and the toggle
     size = choices.size
     css_class = checkbox_section_css_class(size, options[:concise])

# Methods added to this helper will be available to all templates in the application.
module ApplicationHelper
  include HtmlCleaner

  # Generates class names for the main div in the application layout
  def classes_for_main
    class_names = controller.controller_name + '-' + controller.action_name

    show_sidebar = ((@user || @admin_posts || @collection || show_wrangling_dashboard) && !@hide_dashboard)
    class_names += " dashboard" if show_sidebar

    if page_has_filters?
      class_names += " filtered"
    end

    if %w(abuse_reports feedbacks known_issues).include?(controller.controller_name)
      class_names = "system support " + controller.controller_name + ' ' + controller.action_name
    end
    if controller.controller_name == "archive_faqs"
      class_names = "system docs support faq " + controller.action_name
    end
    if controller.controller_name == "wrangling_guidelines"
      class_names = "system docs guideline " + controller.action_name
    end
    if controller.controller_name == "home"
      class_names = "system docs " + controller.action_name
    end
    if controller.controller_name == "errors"
      class_names = "system " + controller.controller_name + " error-" + controller.action_name
    end

    class_names
  end

  def page_has_filters?
    @facets.present? || (controller.action_name == 'index' && controller.controller_name == 'collections') || (controller.action_name == 'unassigned' && controller.controller_name == 'fandoms')
  end

  # A more gracefully degrading link_to_remote.
  def link_to_remote(name, options = {}, html_options = {})
    unless html_options[:href]
      html_options[:href] = url_for(options[:url])
    end

    link_to_function(name, remote_function(options), html_options)
  end

  # This is used to make the current page we're on (determined by the path or by the specified condition) a span with class "current" and it allows us to add a title attribute to the link or the span
  def span_if_current(link_to_default_text, path, condition=nil, title_attribute_default_text=nil)
    is_current = condition.nil? ? current_page?(path) : condition
    span_tag = title_attribute_default_text.nil? ? "<span class=\"current\">#{link_to_default_text}</span>" : "<span class=\"current\" title=\"#{title_attribute_default_text}\">#{link_to_default_text}</span>"
    link_code = title_attribute_default_text.nil? ? link_to(link_to_default_text, path) : link_to(link_to_default_text, path, title: "#{title_attribute_default_text}")
    is_current ? span_tag.html_safe : link_code
  end

  def link_to_rss(link_to_feed)
    link_to content_tag(:span, ts("RSS Feed")), link_to_feed, title: ts("RSS Feed"), class: "rss"
  end

  #1: default shows just the link to help
  #2: show_text = true: shows "plain text with limited html" and link to help
  #3 show_list = true: plain text and limited html, link to help, list of allowed html
  def allowed_html_instructions(show_list = false, show_text=true)
    (show_text ? h(ts("Plain text with limited HTML")) : ''.html_safe) + 
    link_to_help("html-help") + (show_list ? 
    "<code>a, abbr, acronym, address, [alt], [axis], b, big, blockquote, br, caption, center, cite, [class], code, 
      col, colgroup, dd, del, dfn, [dir], div, dl, dt, em, h1, h2, h3, h4, h5, h6, [height], hr, [href], i, img,
      ins, kbd, li, [name], ol, p, pre, q, s, samp, small, span, [src], strike, strong, sub, sup, table, tbody, td,
      tfoot, th, thead, [title], tr, tt, u, ul, var, [width]</code>" : "").html_safe
  end

  def allowed_css_instructions
    h(ts("Limited CSS properties and values allowed")) + 
    link_to_help("css-help")
  end

  # This helper needs to be used in forms that may appear multiple times in the same
  # page (eg the comment form) since all the fields must have unique ids
  # see http://stackoverflow.com/questions/2425690/multiple-remote-form-for-on-the-same-page-causes-duplicate-ids
  def field_with_unique_id( form, field_type, object, field_name )
      field_id = "#{object.class.name.downcase}_#{object.id.to_s}_#{field_name.to_s}"
      form.send( field_type, field_name, id: field_id )
  end

  # modified by Enigel Dec 13 08 to use pseud byline rather than just pseud name
  # in order to disambiguate in the case of identical pseuds
  # and on Feb 24 09 to sort alphabetically for great justice
  # and show only the authors when in preview_mode, unless they're empty
  def byline(creation, options={})
    if creation.respond_to?(:anonymous?) && creation.anonymous?
      anon_byline = ts("Anonymous")
      if (logged_in_as_admin? || is_author_of?(creation)) && options[:visibility] != 'public'
        anon_byline += " [".html_safe + non_anonymous_byline(creation, options[:only_path]) + "]".html_safe
      end
      return anon_byline
    end
    non_anonymous_byline(creation, (options[:full_path] ? false : options[:only_path]))
  end

  def non_anonymous_byline(creation, url_path = nil)
    only_path = url_path.nil? ? true : url_path 
    Rails.cache.fetch("#{creation.cache_key}/byline-nonanon/#{only_path.to_s}") do
      if creation.respond_to?(:author)
        creation.author
      else
        pseuds = []
        pseuds << creation.authors if creation.authors
        pseuds << creation.pseuds if creation.pseuds && (!@preview_mode || creation.authors.blank?)
        pseuds = pseuds.flatten.uniq.sort

        archivists = {}
        if creation.is_a?(Work)
          external_creatorships = creation.external_creatorships.select {|ec| !ec.claimed?}
          external_creatorships.each do |ec|
            archivist_pseud = pseuds.select {|p| ec.archivist.pseuds.include?(p)}.first
            archivists[archivist_pseud] = ec.author_name
          end
        end

        pseuds.collect { |pseud| 
          archivists[pseud].nil? ? 
              pseud_link(pseud, only_path) :
              archivists[pseud] + " [" + ts("archived by %{name}", name: pseud_link(pseud, only_path)) + "]"
        }.join(', ').html_safe
      end
    end
  end

  def pseud_link(pseud, only_path = true)
    link_to(pseud.byline, user_pseud_path(pseud.user, pseud, only_path: only_path), rel: "author")
  end

  # A plain text version of the byline, for when we don't want to deliver a linkified version.
  def text_byline(creation, options={})
    if creation.respond_to?(:anonymous?) && creation.anonymous?
      anon_byline = ts("Anonymous")
      if (logged_in_as_admin? || is_author_of?(creation)) && options[:visibility] != 'public'
        anon_byline += " [".html_safe + non_anonymous_byline(creation) + "]".html_safe
        end
      return anon_byline
    end
    non_anonymous_text_byline(creation)
  end

  def non_anonymous_text_byline(creation)
    if creation.respond_to?(:author)
      creation.author
    else
      pseuds = []
      pseuds << creation.authors if creation.authors
      pseuds << creation.pseuds if creation.pseuds && (!@preview_mode || creation.authors.blank?)
      pseuds = pseuds.flatten.uniq.sort
    
      archivists = {}
      if creation.is_a?(Work)
        external_creatorships = creation.external_creatorships.select {|ec| !ec.claimed?}
        external_creatorships.each do |ec|
          archivist_pseud = pseuds.select {|p| ec.archivist.pseuds.include?(p)}.first
          archivists[archivist_pseud] = ec.external_author_name.name
        end
      end

      pseuds.collect { |pseud|
        archivists[pseud].nil? ?
            pseud_text(pseud) :
            archivists[pseud] + ts("[archived by") + pseud_text(pseud) + "]"
      }.join(', ').html_safe
    end
  end

  def pseud_text(pseud)
    pseud.byline
  end

  def link_to_modal(content = "", options = {})
    options[:class] ||= ""
    options[:for] ||= ""
    options[:title] ||= options[:for]

    html_options = { "class" => options[:class] + " modal", "title" => options[:title], "aria-controls" => "#modal" }
    link_to content, options[:for], html_options
  end

  # Currently, help files are static. We may eventually want to make these dynamic? 
  def link_to_help(help_entry, link = '<span class="symbol question"><span>?</span></span>'.html_safe)
    help_file = ""
    #if Locale.active && Locale.active.language
    #  help_file = "#{ArchiveConfig.HELP_DIRECTORY}/#{Locale.active.language.code}/#{help_entry}.html"
    #end

    unless !help_file.blank? && File.exists?("#{Rails.root}/public/#{help_file}")
      help_file = "#{ArchiveConfig.HELP_DIRECTORY}/#{help_entry}.html"
    end

    " ".html_safe + link_to_modal(link, for: help_file, title: help_entry.split('-').join(' ').capitalize, class: "help symbol question").html_safe
  end

  # Inserts the flash alert messages for flash[:key] wherever
  #       <%= flash_div :key %> 
  # is placed in the views. That is, if a controller or model sets
  #       flash[:error] = "OMG ERRORZ AIE"
  # or
  #       flash.now[:error] = "OMG ERRORZ AIE"
  #
  # then that error will appear in the view where you have
  #       <%= flash_div :error %>
  #
  # The resulting HTML will look like this:
  #       <div class="flash error">OMG ERRORZ AIE</div>
  #
  # The CSS classes are specified in system-messages.css.
  #
  # You can also have multiple possible flash alerts in a single location with:
  #       <%= flash_div :error, :caution, :notice %>
  # (These are the three varieties currently defined.)
  #
  def flash_div *keys
    keys.collect { |key|
      if flash[key]
        if flash[key].is_a?(Array)
          content_tag(:div, content_tag(:ul, flash[key].map { |flash_item| content_tag(:li, h(flash_item)) }.join("\n").html_safe), class: "flash #{key}")
        else
          content_tag(:div, h(flash[key]), class: "flash #{key}")
        end
      end
    }.join.html_safe
  end

  # For setting the current locale
  def locales_menu    
<<<<<<< HEAD
    result = "<form action=\"" + url_for(action: 'set', controller: 'locales') + "\">\n" 
=======
    result = "<form action=\"" + url_for(:action => 'set', :controller => 'locales') + "\">\n" 
>>>>>>> 04926aa2
    result << "<div><select id=\"accessible_menu\" name=\"locale_id\" >\n"
    result << options_from_collection_for_select(@loaded_locales, :iso, :name, @current_locale.iso)
    result << "</select></div>"
    result << "<noscript><p><input type=\"submit\" name=\"commit\" value=\"Go\" /></p></noscript>"
    result << "</form>"
    return result
  end

  # Generates sorting links for index pages, with column names and directions
  def sort_link(title, column=nil, options = {})
    condition = options[:unless] if options.has_key?(:unless)

    unless column.nil?
      current_column = (params[:sort_column] == column.to_s) || params[:sort_column].blank? && options[:sort_default]
      css_class = current_column ? "current" : nil
      if current_column # explicitly or implicitly doing the existing sorting, so we need to toggle
        if params[:sort_direction]
          direction = params[:sort_direction].to_s.upcase == 'ASC' ? 'DESC' : 'ASC'
        else 
          direction = options[:desc_default] ? 'ASC' : 'DESC'
        end
      else
        direction = options[:desc_default] ? 'DESC' : 'ASC'
      end
      link_to_unless condition, ((direction == 'ASC' ? '&#8593;&#160;' : '&#8595;&#160;') + title).html_safe,
          request.parameters.merge( {sort_column: column, sort_direction: direction} ), {class: css_class, title: (direction == 'ASC' ? ts('sort up') : ts('sort down'))}
    else
      link_to_unless params[:sort_column].nil?, title, url_for(params.merge sort_column: nil, sort_direction: nil)
    end
  end

  ## Allow use of tiny_mce WYSIWYG editor
  def use_tinymce
    @content_for_tinymce = ""
    content_for :tinymce do
      javascript_include_tag "tinymce/tinymce.min.js"
    end
    @content_for_tinymce_init = ""
    content_for :tinymce_init do
      javascript_include_tag "mce_editor.min.js"
    end
  end

  # check for pages that allow tiny_mce before loading the massive javascript
  def allow_tinymce?(controller)
    %w(admin_posts archive_faqs known_issues chapters works wrangling_guidelines).include?(controller.controller_name) &&
      %w(new create edit update).include?(controller.action_name)
  end

  def params_without(name)
    params.reject{|k,v| k == name}
  end

  # see: http://www.w3.org/TR/wai-aria/states_and_properties#aria-valuenow
  def generate_countdown_html(field_id, max) 
    max = max.to_s
    span = content_tag(:span, max, id: "#{field_id}_counter", class: "value", "data-maxlength" => max, "aria-live" => "polite", "aria-valuemax" => max, "aria-valuenow" => field_id)
    content_tag(:p, span + ts(' characters left'), class: "character_counter")
  end

  # expand/contracts all expand/contract targets inside its nearest parent with the target class (usually index or listbox etc)
  def expand_contract_all(target="index")
    expand_all = content_tag(:a, ts("Expand All"), href: "#", class: "expand_all", "target_class" => target, role: "button")
    contract_all = content_tag(:a, ts("Contract All"), href: "#", class: "contract_all", "target_class" => target, role: "button")
    content_tag(:span, expand_all + "\n".html_safe + contract_all, class: "actions hidden showme", role: "menu")
  end

  # Sets up expand/contract/shuffle buttons for any list whose id is passed in
  # See the jquery code in application.js
  # Note that these start hidden because if javascript is not available, we
  # don't want to show the user the buttons at all.
  def expand_contract_shuffle(list_id, shuffle=true)
    ('<span class="action expand hidden" title="expand" action_target="#' + list_id + '"><a href="#" role="button">&#8595;</a></span>
    <span class="action contract hidden" title="contract" action_target="#' + list_id + '"><a href="#" role="button">&#8593;</a></span>').html_safe +
    (shuffle ? ('<span class="action shuffle hidden" title="shuffle" action_target="#' + list_id + '"><a href="#" role="button">&#8646;</a></span>') : '').html_safe
  end

  # returns the default autocomplete attributes, all of which can be overridden
  # note: we do this and put the message defaults here so we can use translation on them
  def autocomplete_options(method, options={})
    {
      class: "autocomplete",
      autocomplete_method: (method.is_a?(Array) ? method.to_json : "/autocomplete/#{method}"),
      autocomplete_hint_text: ts("Start typing for suggestions!"),
      autocomplete_no_results_text: ts("(No suggestions found)"),
      autocomplete_min_chars: 1,
      autocomplete_searching_text: ts("Searching...")
    }.merge(options)
  end

  # see http://asciicasts.com/episodes/197-nested-model-form-part-2
  def link_to_add_section(linktext, form, nested_model_name, partial_to_render, locals = {})
    new_nested_model = form.object.class.reflect_on_association(nested_model_name).klass.new
    child_index = "new_#{nested_model_name}"
    rendered_partial_to_add = 
      form.fields_for(nested_model_name, new_nested_model, child_index: child_index) {|child_form|
        render(partial: partial_to_render, locals: {form: child_form, index: child_index}.merge(locals))
      }
    link_to_function(linktext, "add_section(this, \"#{nested_model_name}\", \"#{escape_javascript(rendered_partial_to_add)}\")", class: "hidden showme")
  end

  # see above
  def link_to_remove_section(linktext, form, class_of_section_to_remove="removeme")
    form.hidden_field(:_destroy) + "\n" +
    link_to_function(linktext, "remove_section(this, \"#{class_of_section_to_remove}\")", class: "hidden showme")
  end

  def time_in_zone(time, zone=nil, user=User.current_user)
    return ts("(no time specified)") if time.blank?
    zone = ((user && user.is_a?(User) && user.preference.time_zone) ? user.preference.time_zone : Time.zone.name) unless zone
    time_in_zone = time.in_time_zone(zone)
    time_in_zone_string = time_in_zone.strftime('<abbr class="day" title="%A">%a</abbr> <span class="date">%d</span> 
                                                 <abbr class="month" title="%B">%b</abbr> <span class="year">%Y</span> 
                                                 <span class="time">%I:%M%p</span>').html_safe + 
                                          " <abbr class=\"timezone\" title=\"#{zone}\">#{time_in_zone.zone}</abbr> ".html_safe

    user_time_string = "".html_safe
    if user.is_a?(User) && user.preference.time_zone
      if user.preference.time_zone != zone
        user_time = time.in_time_zone(user.preference.time_zone)
        user_time_string = "(".html_safe + user_time.strftime('<span class="time">%I:%M%p</span>').html_safe +
          " <abbr class=\"timezone\" title=\"#{user.preference.time_zone}\">#{user_time.zone}</abbr>)".html_safe
      elsif !user.preference.time_zone
        user_time_string = link_to ts("(set timezone)"), user_preferences_path(user)
      end
    end

    time_in_zone_string + user_time_string
  end

  def mailto_link(user, options={})
    "<a href=\"mailto:#{h(user.email)}?subject=[#{ArchiveConfig.APP_SHORT_NAME}]#{options[:subject]}\" class=\"mailto\">
      <img src=\"/images/envelope_icon.gif\" alt=\"email #{h(user.login)}\">
    </a>".html_safe
  end

  # these two handy methods will take a form object (eg from form_for) and an attribute (eg :title or '_destroy')
  # and generate the id or name that Rails will output for that object
  def field_attribute(attribute)
    attribute.to_s.sub(/\?$/,"")
  end

  def name_to_id(name)
    name.to_s.gsub(/\]\[|[^-a-zA-Z0-9:.]/, "_").sub(/_$/, "")
  end

  def field_id(form, attribute)
    name_to_id(field_name(form, attribute))
  end

  def field_name(form, attribute)
    "#{form.object_name}[#{field_attribute(attribute)}]"
  end

  def nested_field_id(form, nested_object, attribute)
    name_to_id(nested_field_name(form, nested_object, attribute))
  end
  
  def nested_field_name(form, nested_object, attribute)
    "#{form.object_name}[#{nested_object.class.table_name}_attributes][#{nested_object.id}][#{field_attribute(attribute)}]"
  end

  # toggle an checkboxes (scrollable checkboxes) section of a form to show all of the checkboxes
  def checkbox_section_toggle(checkboxes_id, checkboxes_size, options = {})
    toggle_show = content_tag(:a, ts("Expand %{checkboxes_size} Checkboxes", checkboxes_size: checkboxes_size),
                              class: "toggle #{checkboxes_id}_show") + "\n".html_safe

    toggle_hide = content_tag(:a, ts("Collapse Checkboxes"),
                                  style: "display: none;",
                                  class: "toggle #{checkboxes_id}_hide",
                                  href: "##{checkboxes_id}") + "\n".html_safe

    css_class = checkbox_section_css_class(checkboxes_size)

    javascript_bits = content_for(:footer_js) {
      javascript_tag("$j(document).ready(function(){\n" +
        "$j('##{checkboxes_id}').find('.actions').show();\n" +
        "$j('.#{checkboxes_id}_show').click(function() {\n" +
          "$j('##{checkboxes_id}').find('.index').attr('class', 'options index all');\n" + 
          "$j('.#{checkboxes_id}_hide').show();\n" +
          "$j('.#{checkboxes_id}_show').hide();\n" +
        "});" + "\n" + 
        "$j('.#{checkboxes_id}_hide').click(function() {\n" +
          "$j('##{checkboxes_id}').find('.index').attr('class', '#{css_class}');\n" +
          "$j('.#{checkboxes_id}_show').show();\n" +
          "$j('.#{checkboxes_id}_hide').hide();\n" +
        "});\n" +
      "})")
    }

    toggle = content_tag(:p, 
      (options[:no_show] ? "".html_safe : toggle_show) + 
      toggle_hide + 
      (options[:no_js] ? "".html_safe : javascript_bits), class: "actions", style: "display: none;")
  end

  # create a scrollable checkboxes section for a form that can be toggled open/closed
  # form: the form this is being created in
  # attribute: the attribute being set 
  # choices: the array of options (which should be objects of some sort)
  # checked_method: a method that can be run on the object of the form to get back a list 
  #         of currently-set options
  # name_method: a method that can be run on each individual option to get its pretty name for labelling (typically just "name")
  # value_method: a value that can be run to get the value of each individual option
  # 
  #
  # See the prompt_form in challenge signups for example of usage
  def checkbox_section(form, attribute, choices, options = {})
    options = {
      checked_method: nil, 
      name_method: "name", 
      name_helper_method: nil, # alternative: pass a helper method that gets passed the choice
      extra_info_method: nil, # helper method that gets passed the choice, for any extra information that gets attached to the label
      value_method: "id", 
      disabled: false,
      include_toggle: true,
      checkbox_side: "left",
      include_blank: true,
      concise: false # specify concise to invoke alternate formatting for skimmable lists (two-column in default layout)
    }.merge(options)

    field_name = options[:field_name] || field_name(form, attribute)
    field_name += '[]'
    base_id = options[:field_id] || field_id(form, attribute)
    checkboxes_id = "#{base_id}_checkboxes"
    opts = options[:disabled] ? {disabled: "true"} : {}
    already_checked = case 
      when options[:checked_method].is_a?(Array)
        options[:checked_method]
      when options[:checked_method].nil?
        []
      else
        form.object.send(options[:checked_method]) || []
      end

    checkboxes = choices.map do |choice|
      is_checked = !options[:checked_method] || already_checked.empty? ? false : already_checked.include?(choice)
      display_name = case
        when options[:name_helper_method]
          eval("#{options[:name_helper_method]}(choice)")
        else
          choice.send(options[:name_method]).html_safe
        end
      value = choice.send(options[:value_method])
      checkbox_id = "#{base_id}_#{name_to_id(value)}"
      checkbox = check_box_tag(field_name, value, is_checked, opts.merge({id: checkbox_id}))
      checkbox_and_label = label_tag checkbox_id, class: "action" do 
        options[:checkbox_side] == "left" ? checkbox + display_name : display_name + checkbox
      end
      if options[:extra_info_method]
        checkbox_and_label = options[:checkbox_side] == "left" ? checkbox_and_label + eval("#{options[:extra_info_method]}(choice)") : eval("#{options[:extra_info_method]}(choice)") + checkbox_and_label
      end
      content_tag(:li, checkbox_and_label)
    end.join("\n").html_safe

    # if there are only a few choices, don't show the scrolling and the toggle
    size = choices.size
    css_class = checkbox_section_css_class(size, options[:concise])
    checkboxes_ul = content_tag(:ul, checkboxes, class: css_class)

    toggle = "".html_safe
    if options[:include_toggle] && !options[:concise] && size > (ArchiveConfig.OPTIONS_TO_SHOW * 6)
      toggle = checkbox_section_toggle(checkboxes_id, size)
    end

    # We wrap the whole thing in a div
    return content_tag(:div, checkboxes_ul + toggle + (options[:include_blank] ? hidden_field_tag(field_name, " ") : ''.html_safe), id: checkboxes_id)
  end

  def checkbox_section_css_class(size, concise=false)
    css_class = "options index group"

    if concise
      css_class += " concise lots" if size > ArchiveConfig.OPTIONS_TO_SHOW
    else
      css_class += " many" if size > ArchiveConfig.OPTIONS_TO_SHOW
      css_class += " lots" if size > (ArchiveConfig.OPTIONS_TO_SHOW * 6)
    end

    css_class
  end

  def check_all_none(all_text="All", none_text="None", id_filter=nil)
    filter_attrib = (id_filter ? " data-checkbox-id-filter=\"#{id_filter}\"" : '')    
    ('<ul class="actions">
      <li><a href="#" class="check_all"' + 
      "#{filter_attrib}>#{all_text}</a></li>" +
      '<li><a href="#" class="check_none"' + 
      "#{filter_attrib}>#{none_text}</a></li></ul>").html_safe
  end

  def submit_button(form=nil, button_text=nil)
    button_text ||= (form.nil? || form.object.nil? || form.object.new_record?) ? ts("Submit") : ts("Update")
    content_tag(:p, (form.nil? ? submit_tag(button_text) : form.submit(button_text)), class: "submit")
  end

  def submit_fieldset(form=nil, button_text=nil)
    content_tag(:fieldset, content_tag(:legend, ts("Actions")) + submit_button(form, button_text))
  end

  # Cache fragments of a view if +condition+ is true
  #
  # <%= cache_if admin?, project do %>
  # <b>All the topics on this project</b>
  # <%= render project.topics %>
  # <% end %>
  def cache_if(condition, name = {}, options = nil, &block)
    if condition
      cache(name, options, &block)
    else
      yield
    end
    nil
  end

  def first_paragraph(full_text, placeholder_text = 'No preview available.')
    # is there a paragraph that does not have a child image?
    paragraph = Nokogiri::HTML.parse(full_text).at_xpath('//p[not(img)]')
    if paragraph.present?
      # if so, get its text and put it in a fresh p tag
      paragraph_text = paragraph.text
      return content_tag(:p, paragraph_text)
    else
      # if not, put the placeholder text in a p tag with the placeholder class
      return content_tag(:p, ts(placeholder_text), class: 'placeholder')
    end
  end
end # end of ApplicationHelper<|MERGE_RESOLUTION|>--- conflicted
+++ resolved
@@ -228,11 +228,7 @@
 
   # For setting the current locale
   def locales_menu    
-<<<<<<< HEAD
     result = "<form action=\"" + url_for(action: 'set', controller: 'locales') + "\">\n" 
-=======
-    result = "<form action=\"" + url_for(:action => 'set', :controller => 'locales') + "\">\n" 
->>>>>>> 04926aa2
     result << "<div><select id=\"accessible_menu\" name=\"locale_id\" >\n"
     result << options_from_collection_for_select(@loaded_locales, :iso, :name, @current_locale.iso)
     result << "</select></div>"

--- conflicted
+++ resolved
@@ -65,11 +65,7 @@
 
     return content_tag(:span, content_tag(:span, "#{symbol}".html_safe), class: "#{status} symbol", data: {tooltip: "#{tooltip}"})
   end
-<<<<<<< HEAD
 
-=======
-  
->>>>>>> e65a719c
   def nomination_tag_information(nominated_tag)
     tag_object = nominated_tag.type.gsub(/Nomination/, '').constantize.find_by_name(nominated_tag.tagname)
     status = "nonexistent"
@@ -81,15 +77,6 @@
     when nominated_tag.canonical
       if nominated_tag.parented
         status = "canonical"
-<<<<<<< HEAD
-        tooltip = ts("This is a canonical archive tag.")
-        title = ts("canonical tag")
-        span_content = link_to_tag_works(tag_object)
-      else
-        status = "unparented"
-        tooltip = ts("This is a canonical archive tag but not associated with the specified fandom.")
-        title = ts("canonical tag without parent")
-=======
         tooltip = ts("This is an official tag.")
         title = ts("official tag")
         span_content = link_to_tag_works(tag_object)
@@ -97,16 +84,11 @@
         status = "unparented"
         tooltip = ts("This is an official tag but not associated with the specified fandom.")
         title = ts("official tag without parent")
->>>>>>> e65a719c
         span_content = link_to_tag_works(tag_object)
       end
     when nominated_tag.synonym
       status = "synonym"
-<<<<<<< HEAD
-      tooltip = ts("This is a synonym of an official archive tag.")
-=======
       tooltip = ts("This is a synonym of an official tag.")
->>>>>>> e65a719c
       title = ts("tag synonym")
       synonym_for = content_tag(:span, " (#{link_to_tag_works(tag_object.merger, class: "canonical")})".html_safe)
     when nominated_tag.exists
@@ -115,11 +97,7 @@
       title = ts("unofficial tag")
     end
  
-<<<<<<< HEAD
     return content_tag(:span, "#{span_content}".html_safe, class: "#{status} nomination", title: "#{title}", data: {tooltip: "#{tooltip}"}) + synonym_for
-=======
-    return content_tag(:span, "#{span_content}".html_safe, class: "#{status} nomination", title: "#{title}", tooltip: "#{tooltip}") + synonym_for
->>>>>>> e65a719c
 
   end
   

--- conflicted
+++ resolved
@@ -16,12 +16,11 @@
     end
     series_data.join(ArchiveConfig.DELIMITER_FOR_OUTPUT).html_safe
   end
-<<<<<<< HEAD
   
   def work_series_description(work, series)
     serial = SerialWork.where(:work_id => work.id, :series_id => series.id).first
     ("Part #{serial.position} of " + link_to(series.title, series)).html_safe
-=======
+  end
 
   def series_list_for_feeds(work)
     series = work.series
@@ -35,7 +34,6 @@
       end
       return list.join(', ')
     end
->>>>>>> e6bb0d4f
   end
     
   # Generates confirmation message for 'remove me as author'

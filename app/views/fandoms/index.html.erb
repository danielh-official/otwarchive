<!--SEARCHBROWSE Descriptive page name, messages and instructions-->
<% if @collection %>
  <h2 class="heading"><%= link_to(@collection.title, @collection) %> > <%= ts("Fandoms") %></h2>
<% elsif @medium %>
  <h2 class="heading"><%= link_to ts('Fandoms'), media_path %> > <%= @medium.name %></h2>
<% else %>
  <h2 class="heading"><%= link_to ts('Fandoms'), media_path %></h2>
<% end %>
<p>You can search this page by pressing <kbd>ctrl F</kbd> / <kbd>cmd F</kbd> and typing in what you are looking for.</p>
<% if @collection %>
  <div class="filters">
    <h3 class="landmark heading"><%= ts('Filters') %></h3>
    <%= form_tag '', :method => :get do %>
      <fieldset><p title="Choose media type"><%= select_tag :medium_id, options_for_select(['All Media Types'] + @media.map{|m| m.name}, params[:medium_id]) %>
      <%= submit_tag "Show" %></p></fieldset>
    <% end %>
  </div>
<% end %>
<!--/descriptions-->

<!--main content-->
<% if @fandoms_by_letter && !@fandoms_by_letter.empty? %>
  <h3 class="landmark heading"><%= ts('Alphabet Navigation') %></h3>
<<<<<<< HEAD
<ul class="alphabet actions" id="alphabet" role="navigation">
=======
  <ul class="alphabet navigation actions" id="alphabet" role="navigation">
>>>>>>> dfae6ee5
    <% for letter in @fandoms_by_letter.keys %>
      <li><%= link_to letter, "#letter-#{letter}" %></li>
    <% end %>
  </ul>
  <h3 class="landmark heading"><%= ts('Alphabetised List of Fandoms') %></h3>
  <ol class="alphabet fandom index group <%= 'collection' if @collection %>">
    <% @fandoms_by_letter.each_pair do |letter, fandoms| %>
      <li id='letter-<%= letter %>' class='letter listbox group'>
        <h3 class="heading">
          <%= letter %>
          <span class="action top" title="top"><%= link_to '&#8593;'.html_safe, "#alphabet" %></span>
        </h3>
        <ul class="tags index group">
          <% for fandom in fandoms %>
            <li>
              <%= link_to_tag_works_with_text(fandom, fandom.name) %>
              <% if fandom.respond_to?(:count) %>
                (<%= fandom.count %>)
              <% end %>
            </li>
          <% end %>
        </ul>
      </li>
    <% end %>
  </ol>
<% else %>
  <h3 class="no_fandoms"><%= ts("No fandoms found") %></h3>
<% end %>
<!--/content--><|MERGE_RESOLUTION|>--- conflicted
+++ resolved
@@ -21,11 +21,7 @@
 <!--main content-->
 <% if @fandoms_by_letter && !@fandoms_by_letter.empty? %>
   <h3 class="landmark heading"><%= ts('Alphabet Navigation') %></h3>
-<<<<<<< HEAD
-<ul class="alphabet actions" id="alphabet" role="navigation">
-=======
-  <ul class="alphabet navigation actions" id="alphabet" role="navigation">
->>>>>>> dfae6ee5
+  <ul class="alphabet actions" id="alphabet" role="navigation">
     <% for letter in @fandoms_by_letter.keys %>
       <li><%= link_to letter, "#letter-#{letter}" %></li>
     <% end %>

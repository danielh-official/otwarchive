--- conflicted
+++ resolved
@@ -4,11 +4,7 @@
 
 	<% if bookmarkable.blank? %>
 		<p class="message"><%= ts("This has been deleted, sorry!") %></p>
-<<<<<<< HEAD
-	<% else %>  
-=======
   <% else %>  
->>>>>>> f2b9535b
   	<!--bookmark icons-->
     <% bookmark_count = bookmarkable.bookmarks.is_public.count %>
     <p class="status" title="<%= bookmark_count %> Bookmarks">
@@ -16,11 +12,7 @@
       <span class="count"><%=  (bookmark_count < 100) ? bookmark_count : '*' %></span>
 		</p>
   
-<<<<<<< HEAD
-		<!--work module-->
-=======
   	<!--work module-->
->>>>>>> f2b9535b
 		<% if bookmarkable.is_a?(ExternalWork) %>
 			<%= render 'external_works/work_module', :external_work => bookmarkable, :bookmarkable => bookmarkable %>
 		<% elsif bookmarkable.is_a?(Series) %>
@@ -31,17 +23,10 @@
 
     <!--navigation and actions-->
     <ul class="navigation actions" role="navigation">
-<<<<<<< HEAD
-			<% if bookmark_count > 1 || bookmark_count == 0 %>
-				<li><%= link_to_bookmarkable_bookmarks(bookmarkable, ts('Bookmarked %{count} Times', :count=>bookmark_count)) %></li>
-      <% else %>
-				<li><%= link_to_bookmarkable_bookmarks(bookmarkable, ts('Bookmarked %{count} Time', :count=>bookmark_count)) %></li>
-=======
       <% if bookmark_count > 1 || bookmark_count == 0 %>
         <li><%= link_to_bookmarkable_bookmarks(bookmarkable, ts('Bookmarked %{count} Times', :count=>bookmark_count)) %></li>
       <% else %>
         <li><%= link_to_bookmarkable_bookmarks(bookmarkable, ts('Bookmarked %{count} Time', :count=>bookmark_count)) %></li>
->>>>>>> f2b9535b
       <% end %>
 
       <% # let the user reading this bookmark save a copy for themselves %>
@@ -58,30 +43,18 @@
       <% if bookmark_count > 1 %>
         <% if params[:tag_id] || @most_recent_bookmarks %>
           <li id="recent_link_<%= "#{bookmark.bookmarkable_type.underscore}_#{bookmark.bookmarkable_id}" %>" style="display: none;" class="showme">
-<<<<<<< HEAD
-						<%= link_to ts("Show Most Recent Bookmarks"), 
-=======
             <%= link_to ts("Show Most Recent Bookmarks"), 
->>>>>>> f2b9535b
               url_for({:controller => 'bookmarks', :action => 'fetch_recent', :id => bookmark.id }), :class => "actions", :remote => true %>
           </li>
         <% end %>
       <% end %>
     </ul>
     
-<<<<<<< HEAD
-		<% # bookmark form loaded here if requested %>
-		<div class="new dynamic" id="bookmark_form_placement_for_<%= bookmarkable.id %>"></div>
-  <% end %>
-    
-  <div class="user module<% if is_author_of?(bookmark) %> own<% end %> group">
-=======
     <% # bookmark form loaded here if requested %>
     <div class="new dynamic" id="bookmark_form_placement_for_<%= bookmarkable.id %>"></div>
   <% end %>
     
   <div class="<% if is_author_of?(bookmark) %>own <% end %>user module group">
->>>>>>> f2b9535b
     <!--bookmarker, time-->
     <h5 class="byline heading">
       <%= ts("Last bookmarked by ") %>
@@ -90,17 +63,10 @@
     <p class="datetime"><%= set_format_for_date(bookmark.created_at) %></p>
 
 		<% # information added by the bookmark owner %>
-<<<<<<< HEAD
-		<!--meta-->
-    <% unless bookmark.tag_string.blank? %>
-			<h6 class="meta heading"><%= ts("Bookmark Tags:") %></h6>
-			<ul class="meta tags commas">
-=======
     <!--meta-->
     <% unless bookmark.tag_string.blank? %>
       <h6 class="meta heading"><%= ts("Bookmark Tags:") %></h6>
       <ul class="meta tags commas">
->>>>>>> f2b9535b
         <% bookmark.tags.each do |tag| %>
           <li><%= link_to(tag.name, link_to_tag_bookmarks(tag), :class => 'tag') %></li>
         <% end %>
@@ -108,11 +74,7 @@
     <% end %>
     
     <% unless bookmark.collections.blank? %>
-<<<<<<< HEAD
-			<h6 class="meta heading"><%= ts("Bookmark Collections:") %></h6>
-=======
       <h6 class="meta heading"><%= ts("Bookmark Collections:") %></h6>
->>>>>>> f2b9535b
       <ul class="meta commas">
         <% bookmark.collections.each do |coll|%>
           <li><%= link_to coll.title, collection_path(coll) %></li>
@@ -120,16 +82,6 @@
       </ul>
     <% end %>
 
-<<<<<<< HEAD
-		<!--notes-->
-		<% unless bookmark.notes.blank? %>
-			<h6 class="landmark heading"><%= ts("Bookmark Notes") %></h6>
-			<blockquote class="userstuff notes" title="notes">
-				<%=raw sanitize_field(bookmark, :notes) %>
-			</blockquote>
-		<% end %>
-		<% # end of information added by the bookmark owner %>	
-=======
     <!--notes-->
     <% unless bookmark.notes.blank? %>
       <h6 class="landmark heading"><%= ts("Bookmark Notes") %></h6>
@@ -138,8 +90,7 @@
       </blockquote>
     <% end %>
     <% # end of information added by the bookmark owner %>	
->>>>>>> f2b9535b
-			
+    			
     <!--navigation and actions-->
     <% if is_author_of?(bookmark) %>
 			<%= render 'bookmarks/bookmark_owner_navi', :bookmark => bookmark %>
@@ -149,18 +100,10 @@
   </div>
 
   <% # recent bookmarks will be loaded up here if requested %>
-<<<<<<< HEAD
-	<div class="recent dynamic" id="recent_<%= "#{bookmark.bookmarkable_type.underscore}_#{bookmark.bookmarkable_id}" %>"></div>
-
-  <% if logged_in_as_admin? && bookmarkable.class == ExternalWork %>
-    <%= render 'admin/admin_options', :item => bookmarkable %>
-	<% end %>
-=======
   <div class="recent dynamic" id="recent_<%= "#{bookmark.bookmarkable_type.underscore}_#{bookmark.bookmarkable_id}" %>"></div>
 
   <% if logged_in_as_admin? && bookmarkable.class == ExternalWork %>
     <%= render 'admin/admin_options', :item => bookmarkable %>
  <% end %>
->>>>>>> f2b9535b
 
 </li>
<!--SEARCHBROWSE descriptive page name and system messages, descriptions, and instructions.-->
<h2 class="heading">
  <% if @most_recent_bookmarks %>
    <%= ts("Recent") %>
  <% elsif @user %>
    <%= @user.login %>'s
  <% else %>
    <%= ts("Listing") %>
<% end %>
<%= ts("Bookmarks") %>
</h2>
<!-- /descriptions-->

<!--subnav-->
<ul class="navigation actions" role="navigation">
  <% if current_user.is_a?(User) %>
  	<% if @user == current_user || @most_recent_bookmarks || @collection %>
    	<li><%= link_to ts("Bookmark External Work"), new_external_work_path %></li>

    <% elsif params[:work_id] || params[:series_id] || params[:external_work_id] %>
    <% # let the user reading this bookmark save a copy for themselves %>	
      <% if logged_in? && !is_author_of?(@bookmark) %>
        <li>
          <% if (current_user_bookmark ||= bookmark_if_exists(@bookmarkable)) %>
            <%= link_to ts("Edit Bookmark"), edit_bookmark_path(current_user_bookmark), :id => "bookmark_form_trigger_for_#{@bookmarkable.id}", :remote => true %>
          <% else %>
            <%= link_to ts("Bookmark"), get_new_bookmark_path(@bookmarkable), :id => "bookmark_form_trigger_for_#{@bookmarkable.id}", :remote => true %>
          <% end %>
        </li>
      <% end %>
    <% end %>
  <% end %>
<<<<<<< HEAD
=======
  
  <li>
    <%= span_if_current(ts("All Bookmarks"), url_for(params.merge :recs_only => false), params[:recs_only].blank?) %>
  </li>
  <li>
    <%= span_if_current ts("Recs Only"), url_for(params.merge :recs_only => true) %>
  </li>
>>>>>>> 150844a0
<% if params[:tag_id] %>
  <%= taggable_list(params[:tag_id], "bookmarks") %>
<% end %>
</ul>
<!--/subnav-->

<% if params[:work_id] || params[:series_id] || params[:external_work_id] %>
  <% # bookmark form loaded here if requested %>
  <div class="new dynamic" id="bookmark_form_placement_for_<%= @bookmarkable.id %>"></div>
<% end %>

<!--main content-->
<h3 class="landmark heading"><%= ts("List of Bookmarks") %></h3>
<ol class="bookmark index">
	<%= render 'bookmarks/bookmarks' %>
</ol>
<!-- /content-->

<<<<<<< HEAD
<!--filters subnav-->
<% if @bookmarks.respond_to?(:facets) %>
  <%= render :partial => 'filters' %>
<% end %>
<!---/subnav-->

<div id="dynamic-bookmark" class="dynamic hidden"></div>

=======
>>>>>>> 150844a0
<!--subnav-->
<% if @bookmarks.respond_to?(:total_pages) %>
  <%= will_paginate @bookmarks %>
<% end %>
<!-- /subnav--><|MERGE_RESOLUTION|>--- conflicted
+++ resolved
@@ -30,16 +30,7 @@
       <% end %>
     <% end %>
   <% end %>
-<<<<<<< HEAD
-=======
-  
-  <li>
-    <%= span_if_current(ts("All Bookmarks"), url_for(params.merge :recs_only => false), params[:recs_only].blank?) %>
-  </li>
-  <li>
-    <%= span_if_current ts("Recs Only"), url_for(params.merge :recs_only => true) %>
-  </li>
->>>>>>> 150844a0
+
 <% if params[:tag_id] %>
   <%= taggable_list(params[:tag_id], "bookmarks") %>
 <% end %>
@@ -58,7 +49,6 @@
 </ol>
 <!-- /content-->
 
-<<<<<<< HEAD
 <!--filters subnav-->
 <% if @bookmarks.respond_to?(:facets) %>
   <%= render :partial => 'filters' %>
@@ -67,8 +57,6 @@
 
 <div id="dynamic-bookmark" class="dynamic hidden"></div>
 
-=======
->>>>>>> 150844a0
 <!--subnav-->
 <% if @bookmarks.respond_to?(:total_pages) %>
   <%= will_paginate @bookmarks %>

--- conflicted
+++ resolved
@@ -40,13 +40,9 @@
 <!-- /content-->
 
 <!--filters subnav-->
-<<<<<<< HEAD
-<%= render :partial => 'filters' %>
-=======
 <% if @bookmarks.respond_to?(:facets) %>
   <%= render :partial => 'filters' %>
 <% end %>
->>>>>>> ffb19460
 <!---/subnav-->
 
 <div id="dynamic-bookmark" class="dynamic hidden"></div>

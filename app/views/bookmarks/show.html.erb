<!--Descriptive page name, messages and instructions-->
<<<<<<< HEAD
<!--/descriptions-->

=======
<h2 class="heading">
  <%= ts("Bookmark") %>
</h2>
<!--/descriptions-->

<!--subnav-->
<ul class="navigation actions" role="navigation">
  <li>
    <% if is_author_of?(@bookmark) %>
      <%= link_to ts("My Bookmarks"), user_bookmarks_path(@bookmark.pseud.user) %>
    <% else %>
      <%= link_to ts("Bookmarks by %{bookmarker}", :bookmarker => @bookmark.pseud.byline), user_bookmarks_path(@bookmark.pseud.user) %>
    <% end %>
  </li>
</ul>
<!--/subnav-->

>>>>>>> 46b4e126
<!--main content-->
<ul class="bookmark index group">
  <%= render 'bookmark_blurb', :bookmark => @bookmark %>
</ul>
<!--/content-->
<<<<<<< HEAD

<!--subnav-->
<p class="navigation actions" role="navigation"><%= link_to ts("Back to Bookmarks"), user_bookmarks_path(@bookmark.pseud.user) %></p>
<!--/subnav-->
=======
>>>>>>> 46b4e126

<% # FRONT END NOTE: Twitter widget JavaScript included here for share/_share to ensure it is only loaded once per page %>
<% content_for :footer_js do %>
  <script type="text/javascript" src="//platform.twitter.com/widgets.js"></script>
<% end %><|MERGE_RESOLUTION|>--- conflicted
+++ resolved
@@ -1,8 +1,4 @@
 <!--Descriptive page name, messages and instructions-->
-<<<<<<< HEAD
-<!--/descriptions-->
-
-=======
 <h2 class="heading">
   <%= ts("Bookmark") %>
 </h2>
@@ -20,19 +16,11 @@
 </ul>
 <!--/subnav-->
 
->>>>>>> 46b4e126
 <!--main content-->
 <ul class="bookmark index group">
   <%= render 'bookmark_blurb', :bookmark => @bookmark %>
 </ul>
 <!--/content-->
-<<<<<<< HEAD
-
-<!--subnav-->
-<p class="navigation actions" role="navigation"><%= link_to ts("Back to Bookmarks"), user_bookmarks_path(@bookmark.pseud.user) %></p>
-<!--/subnav-->
-=======
->>>>>>> 46b4e126
 
 <% # FRONT END NOTE: Twitter widget JavaScript included here for share/_share to ensure it is only loaded once per page %>
 <% content_for :footer_js do %>

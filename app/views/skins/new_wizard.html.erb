--- conflicted
+++ resolved
@@ -1,34 +1,23 @@
 <!--BACK END: if this is only accessed via the user dashboard it needs the user dashboard view-->
-<<<<<<< HEAD
 <!--Descriptive page names, messages and instructions-->
-<h2 class="heading"><%= ts('Create New Archive Skin')  %></h2>
-=======
 <h2 class="heading"><%= ts('Site Skin Wizard')  %></h2>
 
 <%= render :partial => 'skin_top_navigation' %>
->>>>>>> dfae6ee5
 
 <%= error_messages_for :skin %>
-<!--/descriptions-->
 
-<<<<<<< HEAD
-<!--subnav-->
-<%= render :partial => "skin_top_navigation" %>
-<!--/subnav-->
-
-<!--main content-->
-<h3 class="landmark heading">New Archive Skin Wizard</h3>
-=======
 <p class="notes">
   <%= ts('This wizard only creates site skins. You can also %{link} which can be used to add styling to works that you post.', :link => link_to(ts('create a work skin'), url_for(:skin_type => 'WorkSkin'))).html_safe %>
   <%= link_to_help 'skins-basics' %>
 </p>
+<!--/descriptions-->
 
+<!--subnav-->
 <%= render :partial => 'skin_type_navigation' %>
+<!--/subnav-->
 
-
+<!--main content-->
 <h3 class="landmark heading"><%= ts('Site Skin Wizard') %></h3>
->>>>>>> dfae6ee5
 
 <%= form_for @skin do |f| %>
   <%= render 'wizard_form', :f => f %>

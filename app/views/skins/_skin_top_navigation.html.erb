--- conflicted
+++ resolved
@@ -1,33 +1,17 @@
-<<<<<<< HEAD
-=======
 <% work_skin = params[:skin_type] && params[:skin_type] == 'WorkSkin'
    revert_default = ts('Revert to Default Skin') %>
 
->>>>>>> c33df437
 <!--subnav-->
 <h3 class="landmark heading">Navigation</h3>
 <ul class="navigation actions" role="navigation">
   <% if session[:site_skin] %>
-<<<<<<< HEAD
-    <li><%= link_to ts("Revert to Default Skin"), unset_skins_path %></li>
-=======
     <li><%= link_to revert_default, unset_skins_path %></li>
->>>>>>> c33df437
   <% end %>
 	<% if logged_in? %>
 	  <% if (current_user.preference.skin_id != Skin.default.id) && session[:site_skin].blank? %>
 	    <li>
     	  <%= form_for(current_user.preference, :url => {:controller => :preferences, :action => :update, :user_id => current_user}, :method => 'put') do |f| %>
           <%= f.hidden_field :skin_id, :value => Skin.default.id %>
-<<<<<<< HEAD
-          <%= f.submit ts("Revert to Default Skin") %>
-        <% end %>
-      </li>
-    <% end %>
-	
-    <% unless controller.action_name == "new" %>
-      <li><%= link_to ts("Create Skin"), new_skin_path %></li>
-=======
           <%= f.submit revert_default %>
         <% end %>
       </li>
@@ -35,20 +19,19 @@
 
     <% unless controller.action_name == 'new' %>
       <li><%= link_to ts('Create New Skin'), new_skin_path(:skin_type => work_skin ? "WorkSkin" : "Skin") %></li>
->>>>>>> c33df437
     <% end %>
     
     <!-- wizard-to-custom-css switchers for new and edit -->
     <% if controller.action_name == 'new' ||  (controller.action_name == 'edit' && !@skin.is_a?(WorkSkin)) %>
       <% if params[:wizard] %>
         <li id="form-link">
-           <%= link_to( ts("Write Custom CSS Instead?"),
-             {:url => {:controller => :skins, :action => controller.action_name, :wizard => false}},
-             :href => url_for(:controller => :skins, :action => controller.action_name, :wizard => false)) %>
+           <%= link_to( ts('Write Custom CSS Instead?'),
+             {:url => {:controller => :skins, :action => controller.action_name}},
+             :href => url_for(:controller => :skins, :action => controller.action_name)) %>
         </li>
       <% else %>
         <li id="wizard-link">
-          <%= link_to( ts("Use Wizard Instead?"),
+          <%= link_to( ts('Use Wizard Instead?'),
             {:url => {:controller => :skins, :action => controller.action_name, :wizard => true}},
             :href => url_for(:controller => :skins, :action => controller.action_name, :wizard => true)) %>
         </li>

--- conflicted
+++ resolved
@@ -1,33 +1,23 @@
 <!--BACK END: if this is only accessed via the user dashboard it needs the user dashboard view-->
-<<<<<<< HEAD
 <!--Descriptive page names, messages and instructions-->
-<h2 class="heading"><%= ts('Create New Archive Skin')  %></h2>
-=======
 <h2 class="heading"><%= ts('Create New Skin')  %></h2>
 
 <%= render :partial => 'skin_top_navigation' %>
->>>>>>> dfae6ee5
 
 <%= error_messages_for :skin %>
-<!--/descriptions-->
 
-<<<<<<< HEAD
-<!--subnav-->
-<%= render :partial => "skin_top_navigation" %>
-<!--/subnav-->
-
-<!--main content-->
-<h3 class="landmark heading"><%= ts("New Archive Skin Form") %></h3>
-=======
 <p class="notes">
   <%= ts('This form allows you to create a new site or work skin. Select "Work Skin" or "Site Skin" in the Type option list to choose which type of skin you are creating.') %>
   <%= link_to_help 'skins-basics' %>
 </p>
+<!--/descriptions-->
 
+<!--subnav-->
 <%= render :partial => 'skin_type_navigation' %>
+<!--/subnav-->
 
+<!--main content-->
 <h3 class="landmark heading"><%= ts('Create New Skin') %></h3>
->>>>>>> dfae6ee5
 
 <%= form_for @skin, :html => {:multipart => true} do |f| %>
   <%= render 'form', :f => f %>

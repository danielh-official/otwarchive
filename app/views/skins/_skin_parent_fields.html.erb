--- conflicted
+++ resolved
@@ -1,14 +1,5 @@
 <% index ||= 1 %>
 <li class="removeme">
-<<<<<<< HEAD
-    <fieldset>
-    <p>
-      <span class="actions cancel" title="<%= ts('cancel')%>"><%= link_to_remove_section ts("x"), form %></span>
-      <%= ts("Parent #") %><%= form.text_field :position, :class => "number", :value => (form.object.position || index), :title => ts("position of parent as integer") %>
-      </p>
-    <%= form.text_field :parent_skin_title, autocomplete_options("site_skins", :autocomplete_token_limit => 1, :title => ts("title of parent skin")) %>
-      </fieldset>
-=======
   <fieldset>
     <p>
       <span class="actions cancel" title="<%= ts('cancel')%>"><%= link_to_remove_section ts('x'), form %></span>
@@ -16,6 +7,5 @@
     </p>
     <%= form.text_field :parent_skin_title, autocomplete_options('site_skins', :autocomplete_token_limit => 1, :title => ts('title of parent skin')) %>
   </fieldset>
->>>>>>> c33df437
 </li>
 <li class="last_id" style="display:none;"><%= index.is_a?(String) ? index : index + 1 %></li>
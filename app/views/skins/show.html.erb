--- conflicted
+++ resolved
@@ -9,17 +9,10 @@
       <%= @skin.description.blank? ? ts('(No Description Provided)') : raw(sanitize_field(@skin, :description)) %>
     </blockquote>
     <dl class="stats">
-<<<<<<< HEAD
-      <dt><%= ts("Users:") %></dt><dd><%= @skin.preferences.count %></dd>
-      <dt><%= ts("Role:") %></dt><dd><%= @skin.role %></dd>
-      <dt><%= ts("Media:") %></dt><dd><%= @skin.get_media %></dd>
-      <dt><%= ts("Condition:") %></dt>
-=======
       <dt><%= ts('Users:') %></dt><dd><%= @skin.preferences.count %></dd>
       <dt><%= ts('Role:') %></dt><dd><%= @skin.role %></dd>
       <dt><%= ts('Media:') %></dt><dd><%= @skin.get_media %></dd>
       <dt><%= ts('Condition:') %></dt>
->>>>>>> c33df437
       <dd>
         <% unless @skin.ie_condition.present? || @skin.unusable? %>normal<% end %>
         <% if @skin.ie_condition.present? %><abbr title="Internet Explorer"><%= @skin.ie_condition %></abbr><% end %>
@@ -39,11 +32,7 @@
   
   <% unless @skin.parent_skins.empty? %>
     <div class="parents module">
-<<<<<<< HEAD
-      <h3 class="heading"><%= ts("Parent Skins") %></h3>
-=======
       <h3 class="heading"><%= ts('Parent Skins') %></h3>
->>>>>>> c33df437
       <ul class="index group">
       <% @skin.parent_skins.each do |parent| %>
         <li><%= link_to parent.title, skin_path(parent) %></li>
@@ -54,44 +43,12 @@
 
   <% if @skin.margin || !@skin.font.blank? || !@skin.background_color.blank? || !@skin.foreground_color.blank? || @skin.base_em || @skin.paragraph_margin || !@skin.headercolor.blank? || !@skin.accent_color.blank? %>
     <div class="wizard module">
-<<<<<<< HEAD
-  		<h3 class="heading"><%= ts("Wizard Settings") %></h3>
-=======
       <h3 class="heading"><%= ts('Wizard Settings') %></h3>
->>>>>>> c33df437
       <p class="notes"><%= ts("(Can be overridden by custom <abbr title='cascading style sheets'>CSS</abbr>)").html_safe %></p>
   
       <div class="wrapper">
         <!--REVIEW: is this meta? It doesn't match-->
         <dl class="meta group">
-<<<<<<< HEAD
-          <% if @skin.margin %>
-            <dt><%= ts("Margin:") %></dt><dd><%= @skin.margin %></dd>
-          <% end %>
-          <% unless @skin.font.blank? %>
-            <dt><%= ts("Font:") %></dt><dd><%= @skin.font %></dd>
-          <% end %>
-          <% unless @skin.background_color.blank? %>
-            <dt><%= ts("Background color:") %></dt><dd><%= @skin.background_color %></dd>
-          <% end %>
-          <% unless @skin.foreground_color.blank? %>
-            <dt><%= ts("Foreground color:") %></dt><dd><%= @skin.foreground_color %></dd>
-          <% end %>
-          <% if @skin.base_em %>
-            <dt><%= ts("Relative font size:") %></dt><dd><%= @skin.base_em %></dd>
-          <% end %>
-          <% if @skin.paragraph_margin %>
-            <dt><%= ts("Paragraph margin:") %></dt><dd><%= @skin.paragraph_margin %></dd>
-          <% end %>
-          <% unless @skin.headercolor.blank? %>
-            <dt><%= ts("Header color:") %></dt><dd><%= @skin.headercolor %></dd>
-          <% end %>
-          <% unless @skin.accent_color.blank? %>
-            <dt><%= ts("Accent color:") %></dt><dd><%= @skin.accent_color %></dd>
-          <% end %>
-        </dl>
-      </div<>
-=======
         <% if @skin.margin %>
           <dt><%= ts('Margin:') %></dt><dd><%= @skin.margin %></dd>
         <% end %>
@@ -118,7 +75,6 @@
         <% end %>
         </dl>
       </div>
->>>>>>> c33df437
     </div>
   <% end %>
 

--- conflicted
+++ resolved
@@ -19,15 +19,10 @@
         <% if @skin.unusable? %>parent only<% end %>
       </dd>
     </dl>
-<<<<<<< HEAD
-      <!--subnav-->
-    	<%= render :partial => "skin_top_navigation" %>
-    	<!--/subnav-->
-    	<p class="icon"><%= skin_preview_display(@skin) %></p>
-=======
+    <!--subnav-->
     <%= render :partial => 'skin_top_navigation' %>
+    <!--/subnav-->
     <p class="icon"><%= skin_preview_display(@skin) %></p>
->>>>>>> dfae6ee5
   </div>
 
   <% unless @skin.css.blank? && @skin.filename.blank? %>

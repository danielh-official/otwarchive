<fieldset class="post skin wizard">
  <legend><%= ts('Wizard') %></legend>
  <dl>
    <dt><%= f.label :title, ts("Title") %></dt>
    <dd><%= f.text_field :title %></dd>

    <dt><%= f.label :description, ts("Description") %></dt>
    <dd><%= f.text_field :description %></dd>

    <dt><%= f.label :margin, ts("Margin width (%)") %> <%= link_to_help("skins-wizard-margin") %></dt>
    <dd><%= f.text_field :margin %></dd>

<<<<<<< HEAD
    <dt><%= f.label :font, ts("Font family") %> <%= link_to_help("skins-wizard-font") %></dt>
=======
    <dt><%= f.label :font, ts('Font family') %> <%= link_to_help('skins-wizard-font') %></dt>
>>>>>>> c33df437
    <dd><%= f.text_field :font %></dd>
  
    <dt>
      <%= f.label :background_color, ts("Background color (name or hex code)") %> 
      <%= link_to_help("skins-wizard-background-color") %>
    </dt>
    <dd>
      <%= f.text_field :background_color %>
    </dd>
  
    <dt>
<<<<<<< HEAD
      <%= f.label :foreground_color, ts("Foreground color (name or hex code)") %> 
      <%= link_to_help("skins-wizard-forground-color") %>
=======
      <%= f.label :foreground_color, ts('Foreground color (name or hex code)') %>
      <%= link_to_help('skins-wizard-foreground-color') %>
>>>>>>> c33df437
    </dt>
    <dd>
      <%= f.text_field :foreground_color %>
    </dd>
  
    <dt>
      <%= f.label :base_em, ts("Percent of base font size (%)") %> 
      <%= link_to_help("skins-wizard-font-size") %>
    </dt>
    <dd><%= f.text_field :base_em %></dd>
    
    <dt>
      <%= f.label :paragraph_margin, ts("Vertical gap between paragraphs") %> 
      <%= link_to_help("skins-wizard-vertical-gap") %>
    </dt>
    <dd><%= f.text_field :paragraph_margin %></dd>
    
    <dt><%= f.label :headercolor, ts("Header color") %> 
    <%= link_to_help("skins-wizard-header-color") %>
    </dt>
    <dd><%= f.text_field :headercolor %></dd>
    
    <dt><%= f.label :accent_color, ts("Accent color") %>
    <%= link_to_help("skins-wizard-accent-color") %>
    </dt>
    <dd><%= f.text_field :accent_color %></dd>
  </dl>

    <%= hidden_field_tag 'wizard', true %>
</fieldset>

<%= submit_fieldset(f) %><|MERGE_RESOLUTION|>--- conflicted
+++ resolved
@@ -1,62 +1,53 @@
 <fieldset class="post skin wizard">
   <legend><%= ts('Wizard') %></legend>
   <dl>
-    <dt><%= f.label :title, ts("Title") %></dt>
+    <dt><%= f.label :title, ts('Title') %></dt>
     <dd><%= f.text_field :title %></dd>
 
-    <dt><%= f.label :description, ts("Description") %></dt>
+    <dt><%= f.label :description, ts('Description') %></dt>
     <dd><%= f.text_field :description %></dd>
 
-    <dt><%= f.label :margin, ts("Margin width (%)") %> <%= link_to_help("skins-wizard-margin") %></dt>
+    <dt><%= f.label :margin, ts('Margin width (%)') %> <%= link_to_help('skins-wizard-margin') %></dt>
     <dd><%= f.text_field :margin %></dd>
 
-<<<<<<< HEAD
-    <dt><%= f.label :font, ts("Font family") %> <%= link_to_help("skins-wizard-font") %></dt>
-=======
     <dt><%= f.label :font, ts('Font family') %> <%= link_to_help('skins-wizard-font') %></dt>
->>>>>>> c33df437
     <dd><%= f.text_field :font %></dd>
   
     <dt>
-      <%= f.label :background_color, ts("Background color (name or hex code)") %> 
-      <%= link_to_help("skins-wizard-background-color") %>
+      <%= f.label :background_color, ts('Background color (name or hex code)') %> 
+      <%= link_to_help('skins-wizard-background-color') %>
     </dt>
     <dd>
       <%= f.text_field :background_color %>
     </dd>
   
     <dt>
-<<<<<<< HEAD
-      <%= f.label :foreground_color, ts("Foreground color (name or hex code)") %> 
-      <%= link_to_help("skins-wizard-forground-color") %>
-=======
       <%= f.label :foreground_color, ts('Foreground color (name or hex code)') %>
       <%= link_to_help('skins-wizard-foreground-color') %>
->>>>>>> c33df437
     </dt>
     <dd>
       <%= f.text_field :foreground_color %>
     </dd>
   
     <dt>
-      <%= f.label :base_em, ts("Percent of base font size (%)") %> 
-      <%= link_to_help("skins-wizard-font-size") %>
+      <%= f.label :base_em, ts('Percent of base font size (%)') %> 
+      <%= link_to_help('skins-wizard-font-size') %>
     </dt>
     <dd><%= f.text_field :base_em %></dd>
     
     <dt>
-      <%= f.label :paragraph_margin, ts("Vertical gap between paragraphs") %> 
-      <%= link_to_help("skins-wizard-vertical-gap") %>
+      <%= f.label :paragraph_margin, ts('Vertical gap between paragraphs') %> 
+      <%= link_to_help('skins-wizard-vertical-gap') %>
     </dt>
     <dd><%= f.text_field :paragraph_margin %></dd>
     
-    <dt><%= f.label :headercolor, ts("Header color") %> 
-    <%= link_to_help("skins-wizard-header-color") %>
+    <dt><%= f.label :headercolor, ts('Header color') %> 
+    <%= link_to_help('skins-wizard-header-color') %>
     </dt>
     <dd><%= f.text_field :headercolor %></dd>
     
-    <dt><%= f.label :accent_color, ts("Accent color") %>
-    <%= link_to_help("skins-wizard-accent-color") %>
+    <dt><%= f.label :accent_color, ts('Accent color') %>
+    <%= link_to_help('skins-wizard-accent-color') %>
     </dt>
     <dd><%= f.text_field :accent_color %></dd>
   </dl>

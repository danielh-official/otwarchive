<<<<<<< HEAD
<fieldset>
  <legend><%= ts("About") %></legend>
=======
<p class="required notice">* <%= ts('Required information') %></p>
<fieldset class="post skin wizard">
  <legend><%= ts('Wizard') %></legend>
>>>>>>> 4845b9a5
  <dl>
    <dt class="required"><%= f.label :title, ts('Title') + "*" %></dt>
    <dd class="required"><%= f.text_field :title %></dd>

    <dt><%= f.label :description, ts('Description') %></dt>
    <dd><%= f.text_field :description %></dd>
  </dl>
</fieldset>

<fieldset>
  <legend><%= ts("Fonts and Whitespace") %></legend>
  <dl>
    <dt>
      <%= f.label :font, ts('Font') %>
      <%= link_to_help('skins-wizard-font') %>
    </dt>
    <dd>
      <%= f.text_field :font, "aria-describedby" => "font-field-notes" %>
      <p class="footnote" id="font-field-notes">
        <%= ts("Comma-separated list of font names.") %>
      </p>
    </dd>

    <dt>
      <%= f.label :base_em, ts('Percent of browser font size') %> 
      <%= link_to_help('skins-wizard-font-size') %>
    </dt>
    <dd>
      <%= f.text_field :base_em, "aria-describedby" => "base-em-field-notes" %>
      <p class="footnote" id="base-em-field-notes">
        <%= ts("Numbers only, treated as a percentage of the browser's default font size. Default: <code>100</code>").html_safe %>
      </p>
    </dd>

    <dt>
      <%= f.label :margin, ts('Work margin width') %>
    </dt>
    <dd>
      <%= f.text_field :margin, "aria-describedby" => "margin-field-notes" %>
      <p class="footnote" id="margin-field-notes">
        <%= ts("Numbers only, treated as a percentage of the page width.") %>
      </p>
    </dd>

    <dt>
      <%= f.label :paragraph_margin, ts('Vertical gap between paragraphs') %> 
      <%= link_to_help('skins-wizard-vertical-gap') %>
    </dt>
    <dd>
      <%= f.text_field :paragraph_margin %>
      <p class="footnote" id="paragraph-margin-field-notes">
        <%= ts("Numbers only, treated as a multipler of the paragraph font size. Default: <code>1.286</code>").html_safe %>
      </p>
    </dd>
  </dl>
</fieldset>

<fieldset>
  <legend><%= ts("Colors") %></legend>
  <p class="notes">
    <%= ts('You may wish to refer to this <a href="http://www.webmonkey.com/2010/02/color_charts/">handy list of colors</a>.').html_safe %>
  </p>
  <dl>
    <dt>
      <%= f.label :background_color, ts('Background color') %> 
    </dt>
    <dd>
      <%= f.text_field :background_color, "aria-describedby" => "background-color-field-notes" %>
      <p class="footnote" id="background-color-field-notes">
        <%= ts("Name or hex code. Default: <code>#fff</code>".html_safe) %>
      </p>
    </dd>

    <dt>
      <%= f.label :foreground_color, ts('Text color') %>
    </dt>
    <dd>
      <%= f.text_field :foreground_color, "aria-describedby" => "foreground-color-field-notes" %>
      <p class="footnote" id="foreground-color-field-notes">
        <%= ts("Name or hex code. Default: <code>#2a2a2a</code>".html_safe) %>
      </p>
    </dd>

    <dt>
      <%= f.label :headercolor, ts('Header color') %> 
    </dt>
    <dd>
      <%= f.text_field :headercolor, "aria-describedby" => "header-color-field-notes" %>
      <p class="footnote" id="header-color-field-notes">
        <%= ts("Name or hex code. Default: <code>#900</code>".html_safe) %>
      </p>
    </dd>

    <dt>
      <%= f.label :accent_color, ts('Accent color') %>
    </dt>
    <dd>
      <%= f.text_field :accent_color, "aria-describedby" => "accent-color-field-notes" %>
      <p class="footnote" id="accent-color-field-notes">
        <%= ts("Name or hex code. Default: <code>#fff</code>".html_safe) %>
      </p>
    </dd>
  </dl>
  <%= hidden_field_tag 'wizard', true %>
</fieldset>

<%= submit_fieldset(f) %><|MERGE_RESOLUTION|>--- conflicted
+++ resolved
@@ -1,11 +1,6 @@
-<<<<<<< HEAD
-<fieldset>
-  <legend><%= ts("About") %></legend>
-=======
 <p class="required notice">* <%= ts('Required information') %></p>
 <fieldset class="post skin wizard">
-  <legend><%= ts('Wizard') %></legend>
->>>>>>> 4845b9a5
+  <legend><%= ts('About') %></legend>
   <dl>
     <dt class="required"><%= f.label :title, ts('Title') + "*" %></dt>
     <dd class="required"><%= f.text_field :title %></dd>

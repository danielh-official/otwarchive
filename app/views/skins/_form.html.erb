--- conflicted
+++ resolved
@@ -28,15 +28,9 @@
 </fieldset>
 
 <fieldset>
-<<<<<<< HEAD
-  <legend><%= ts("CSS") %></legend>
-  <h3 class="heading"><%= f.label :css, ts('CSS') %> <%= link_to_help "skins-creating" %></h3>
-    <p><%= f.text_area :css, :cols => 70, :class => "large" %></p>        
-=======
   <legend><%= ts('CSS') %></legend>
   <h3 class="heading"><%= f.label :css, ts('CSS') %> <%= link_to_help 'skins-creating' %></h3>
   <p><%= f.text_area :css, :cols => 70, :class => 'large' %></p>
->>>>>>> dfae6ee5
 </fieldset>
   
 <fieldset class="verbose<%= (@skin.type || params[:skin_type]) == 'WorkSkin' ? ' hidden' : ''%>">
@@ -48,13 +42,8 @@
 
   <div id="advanced_skin" class="<%= show_advanced_skin?(@skin) ? 'toggled open' : 'toggled' %>">
     <fieldset>
-<<<<<<< HEAD
-      <legend><%= ts("Conditions") %> <%= link_to_help "skins-conditions" %></legend>
-      <h4 class="heading landmark"><%= ts("Conditions") %></h4>
-=======
       <legend><%= ts('Conditions') %> <%= link_to_help 'skins-conditions' %></legend>
       <h4 class="heading landmark"><%= ts('Conditions') %></h4>
->>>>>>> dfae6ee5
       <dl>
         <dt><%= f.label :role, ts('What it does: ')%></dt>
         <dd>
@@ -69,30 +58,14 @@
         <dd><%= f.check_box :unusable %></dd>
 
         <dt><%= f.label :media, ts('Media: ')%></dt>
-<<<<<<< HEAD
         <dd class="listbox group">
-          <h5 class="heading"><%= ts("Choose @media") %></h5>
+          <h5 class="heading"><%= ts('Choose @media') %></h5>
           <%= checkbox_section(f, :media, Skin::MEDIA, :checked_method => @skin.media || Skin::DEFAULT_MEDIA, :value_method => "to_s", :name_method => "to_s", :include_blank => false) %>
-=======
-        <dd>
-          <fieldset class="listbox group">
-          <h5 class="heading"><%= ts('Choose @media') %></h5>
-            <%= checkbox_section(f, :media, Skin::MEDIA, :checked_method => @skin.media || Skin::DEFAULT_MEDIA, :value_method => "to_s", :name_method => "to_s", :include_blank => false) %>
-          </fieldset>
->>>>>>> dfae6ee5
         </dd>        
       </dl>
     </fieldset>
   
     <fieldset class="listbox group">
-<<<<<<< HEAD
-      <legend><%= ts("Parent Skins") %> <%= link_to_help "skins-parents" %></legend>
-      <h4 class="heading landmark"><%= ts("Parent Skins") %></h4>
-      <ul class="index group">
-       <% f.object.skin_parents.each_with_index do |parent, index| %>
-        <%= f.fields_for :skin_parents, parent do |parent_form| %>
-         <%= render "skin_parent_fields", :form => parent_form, :index => index %>
-=======
       <legend><%= ts('Parent Skins') %> <%= link_to_help 'skins-parents' %></legend>
       <h4 class="heading landmark"><%= ts('Parent Skins') %></h4>
       <ul class="index group">
@@ -100,7 +73,6 @@
           <%= f.fields_for :skin_parents, parent do |parent_form| %>
             <%= render 'skin_parent_fields', :form => parent_form, :index => index %>
           <% end %>
->>>>>>> dfae6ee5
         <% end %>
 
         <% if f.object.skin_parents.count == 0 %><li class="last_id" style="display:none;">0</li><% end %>

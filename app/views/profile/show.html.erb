<div class="user home profile">
  <%= render 'users/header' %>

<<<<<<< HEAD
<!--main content-->
<h3 class="heading"><%=h @user.profile.title %></h3>
=======
  <% unless @user.profile.title.blank? %>
    <h3 class="heading"><%=h @user.profile.title %></h3>
  <% end %>
>>>>>>> dfae6ee5

  <div class="wrapper">
    <dl class="meta">
      <dt class="pseuds"><%= link_to ts("My pseuds:"), user_pseuds_path(@user) %></dt>
      <dd class="pseuds"><%= print_pseud_list(@user.pseuds) %></dd>
      <dt><%= ts("I joined on:") %></dt>
      <dd><%= ts("%{date}", :date => l(@user.created_at.to_date)) %></dd>
      <% if @user.profile.location? %>
        <dt class="location"><%=h ts("I live in:") %></dt>
        <dd><%=h @user.profile.location %></dd>
      <% end %>
      <% if @user.preference.try(:date_of_birth_visible) %>
        <dt class="birthday"><%=h ts("My birthday:") %></dt>
        <dd class="birthday"><%=l(@user.profile.date_of_birth) unless @user.profile.date_of_birth.blank? %></dd> 
      <% end %>
      <% if @user.preference.try(:email_visible) %>
        <dt class="email"><%=h ts("My email address:") %></dt>
        <dd class="email"><%= mail_to @user.email, nil, :encode => "hex" %></dd>
      <% end %>
    </dl>
  </div>

  <% unless @user.profile.about_me.blank? %>
    <div class="bio module">
      <h3 class="heading"><%=h ts("Bio") %></h3>
      <blockquote class="userstuff"><%=raw sanitize_field(@user.profile, :about_me) %></blockquote>
    </div>
  <% end %>
  <!--/content-->
  
  <!--subnav-->
  <% if logged_in? && current_user == @user %>
  <h3 class="landmark heading"><%= ts("Actions") %></h3>
  <ul class="navigation actions" role="navigation">
    <li><%= link_to ts("Edit My Works"), show_multiple_user_works_path(@user) %></li>
    <li><%= link_to ts("Edit My Profile"), edit_user_path(@user) %></li>
    <li><%= link_to ts("Set My Preferences"), user_preferences_path(@user) %></li>
    <li><%= link_to ts("Manage My Pseuds"), user_pseuds_path(@user) %></li>
    <li><%= link_to ts("Delete My Account"), @user, :confirm => ts('This will permanently delete your account and cannot be undone. Are you sure?'), :method => :delete %></li>
  </ul>
  <% end %>
  <!--/subnav-->

</div><|MERGE_RESOLUTION|>--- conflicted
+++ resolved
@@ -1,14 +1,10 @@
 <div class="user home profile">
   <%= render 'users/header' %>
 
-<<<<<<< HEAD
-<!--main content-->
-<h3 class="heading"><%=h @user.profile.title %></h3>
-=======
+  <!--main content-->
   <% unless @user.profile.title.blank? %>
     <h3 class="heading"><%=h @user.profile.title %></h3>
   <% end %>
->>>>>>> dfae6ee5
 
   <div class="wrapper">
     <dl class="meta">

<!--Descriptive page name, messages and instructions-->
<h2 class="heading"><%= ts("AO3 News (includes Release Notes)") %></h2>
<!--/descriptions-->
<!--subnav-->
<%= render 'filters' %>
<%= render :partial => 'admin/admin_nav' %>
<!--/subnav-->

<!--main content-->
<h3 class="heading"><%= ts("Manage News Postings") %></h3>
<dl class="news index group">
  <% @admin_posts.each do |admin_post| %>
  <dt><%= link_to admin_post.title.html_safe, admin_post %></dt>
    <dd>
<<<<<<< HEAD
      <p class="datetime">Created at <%= admin_post.created_at %> and updated at <%= admin_post.updated_at %></p>
      <ul class="actions">
=======
      <p class="datetime"><%= ts("Created at %{created_date} and updated at %{updated_date}", :created_date => admin_post.created_at, :updated_date => admin_post.updated_at) %></p>
      <ul class="navigation actions">
>>>>>>> dfae6ee5
	      <li><%= link_to ts("Show"), admin_post %></li>
			  <li><%= link_to ts("Edit"), edit_admin_post_path(admin_post) %></li>
    	  <li><%= link_to ts("Delete"), admin_post, :confirm => 'Are you sure?', :method => :delete %></li>
      </ul>
	  </dd>
  <% end %> 
</dl>
<!--/content-->
<!--subnav-->
  <%= will_paginate @admin_posts %>
<!--/subnav--><|MERGE_RESOLUTION|>--- conflicted
+++ resolved
@@ -12,13 +12,8 @@
   <% @admin_posts.each do |admin_post| %>
   <dt><%= link_to admin_post.title.html_safe, admin_post %></dt>
     <dd>
-<<<<<<< HEAD
-      <p class="datetime">Created at <%= admin_post.created_at %> and updated at <%= admin_post.updated_at %></p>
+      <p class="datetime"><%= ts("Created at %{created_date} and updated at %{updated_date}", :created_date => admin_post.created_at, :updated_date => admin_post.updated_at) %></p>
       <ul class="actions">
-=======
-      <p class="datetime"><%= ts("Created at %{created_date} and updated at %{updated_date}", :created_date => admin_post.created_at, :updated_date => admin_post.updated_at) %></p>
-      <ul class="navigation actions">
->>>>>>> dfae6ee5
 	      <li><%= link_to ts("Show"), admin_post %></li>
 			  <li><%= link_to ts("Edit"), edit_admin_post_path(admin_post) %></li>
     	  <li><%= link_to ts("Delete"), admin_post, :confirm => 'Are you sure?', :method => :delete %></li>

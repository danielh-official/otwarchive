--- conflicted
+++ resolved
@@ -1,18 +1,14 @@
 <% if logged_in? %>
   <p id="greeting">
-<<<<<<< HEAD
       <%= ts("Hi,") %> <%= link_to current_user.login, user_path(current_user), :class => "login" %>!
-=======
-      <%= ts("Hi,") %> <%= link_to current_user.login, user_path(current_user), :class => 'login' %>!
->>>>>>> 66d278c2
     </p>
   <ul id="login">
     <li>
       <%= link_to ts("Post New"), new_work_path %>&nbsp;|
     </li>
-	<li>
-	<%= link_to ts("Import"), new_work_path(:import => true) %>	&nbsp;|
-	</li>
+  <li>
+  <%= link_to ts("Import"), new_work_path(:import => true) %>  &nbsp;|
+  </li>
     <li>
       <%= link_to ts("Log out"), logout_path %>
     </li>
@@ -20,11 +16,7 @@
 <% elsif logged_in_as_admin? %>
   <ul id="greeting">
     <li>
-<<<<<<< HEAD
       <span><%= ts("Hello,") %></span>&nbsp;<%= link_to current_admin.login, admin_path(current_admin), :class => "login login-admin" %>!
-=======
-      <span><%= ts("Hello,") %></span>&nbsp;<%= link_to current_admin.login, admin_path(current_admin), :class => 'login login-admin' %>!
->>>>>>> 66d278c2
     </li>
     <li>
       <%= link_to ts("Log out"), admin_logout_path %>

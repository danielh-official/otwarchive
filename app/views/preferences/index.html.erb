<!--Descriptive page name, messages and instructions-->
<h2 class="heading"><%= ts('Set My Preferences') %></h2>
<%= error_messages_for :preference %>

<!--/descriptions-->

<!--subnav-->
<h3 class="landmark heading">Navigation</h3>
<ul class="navigation actions" role="navigation">
	<li><%= link_to ts('Edit My Profile'), edit_user_path(@user) %></li>
	<li><%= link_to ts('Manage My Pseuds'), user_pseuds_path(@user) %></li>
	<li><%= link_to ts('Change My User Name'), change_username_user_path(@user) %></li>
	<li><%= link_to ts('Orphan My Works'), new_orphan_path %></li>
</ul>
<!--/subnav-->

<!--main content-->
<%= form_for(@preference, :url => { :action => "update", :user_id => @user }) do |f| %>
<fieldset>
  <legend><%= ts('Privacy') %></legend>
  <h4 class="heading"><%= ts('Privacy') %> <%= link_to_help 'privacy-preferences' %></h4>
  <ul>
    <li>
      <%= f.check_box :email_visible %>
      <%= f.label :email_visible, ts('Show my email address to other people.') %>
    </li>

    <li>
      <%= f.check_box :date_of_birth_visible %>
      <%= f.label :date_of_birth_visible, ts('Show my date of birth to other people.') %>
    </li>

    <li>
      <%= f.check_box :minimize_search_engines %>
      <%= f.label :minimize_search_engines, ts('Hide my work from search engines when possible.') %>
    </li>

    <li>
      <%= f.check_box :disable_share_links %>
      <%= f.label :disable_share_links, ts('Hide the share buttons on my work.') %>
    </li>
  </ul>
</fieldset>
<% if  Rails.env.test? || $rollout.active?(:set_locale_preference, @user) then %>
<fieldset>
  <dl>
    <dt><%= f.label :prefered_locale, ts('Prefered Locale')%> <%= link_to_help 'locale-preferences' %></dt>
      <dd>
        <%= f.select :prefered_locale, @available_locales.collect{|l| [l.name, l.id]}, :default => @preference.prefered_locale  %>
      </dd>
  </dl>
</fieldset>
<% end %>
<fieldset>
  <legend><%= ts('Display') %></legend><h4 class="heading"><%= ts('Display') %> <%= link_to_help 'display-preferences' %></h4>
  <ul>
    <li>
      <%= f.check_box :adult %>
      <%= f.label :adult, ts('Show me adult content without checking.') %>
    </li>

    <li>
      <%= f.check_box :view_full_works %>
      <%= f.label :view_full_works, ts('Show the whole work by default.') %>
    </li>

    <li>
      <%= f.check_box :hide_warnings %>
      <%= f.label :hide_warnings, ts('Hide warnings (you can still choose to show them).')  %>
    </li>

    <li>
      <%= f.check_box :hide_freeform %>
      <%= f.label :hide_freeform, ts('Hide additional tags (you can still choose to show them).')  %>
    </li>
    <li>
      <%= f.check_box :disable_work_skins %>
      <%= f.label :disable_work_skins, ts('Hide work skins (you can still choose to show them).')  %> <%= link_to_help 'skins-basics' %>
    </li>
    <li>
  </ul>
</fieldset>
  </ul>
<<<<<<< HEAD
  <fieldset>
    <dl>
      <dt><%= f.label :skin_id, ts('Your site skin')%> <%= link_to_help 'skins-basics' %>:</dt>
      <dd>
        <span class="actions"><%= link_to ts('Public Site Skins'), skins_path %></span>
        <%= f.select :skin_id, @available_skins.collect{|s| [s.title, s.id]} %>
      </dd>

      <dt><%= f.label :time_zone, ts('Your time zone: ')%></dt>
      <dd><%= f.time_zone_select :time_zone, nil, :default => Time.zone.name %></dd>
      
      <dt><%= f.label :work_title_format, ts('Browser page title format')  %> <%= link_to_help 'work_title_format' %>:</dt>
      <dd><%= f.text_field :work_title_format %></dd>
    </dl>
  </fieldset>
=======
</fieldset>
<fieldset>
  <dl>
    <dt><%= f.label :skin_id, ts('Your site skin') %> <%= link_to_help 'skins-basics' %>:</dt>
    <dd>
      <span class="actions"><%= link_to ts('Public Site Skins'), skins_path %></span>
      <%= f.select :skin_id, @available_skins.collect{|s| [s.title, s.id]} %>
    </dd>

    <dt><%= f.label :time_zone, ts('Your time zone: ') %></dt>
    <dd><%= f.time_zone_select :time_zone, nil, :default => Time.zone.name %></dd>
    
    <% if Rails.env.test? || Rails.env.development? || $rollout.active?(:set_locale_preference, @user) %>
      <dt><%= f.label :preferred_locale, ts('Your locale')%> <%= link_to_help 'locale-preferences' %></dt>
      <dd><%= f.select :preferred_locale, @available_locales.collect{|locale| [locale.name, locale.id]}, :default => @preference.preferred_locale %></dd>
    <% end %>

    <dt><%= f.label :work_title_format, ts('Browser page title format') %> <%= link_to_help 'work_title_format' %>:</dt>
    <dd><%= f.text_field :work_title_format %></dd>
  </dl>
>>>>>>> a240606e
</fieldset>

<fieldset>
  <legend><%= ts('Statistics') %></legend>

  <h4 class="heading"><%= ts('Statistics') %> <%= link_to_help 'statistics-preferences' %></h4>
  <ul>
    <li>
      <%= f.check_box :hide_all_hit_counts %>
      <%= f.label :hide_all_hit_counts, ts("Don't show me any hit counts.") %>
    </li>

    <li>
      <%= f.check_box :hide_private_hit_count %>
      <%= f.label :hide_private_hit_count, ts("Don't show me hits on my works.") %>
    </li>

    <li>
      <%= f.check_box :hide_public_hit_count %>
      <%= f.label :hide_public_hit_count, ts("Don't show other people hits on my works.") %>
    </li>
  </ul>
</fieldset>
<fieldset>
	<legend><%= ts('Comments') %></legend>
  <h4 class="heading"><%= ts('Comments') %> <%= link_to_help 'comment-preferences' %></h4>
  <ul>
  	<li>
    	  <%= f.check_box :comment_emails_off %>
    	  <%= f.label :comment_emails_off, ts('Turn off emails about comments.')  %>
  	</li>

  	<li>
    	  <%= f.check_box :comment_inbox_off %>
    	  <%= f.label :comment_inbox_off, ts('Turn off messages to your inbox about comments.')  %>
  	</li>

  	<li>
    	  <%= f.check_box :comment_copy_to_self_off %>
    	  <%= f.label :comment_copy_to_self_off, ts('Turn off copies of your own comments.')  %>
  	</li>

  	<li>
    	  <%= f.check_box :kudos_emails_off %>
    	  <%= f.label :kudos_emails_off, ts('Turn off emails about kudos.')  %>
  	</li>

  	<li>
    	  <%= f.check_box :admin_emails_off %>
    	  <%= f.label :admin_emails_off, ts('Turn off admin emails.')  %>
  	</li>
  </ul>
</fieldset>
<fieldset>
	<legend><%= ts('Collections, Challenges and Gifts') %></legend>
  <h4 class="heading"><%= ts('Collections, Challenges and Gifts') %> <%= link_to_help 'collection-preferences' %></h4>
  <ul>
  	<li>
  	  <%= f.check_box :automatically_approve_collections %>
  	  <%= f.label :pref, ts('Automatically agree to your work being collected by others in the archive.') %>
  	</li>

  	<li>
    	  <%= f.check_box :collection_emails_off %>
    	  <%= f.label :collection_emails_off, ts('Turn off emails from collections.') %>
  	</li>

  	<li>
    	  <%= f.check_box :collection_inbox_off %>
    	  <%= f.label :collection_inbox_off, ts('Turn off inbox messages from collections.') %>
  	</li>

  	<li>
    	  <%= f.check_box :recipient_emails_off %>
    	  <%= f.label :recipient_emails_off, ts('Turn off emails about gift works.') %>
  	</li>
  </ul>
</fieldset>

<fieldset>
	<legend><%= ts('Misc') %></legend>
	  <h4 class="heading"><%= ts('Misc') %> <%= link_to_help 'misc-preferences' %></h4>
  <ul>
  	<li>
  	  <%= f.check_box :history_enabled %>
  	  <%= f.label :history_enabled, ts('Turn on Viewing History.') %>
  	</li>
    <li>
    	<%= f.check_box :first_login %>
    	<%= f.label :first_login, ts('Turn the new user help banner back on.')  %>
    </li>
    <li>
    	<%= f.check_box :banner_seen %>
    	<%= f.label :banner_seen, ts('Turn off the banner showing on every page.')  %>
    </li>
</ul>
</fieldset>

  <%= submit_fieldset(f) %>

<% end %>
<!--/content--><|MERGE_RESOLUTION|>--- conflicted
+++ resolved
@@ -41,16 +41,6 @@
     </li>
   </ul>
 </fieldset>
-<% if  Rails.env.test? || $rollout.active?(:set_locale_preference, @user) then %>
-<fieldset>
-  <dl>
-    <dt><%= f.label :prefered_locale, ts('Prefered Locale')%> <%= link_to_help 'locale-preferences' %></dt>
-      <dd>
-        <%= f.select :prefered_locale, @available_locales.collect{|l| [l.name, l.id]}, :default => @preference.prefered_locale  %>
-      </dd>
-  </dl>
-</fieldset>
-<% end %>
 <fieldset>
   <legend><%= ts('Display') %></legend><h4 class="heading"><%= ts('Display') %> <%= link_to_help 'display-preferences' %></h4>
   <ul>
@@ -77,27 +67,7 @@
       <%= f.check_box :disable_work_skins %>
       <%= f.label :disable_work_skins, ts('Hide work skins (you can still choose to show them).')  %> <%= link_to_help 'skins-basics' %>
     </li>
-    <li>
   </ul>
-</fieldset>
-  </ul>
-<<<<<<< HEAD
-  <fieldset>
-    <dl>
-      <dt><%= f.label :skin_id, ts('Your site skin')%> <%= link_to_help 'skins-basics' %>:</dt>
-      <dd>
-        <span class="actions"><%= link_to ts('Public Site Skins'), skins_path %></span>
-        <%= f.select :skin_id, @available_skins.collect{|s| [s.title, s.id]} %>
-      </dd>
-
-      <dt><%= f.label :time_zone, ts('Your time zone: ')%></dt>
-      <dd><%= f.time_zone_select :time_zone, nil, :default => Time.zone.name %></dd>
-      
-      <dt><%= f.label :work_title_format, ts('Browser page title format')  %> <%= link_to_help 'work_title_format' %>:</dt>
-      <dd><%= f.text_field :work_title_format %></dd>
-    </dl>
-  </fieldset>
-=======
 </fieldset>
 <fieldset>
   <dl>
@@ -118,7 +88,6 @@
     <dt><%= f.label :work_title_format, ts('Browser page title format') %> <%= link_to_help 'work_title_format' %>:</dt>
     <dd><%= f.text_field :work_title_format %></dd>
   </dl>
->>>>>>> a240606e
 </fieldset>
 
 <fieldset>

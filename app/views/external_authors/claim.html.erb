<h2 class="heading">Claiming Your Imported Works</h2>

<p class="message">
<<<<<<< HEAD
  <%= ts("An archive including some of your work(s) has been backed up here at the AO3. Please let us know what you'd
   like us to do with them. If you do nothing, the archivist will keep watch over the work(s).") %>
=======
  <%= ts("An archive including some of your work(s) has been moved to the Archive of Our Own. Please let us know what you'd
   like us to do with them? If you do nothing, the archivist will keep watch over the work(s).") %>
>>>>>>> 80a83645
</p>

<p class="message">
  <%= ts("If you would like to edit the work(s), or handle different work(s) separately, please claim them first.
   You can then use the Edit Works feature on your personal archive home page to orphan, delete, or edit them either 
   in groups or one at a time. (You will be able to delete the account if you wish after editing.)") %>
</p>

<p class="message">
  <%= ts("If you want to take another look at your work(s) before you make your decision, but don’t have an Archive
  account,") %>
  <%= link_to ts("contact Open Doors"), "http://opendoors.transformativeworks.org/contact/open%20doors" %>
  <%= ts("with your pseud and the titles of your work(s) and we’ll send you a copy.") %>
</p>

<div class="claim module">
  <h3 id="claim"><%= ts("Claim All Works") %></h3>

  <% if logged_in? %>
    <p class="actions"><%= button_to ts("Add these works to my currently-logged-in account"), complete_claim_url(:invitation_token => @invitation.token) %></p>
  <% else %>  
    <p class="message">
      <%= ts("We invite you to join our beta and create an account! The works will automatically be added
      to your account and you will have full control over them.") %>
    </p>
    <p class="message">
      <%= ts("If you already have an archive account, log in and reload this page, and we'll assign you the works.") %>
      <%= button_to ts("Sign me up and give me my works! Yay!"), new_user_path(:invitation_token => @invitation.token) %>
    </p>
  <% end %>
</div>

<div class="work listbox group">
  <h3 class="heading"><%= ts("My Imported Works") %></h3>
<ul id="imported_works" class="index group">
  <% @external_author.works.each do |work| %>
    <%= render "works/work_blurb", :work => work %>
  <% end %>
</ul>
<% if logged_in? %>
  <p class="actions"><%= button_to ts("Add these works to my currently-logged-in account"), complete_claim_url(:invitation_token => @invitation.token) %></p>
<% else %>
  <p class="actions"><%= button_to ts("Sign me up and give me my works! Yay!"), new_user_path(:invitation_token => @invitation.token) %></p>
<% end %>
</div>

<h3 class="heading" id="other-options">Other Options</h3>
<%= form_for @external_author do |f| %>
    <fieldset>
      <legend><%= ts("Other Options") %></legend>
      <h4><%= ts("Actions")%></h4>
    <ul>
      <li>
        <%= radio_button_tag "imported_stories", "nothing" %>
        <%= label_tag "imported_stories_nothing", ts("Leave my works in the care of the archivist.") %>
      </li>
    </ul>
    <ul>
      <li>
        <%= hidden_field_tag :invitation_token, @invitation.token %>
        <%= radio_button_tag "imported_stories", "orphan" %>
        <%= label_tag "imported_stories_orphan", ts("Orphan my works and take my email address off them, but keep my name.") %>
        <%= link_to ts("View orphaning FAQ"), archive_faqs_path + "/17" %>
        <ul>
          <li>
            <%= check_box_tag "remove_pseud" %>
            <%= label_tag "remove_pseud", ts("Assign my works to the AO3 orphan_account, removing both my name and email address.") %>
          </li>
        </ul>
      </li>
      <li>
        <%= radio_button_tag "imported_stories", "delete" %>
        <%= label_tag "imported_stories_delete", ts("Please remove my works from the archive entirely.") %>
      </li>
      <li id="notimport">
        <%= f.check_box :do_not_import %>
        <%= f.label :do_not_import, ts("From now on, do not import works with this email address.") %>
      </li>
    </ul>
      <h4><%= ts("Notifications") %></h4>
    <ul>
      <li>
        <%= f.check_box :do_not_email %>
        <%= f.label :do_not_email, ts("Do not email me in the future when works are imported with this email address.") %>
      </li>

    </ul>
    <p class="important message">
      <%= ts("IImportant: If you tick \"Do not email me in future\" but do not tick \"Do not import works\", works may be imported without you being told. If that's not what you want, turn off importing as well as emails.") %>
      <a href="#notimport"><%= ts("If that's not what you want, turn off importing") %></a>.
    </p>
  <%= submit_fieldset(f) %>
  </fieldset>

<% end %>

<div class="notes module">
<h3><%= ts("Wait, wait, go over this again?") %></h3>
<ul class="notes">
  <!--BACK END PLS LINKIFY-->
  <li><%= ts("If you do nothing, the archivist will keep watch over the works.")%></li>
  <% if logged_in? %>
    <li><%= ts("You can claim your works.")%></li>
  <% else %>
    <li><%= ts("You can create an account and claim your works (if you already have an account, log in to claim them)") %></li>
  <% end %>
  <li><%= ts("You can also choose to delete or orphan your works.") %></li>
  <li><%= ts("Orphaning keeps them in the archive so future fans can still enjoy them, but with your contact information and/or your name removed.") %></li>
  <li><%= ts("You can also tell us not to email you or import works with this email address in the future.") %></li>
</ul>
</div>
<|MERGE_RESOLUTION|>--- conflicted
+++ resolved
@@ -1,19 +1,14 @@
 <h2 class="heading">Claiming Your Imported Works</h2>
 
 <p class="message">
-<<<<<<< HEAD
   <%= ts("An archive including some of your work(s) has been backed up here at the AO3. Please let us know what you'd
    like us to do with them. If you do nothing, the archivist will keep watch over the work(s).") %>
-=======
-  <%= ts("An archive including some of your work(s) has been moved to the Archive of Our Own. Please let us know what you'd
-   like us to do with them? If you do nothing, the archivist will keep watch over the work(s).") %>
->>>>>>> 80a83645
 </p>
 
 <p class="message">
   <%= ts("If you would like to edit the work(s), or handle different work(s) separately, please claim them first.
    You can then use the Edit Works feature on your personal archive home page to orphan, delete, or edit them either 
-   in groups or one at a time. (You will be able to delete the account if you wish after editing.)") %>
+   in groups or one at a time. (You will be able to delete the account as well if you wish after editing.)") %>
 </p>
 
 <p class="message">

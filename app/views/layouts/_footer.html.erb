<!-- BEGIN footer -->
<div id="footer" role="contentinfo" class="region">
	<h3 class="landmark heading"><%= ts('Footer') %></h3>
  <ul class="navigation actions" role="navigation">
    <% unless !(logged_in? || logged_in_as_admin?) || Skin.in_chooser.empty?%>
<<<<<<< HEAD
      <li class="module group">
        <h4 class="heading"><%= ts('Customize') %></h4>
        <ul class="menu">
          <li>
            <a href="#" class="skin_chooser_open"><%= ts('Choose Skin') %> &#8595;</a>
            <a href="#" class="skin_chooser_close"><%= ts('Close') %> &#8593;</a>
            <ul id="skin_chooser" class="toggled secondary">
              <li><%= link_to ts("Default"), unset_skins_path %></li>
              <% Skin.in_chooser.order(:title).each do |s| %>
                <li><%= link_to s.title, set_skin_path(s) %></li>
              <% end %>
            </ul> 
          </li>
=======
      <li>
        <a href="#"><%= ts("Choose Skin") %> &#8595;</a>
        <ul id="skin_chooser" class="collapsed-pane secondary">
          <li><%= link_to ts("Default"), unset_skins_path %></li>
          <% Skin.in_chooser.order(:title).each do |s| %>
            <li><%= link_to s.title, set_skin_path(s) %></li>
          <% end %>
>>>>>>> cf9b409c
        </ul>
      </li>
    <% end %>
    <li class="module group">
      <h4 class="heading"><%= ts('About the Archive') %></h4>
      <ul class="menu">
        <li><%= link_to ts('Site Map'), site_map_path %></li>
        <li><%= link_to ts('Terms of Service'), tos_path %></li>
      </ul>
    </li>
    <li class="module group">
      <h4 class="heading"><%= ts('Contact Us') %></h4>
      <ul class="menu">
        <li><%= link_to ts('Report Abuse'), new_abuse_report_path %></li>
        <li><%= link_to ts('Technical Support and Feedback'), new_feedback_report_path %></li>
      </ul>
    </li>
    <li class="module group">
      <h4 class="heading"><%= ts('Development') %></h4>
      <ul class="menu">
        <li><a href="http://creativecommons.org/licenses/GPL/2.0/" title="<%= ts('View License') %>">GPL/CC</a> <%= ts('by the') %> <a href="http://transformativeworks.org/" title="The Organization for Transformative Works">OTW</a></li>
        <% unless ArchiveConfig.REVISION.blank? %>
          <li><%= link_to ts('otwarchive %{rev_number}', :rev_number => ArchiveConfig.REVISION), "https://github.com/otwcode/otwarchive/commits/#{ArchiveConfig.REVISION}" %></li>
        <% end %>
        <% if Rails.env.development? && ArchiveConfig.DEVELOPMENT_PROFILING_ENABLED %>
          <li><%= link_to 'Devmode', devmode_path %></li>
        <% end %>
        <li><%= link_to ts('Known Issues'), known_issues_path %></li>
      </ul>
    </li>
  </ul>
</div>
<!-- END footer -->
<% if Rails.env.development? && ArchiveConfig.DEVELOPMENT_PROFILING_ENABLED %>
<div id="debug">
  <h1>Development Notice</h1>
  <p>
    This is a development site. That means, please don't put in
    anything you need to keep secure or want to preserve.
    All the contents of this site (including user accounts) can and
    probably will be wiped without notice as we work.
  </p>
  <p>
    Please <strong>do</strong>
    help us out and <a href="http://code.google.com/p/otwarchive/issues/list">report any problems</a>!
  </p>
  <p>
    These links below here are just to provide debugging info for your friendly neighborhood coders,
    please ignore.
  </p>
  <script language="javascript">document.cookie = 'profile=No; path=/; expires=1900-01-01T00:00:00 '</script>
  <!-- <a href="#" onclick="document.cookie = 'profile=' + (new Date()).toGMTString() + '; path=/; '; return false;">Profile next request</a> -->
  <dl class="debug_navigation">
    <dt>
      <a href="#" onclick="Element.toggle('params_debug_info'); return false;">params</a>
    </dt>
    <dd id="params_debug_info" class="debug_info" style="display:none">
      <%= debug(params) %>
    </dd>
    <dt>
      <a href="#" onclick="Element.toggle('session_debug_info'); return false;">session</a>
    </dt>
    <dd id="session_debug_info" class="debug_info" style="display:none">
      <%= debug(session) %>
    </dd>
    <dt>
      <a href="#" onclick="Element.toggle('env_debug_info'); return false;">env</a>
    </dt>
    <dd id="env_debug_info" class="debug_info" style="display:none">
      <%= debug(request.env) %>
    </dd>
    <dt>
      <a href="#" onclick="Element.toggle('request_debug_info'); return false;">request</a>
    </dt>
    <dd id="request_debug_info" class="debug_info" style="display:none">
      <%= debug(request) %>
    </dd>
  </dl>
</div>
<% end %>
<|MERGE_RESOLUTION|>--- conflicted
+++ resolved
@@ -3,29 +3,18 @@
 	<h3 class="landmark heading"><%= ts('Footer') %></h3>
   <ul class="navigation actions" role="navigation">
     <% unless !(logged_in? || logged_in_as_admin?) || Skin.in_chooser.empty?%>
-<<<<<<< HEAD
       <li class="module group">
         <h4 class="heading"><%= ts('Customize') %></h4>
         <ul class="menu">
-          <li>
-            <a href="#" class="skin_chooser_open"><%= ts('Choose Skin') %> &#8595;</a>
-            <a href="#" class="skin_chooser_close"><%= ts('Close') %> &#8593;</a>
-            <ul id="skin_chooser" class="toggled secondary">
+          <li aria-haspopup="true">
+            <a href="#"><%= ts("Choose Skin") %></a>
+            <ul id="skin_chooser" class="collapsible secondary">
               <li><%= link_to ts("Default"), unset_skins_path %></li>
               <% Skin.in_chooser.order(:title).each do |s| %>
                 <li><%= link_to s.title, set_skin_path(s) %></li>
               <% end %>
             </ul> 
           </li>
-=======
-      <li>
-        <a href="#"><%= ts("Choose Skin") %> &#8595;</a>
-        <ul id="skin_chooser" class="collapsed-pane secondary">
-          <li><%= link_to ts("Default"), unset_skins_path %></li>
-          <% Skin.in_chooser.order(:title).each do |s| %>
-            <li><%= link_to s.title, set_skin_path(s) %></li>
-          <% end %>
->>>>>>> cf9b409c
         </ul>
       </li>
     <% end %>

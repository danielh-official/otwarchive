--- conflicted
+++ resolved
@@ -1,16 +1,15 @@
 <!--TAG ZONE: tagsets-->
 <div class="tag tagset">
-<<<<<<< HEAD
   <!--Descriptive page name and system messages, descriptions, and instructions.-->
   <h2 class="heading">
     <% if @user %>
-      <%= ts("%{user_name}'s Tag Sets", :user_name => @user.login) %> <%= link_to_help 'tagset-about' %>
+      <%= ts('%{user_name}\'s Tag Sets', :user_name => @user.login) %> <%= link_to_help 'tagset-about' %>
     <% elsif @restriction %>
-      <%= ts("Tag Sets Used In This Challenge") %>
+      <%= ts('Tag Sets Used In This Challenge') %>
     <% elsif @query %>
-      <%= search_header @tag_sets, nil, "Tag Set" %> <%= link_to_help 'tagset-about' %>
+      <%= search_header @tag_sets, nil, ts('Tag Set') %> <%= link_to_help 'tagset-about' %>
     <% else %>
-      <%= ts("Tag Sets") %> <%= link_to_help 'tagset-about' %> <%= ts("in the %{archive_name}", :archive_name => ArchiveConfig.APP_NAME) %>
+      <%= ts('Tag Sets') %> <%= link_to_help 'tagset-about' %> <%= ts('in the %{archive_name}', :archive_name => ArchiveConfig.APP_NAME) %>
     <% end %>
   </h2>
   <!--/descriptions-->
@@ -20,71 +19,27 @@
     <li class="search" role="search">
       <%= form_tag tag_sets_path, :class => "simple search", :method => :get do |form| %>
         <fieldset>
-          <%= text_field_tag "query", @query, :title => "search" %>
-          <%= submit_tag "Search" %>
+          <%= text_field_tag "query", @query, :title => ts('search') %>
+          <%= submit_tag ts('Search') %>
         </fieldset>
       <% end %>
     </li>
     <% if logged_in? %>
-  	  <li><%= link_to ts("New Tag Set"), new_tag_set_path %></li>
-  	  <li><%= link_to ts("Tags"), tags_path %></li>
-=======
-<!--Descriptive page name and system messages, descriptions, and instructions.-->
-<h2 class="heading">
-  <% if @user %>
-    <%= ts("%{user_name}'s Tag Sets", :user_name => @user.login) %> <%= link_to_help 'tagset-about' %>
-  <% elsif @restriction %>
-    <%= ts("Tag Sets Used In This Challenge") %>
-  <% elsif @query %>
-    <%= search_header @tag_sets, nil, "Tag Set" %> <%= link_to_help 'tagset-about' %>
-  <% else %>
-    <%= ts("Tag Sets") %> <%= link_to_help 'tagset-about' %> <%= ts("in the %{archive_name}", :archive_name => ArchiveConfig.APP_NAME) %>
-  <% end %>
-</h2>
-<!--/descriptions-->
-
-<!--subnav-->
-<ul class="navigation actions" role="navigation">
-  <li class="search" role="search">
-    <%= form_tag tag_sets_path, :class => "simple search", :method => :get do |form| %>
-      <fieldset>
-	      <%= text_field_tag "query", @query, :title => "search" %>
-        <%= submit_tag "Search" %>
-      </fieldset>
-    <% end %>
-  </li>
-  <% if logged_in? %>
-  	<li><%= link_to ts("New Tag Set"), new_tag_set_path %></li>
-  	<li><%= link_to ts("Tags"), tags_path %></li>
-  <% end %>
-</ul>
-<!--/subnav-->
-
-<!--main content-->
-<% if @tag_sets.empty? %>
-  <p><%= ts("No tag sets found.") %></p>
-<% else %>
-  <% if @tag_sets.respond_to?(:total_pages) %>
-    <%= will_paginate @tag_sets %>
-  <% end %>
-
-  <h3 class="landmark heading">Listing Tag Sets</h3>
-	<ul class="index group">
-    <% @tag_sets.each do |tag_set| %>
-      <%= render 'tag_set_blurb', :tag_set => tag_set %>
->>>>>>> e6ccd86f
+  	  <li><%= link_to ts('New Tag Set'), new_tag_set_path %></li>
+  	  <li><%= link_to ts('Tags'), tags_path %></li>
     <% end %>
   </ul>
+  <!--/subnav-->
 
+  <!--main content-->
   <% if @tag_sets.empty? %>
-    <p><%= ts("No tag sets found.") %></p>
+    <p><%= ts('No tag sets found.') %></p>
   <% else %>
     <% if @tag_sets.respond_to?(:total_pages) %>
       <%= will_paginate @tag_sets %>
     <% end %>
 
-    <!--main content-->
-    <h3 class="landmark heading">Listing Tag Sets</h3>
+    <h3 class="landmark heading"><%= ts('Listing Tag Sets') %></h3>
 	  <ul class="index group">
       <% @tag_sets.each do |tag_set| %>
         <%= render 'tag_set_blurb', :tag_set => tag_set %>
@@ -95,9 +50,5 @@
       <%= will_paginate @tag_sets %>
     <% end %>
   <% end %>
-<<<<<<< HEAD
-=======
-<% end %>
-<!--/content-->
->>>>>>> e6ccd86f
+  <!--/content-->
 </div>
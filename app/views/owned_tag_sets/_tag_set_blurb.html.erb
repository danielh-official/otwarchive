<li class="<% if tag_set.user_is_owner?(current_user) %>own<% end %> tagset picture blurb group" role="article">
  <div class="header module">
    <h4 class="heading" title="<%= ts('name') %>">
      <%= link_to tag_set.title, tag_set_path(tag_set) %></h4>
    <p class="datetime"><%= l(tag_set.updated_at.to_date) %></p>
    <h6 class="landmark heading"><%= ts('Owners and Mods') %></h6>
    <ul title="<%= ts('owned by') %>" class="mods commas">
      <%= tag_set.owners.map {|owner| content_tag(:li, link_to(owner.byline, owner.user))}.join("\n").html_safe %>
    </ul>
    <% if tag_set.moderators.length > 0 %>
      <ul title="<%= ts('moderated by') %>" class="mods commas">
        <%= tag_set.moderators.map {|mod| content_tag(:li, link_to(mod.byline, mod.user))}.join("\n").html_safe %>
      </ul>
    <% end %>
    <div class="icon"></div>
  </div>

  <!--summary/descriptions-->
  <h6 class="landmark heading"><%= ts('Summary') %></h6>
  <blockquote class="userstuff summary">
    <%=raw strip_images(sanitize_field(tag_set, :description)) || "&nbsp;".html_safe %>
  </blockquote>

  <!--stats-->
  <% if tag_set.tag_set %>
    <dl class="stats" title="<%= ts('stats') %>">
      <% %w(fandom character relationship freeform).each do |tag_type| %>
        <dt><%= ts("#{tag_type.classify.pluralize}") %>:</dt>
        <dd><%= tag_set.with_type(tag_type).count %></dd>
      <% end %>
    </dl>
  <% end %>
    
  <% if logged_in? && (tag_set.user_is_moderator?(current_user) || tag_set.nominated) %>
<<<<<<< HEAD
    <h6 class="landmark heading"><%= ts('User Actions') %></h6>
    <ul class="navigation actions" role="navigation">
=======
    <h6 class="landmark heading">User Actions</h6>
	  <ul class="actions" role="navigation">
>>>>>>> e6ccd86f
      <% if tag_set.user_is_owner?(current_user) %>
        <li><%= link_to ts('Edit'), edit_tag_set_path(tag_set) %></li>
      <% end %>
      <% if tag_set.user_is_moderator?(current_user)%>
        <li><%= link_to ts('Review Nominations'), tag_set_nominations_path(tag_set) %></li>
      <% end %>
      <% if tag_set.nominated %>
        <li><%= link_to ts("Nominate"), new_tag_set_nomination_path(tag_set)%></li>
      <% end %>
    </ul>
  <% end %>
</li>
<!--end single blurb--><|MERGE_RESOLUTION|>--- conflicted
+++ resolved
@@ -32,13 +32,8 @@
   <% end %>
     
   <% if logged_in? && (tag_set.user_is_moderator?(current_user) || tag_set.nominated) %>
-<<<<<<< HEAD
     <h6 class="landmark heading"><%= ts('User Actions') %></h6>
-    <ul class="navigation actions" role="navigation">
-=======
-    <h6 class="landmark heading">User Actions</h6>
 	  <ul class="actions" role="navigation">
->>>>>>> e6ccd86f
       <% if tag_set.user_is_owner?(current_user) %>
         <li><%= link_to ts('Edit'), edit_tag_set_path(tag_set) %></li>
       <% end %>

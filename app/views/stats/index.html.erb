--- conflicted
+++ resolved
@@ -39,24 +39,6 @@
   <ul class="sorting actions" role="menu">
     <li><h4 class="heading"><%= ts('Sort By') %></h4></li>
     <li><%= sort_link ts("Date"), "date" %></li>
-<<<<<<< HEAD
-    <li><%= sort_link ts('Hits'), "hits", {:desc_default => true} %></li>
-  <% end %>
-  <li><%= sort_link ts('Kudos'), "kudos.count", {:desc_default => true} %></li>
-  <li><%= sort_link ts('Comment Threads'), "comments.count", {:desc_default => true} %></li>
-  <li><%= sort_link ts('Bookmarks'), "bookmarks.count", {:desc_default => true} %></li>
-  <li><%= sort_link ts('Subscriptions'), "subscriptions.count", {:desc_default => true} %></li>
-  <li><%= sort_link ts('Word Count'), "word_count", {:desc_default => true} %></li>
-</ul>
-
-<ul class="view actions" role="menu">
-  <% if params[:flat_view] %>
-    <li><%= link_to ts("Group By Fandom"), url_for(params.merge :flat_view => nil) %></li>
-  <% else %>
-    <li><%= link_to ts("Flat View"), url_for(params.merge :flat_view => true) %></li>
-  <% end %>
-</ul>
-=======
     <% unless @user.preference.hide_hit_counts %>
       <li><%= sort_link ts('Hits'), "hits", {:desc_default => true} %></li>
     <% end %>
@@ -72,7 +54,6 @@
     <li><%= span_if_current ts("Flat View"), url_for(params.merge :flat_view => true) %></li>
   </ul>
 </div>
->>>>>>> 7e08a609
 
 <h3 class="landmark heading"><%= ts('Listing Statistics') %></h3>
 <ul class="statistics index">

--- conflicted
+++ resolved
@@ -1,10 +1,5 @@
-<<<<<<< HEAD
-<h3 class="landmark heading">Chapter Management</h3>
+<h3 class="landmark heading"><%= ts("Chapter Management") %></h3>
 <ul class="chapter actions" role="menu">
-=======
-<h3 class="landmark heading"><%= ts("Chapter Management") %></h3>
-<ul class="chapter navigation actions" role="menu">
->>>>>>> dfae6ee5
   <% unless chapter.posted? %>
     <li>
       <%= form_tag post_work_chapter_path(work, chapter) do %>

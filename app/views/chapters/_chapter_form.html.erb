--- conflicted
+++ resolved
@@ -1,7 +1,5 @@
 <div id="work-form" class="verbose post work chapter">
   <%= form_for([@work, chapter]) do |f| %>
-
-<<<<<<< HEAD
     <fieldset id="chapter-ordering">
       <legend><%= ts("Name, Order and Date") %></legend>
       <h4 class="landmark heading"><%= ts("Name, Order and Date") %></h4>
@@ -29,44 +27,9 @@
     <fieldset>
       <legend><%= ts("Chapter Preface") %></legend>
       <h4 class="landmark heading"><%= ts("Preface") %></h4>
-      <dl>      
-=======
-<fieldset id="chapter-ordering">
-  <legend><%= ts("Name, Order and Date") %></legend>
-  <h4 class="landmark heading"><%= ts("Name, Order and Date") %></h4>
-  <dl>
-    <dt><%= f.label :title, ts("Chapter title") %> <%= link_to_help "chapter-title" %></dt>
-    <dd>
-      <%= f.text_field :title, :class => "observe_textlength" %>
-      <%= live_validation_for_field('chapter_title', :presence => false, :maximum_length => ArchiveConfig.TITLE_MAX) %>
-      <%= generate_countdown_html("chapter_title", ArchiveConfig.TITLE_MAX) %>
-    </dd>
-
-    <dt><%= f.label :position, ts("Chapter number") %></dt>
-    <dd>
-      <p>
-        <%= f.text_field :position, :class => "number" %>
-        <%= f.label :wip_length, ts("of"), :title => ts("of total chapters") %>
-        <%= f.text_field :wip_length, :class => "number" %>
-      </p>
-    </dd>
-    <dt id="managePublicationDate">
-    <%= f.label :published_at, ts("Chapter publication date") %>  <%= link_to_help "backdating-help" %></dt>
-    <dd class="datetime">
-      <%= f.date_select "published_at", :start_year => Date.today.year, :end_year => 1950, :default => @work.default_date, :order => [:day, :month, :year] %>
-    </dd>
-  </dl>
-</fieldset>
-
-<fieldset>
-  <legend><%= ts("Chapter Preface") %></legend>
-    <h4 class="landmark heading"><%= ts("Preface") %></h4>
-     <dl>
->>>>>>> 40ff22cd
-
+      <dl>
         <%= render :partial => 'pseuds/byline', :locals =>{:form => f, :type => 'chapter'} %>
 
-<<<<<<< HEAD
         <dt class="summary"><%= f.label :summary, ts("Chapter summary") %></dt>
         <dd class="summary">
           <%= f.text_area :summary, :rows => 4, :cols => 60, :class => "observe_textlength" %>
@@ -88,26 +51,28 @@
           <span id="richTextNotes" style="display: none">
             <%= ts("Type or paste formatted text. Select the first icon (clipboard with a 'W') to paste documents from Microsoft Word.") %>
           </span>
+                    
           <span class="rtf-html-switch actions">
-            <span><a id="richTextLink" href="#"><%= ts('Rich text') %></a></span>
-            <span><a id="plainTextLink" style="display:none;" href="#"><%= ts('HTML') %></a></span>
+            <span><a id="richTextLink" href="#richTextLink"><%= ts('Rich text') %></a></span>
+            <span><a id="plainTextLink" href="#plainTextLink"><%= ts('HTML') %></a></span>
             <%= content_for :footer_js do %>
               <%= javascript_tag do %>
                 $j(document).ready(function(){
+                  $j("#plainTextLink").addClass("current");
                   $j("#richTextLink").click(function(event){
                     addEditor('content');
-                    $j(this).toggle();
-                    $j('#plainTextLink').toggle();
+                    $j(this).addClass("current");
+                    $j("#plainTextLink").removeClass("current");
                     event.preventDefault();
                   });
-             
+
                   $j('#plainTextLink').click(function(event){
-                    removeEditor('content');
-                    $j(this).toggle();
-                    $j('#richTextLink').toggle();
+                    removeEditor('content')
+                    $j("#richTextLink").removeClass("current");
+                    $j(this).addClass("current");
                     event.preventDefault();
                   });
-                })            
+                })
               <% end %>
             <% end %>
  	        </span>
@@ -119,60 +84,6 @@
         <%= live_validation_for_field('content', 
           :maximum_length => ArchiveConfig.CONTENT_MAX_DISPLAYED, 
           :minimum_length => ArchiveConfig.CONTENT_MIN, 
-=======
-      <dt class="summary"><%= f.label :summary, ts("Chapter summary") %></dt>
-      <dd class="summary">
-        <%= f.text_area :summary, :rows => 4, :cols => 60, :class => "observe_textlength" %>
-        <%= live_validation_for_field('chapter_summary', :presence => false, :maximum_length => ArchiveConfig.SUMMARY_MAX) %>
-        <%= generate_countdown_html("chapter_summary", ArchiveConfig.SUMMARY_MAX) %>
-      </dd>
-
-      <%= render "works/notes_form", :f => f, :type => 'chapter' %>
-
-    </dl>
-</fieldset>
-
-<fieldset class="text">
-  <legend> <%= f.label :content, ts("Chapter text"), :class => "required" %></legend>
-   <h4 class="landmark heading"><%= ts("Chapter Text") %></h4>
-   <div id="toggleText">
- 		<p id="toggleText" role="menu">
-       <span id="plainTextNotes" style="display: inline"><%= allowed_html_instructions %></span>
-       <span id="richTextNotes" style="display: none">
-        <%= ts("Type or paste formatted text. Select the first icon (clipboard with a 'W') to paste documents from Microsoft Word.") %>
-      </span>
-       <span class="rtf-html-switch actions">
-         <span><a id="richTextLink" href="#richTextLink"><%= ts('Rich text') %></a></span>
-         <span><a id="plainTextLink" href="#plainTextLink"><%= ts('HTML') %></a></span>
-         <%= content_for :footer_js do %>
-           <%= javascript_tag do %>
-             $j(document).ready(function(){
-               $j("#plainTextLink").addClass("current");
-               $j("#richTextLink").click(function(event){
-                 addEditor('content');
-                 $j(this).addClass("current");
-                 $j("#plainTextLink").removeClass("current");
-                 event.preventDefault();
-               });
-
-               $j('#plainTextLink').click(function(event){
-                 removeEditor('content')
-                 $j("#richTextLink").removeClass("current");
-                 $j(this).addClass("current");
-                 event.preventDefault();
-               });
-             })
-           <% end %>
-         <% end %>
- 	    </span>
-	    </p>
-
-  <div class="rtf-html-field">
-    <%= f.text_area :content, :class => "mce-editor", :id => "content", :class => "observe_textlength large" %>
-    <%= live_validation_for_field('content',
-          :maximum_length => ArchiveConfig.CONTENT_MAX_DISPLAYED,
-          :minimum_length => ArchiveConfig.CONTENT_MIN,
->>>>>>> 40ff22cd
           :tooLongMessage => ts("We salute your ambition! But sadly the content must be less than %{max} characters long. (Maybe you want to create a multi-chaptered work?)", :max => ArchiveConfig.CONTENT_MAX_DISPLAYED.to_s),
           :tooShortMessage => ts("Brevity is the soul of wit, but your content does have to be at least %{min} characters long.", :min => ArchiveConfig.CONTENT_MIN.to_s),
           :failureMessage => ts("Brevity is the soul of wit, but your content does have to be at least %{min} characters long.", :min => ArchiveConfig.CONTENT_MIN.to_s))

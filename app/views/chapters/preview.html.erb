--- conflicted
+++ resolved
@@ -18,11 +18,7 @@
     <% if @chapter.posted? %>
       <%= submit_tag ts("Update"), :name => 'update_button' %>
     <% else %>
-<<<<<<< HEAD
-      <%= submit_tag ts('Post'), :name => 'post_button', :disable_with =>  ts("Please wait...") %>
-      <%= submit_tag ts("Save Without Posting"), :name => 'save_button' %>
-=======
-      <%= submit_tag ts("Post"), :name => 'post_button' %>
+      <%= submit_tag ts("Post"), :name => 'post_button', :disable_with =>  ts("Please wait...") %>
     <% end %>
     <%= submit_tag ts("Edit"), :name => 'edit_button' %>
     <% if @chapter.posted? %>
@@ -30,7 +26,6 @@
     <% else %>
       <%= submit_tag ts("Keep Draft"), :name => 'cancel_button' %>
       <%= link_to ts('Discard Draft'), [@work, @chapter], :confirm => ts('Are you sure?'), :method => :delete %>
->>>>>>> f42a3a91
     <% end %>
   </p>
 

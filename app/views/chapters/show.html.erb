<!--page description, messages-->
<% if @work.unrevealed? %>
  <p class="message">
    <%= ts("This work is part of an ongoing challenge and will be revealed soon! You can find details here: ") %>
    <%= @work.collections.unrevealed.collect {|challenge| link_to(challenge.title, collection_path(challenge))}.join(", ").html_safe %>
  </p>
<% end %>
<!--/descriptions-->

<!--subnav-->
<% if logged_in_as_admin? %>
<%= render :partial => 'admin/admin_options', :locals => {:item => @work} %>
<% end %>
<!--/subnav-->

<% if !@work.unrevealed? || logged_in_as_admin? || is_author_of?(@work) || (@work.unrevealed? && can_see_work(@work, current_user)) %>
<!-- BEGIN work -->
<div class="work"><p class="landmark"><a name="top">&nbsp;</a></p>
  <%= render :partial => 'works/work_header' %>

  <div id="chapters">
    <%= render :partial => 'chapters/chapter', :locals => { :chapter => @chapter } %>
  </div>
  
  <% inspired_by = get_inspired_by(@work) %>
<<<<<<< HEAD
  <% if @chapter == @work.last_chapter && (!@work.endnotes.blank? || !@work.series.blank? || !inspired_by.empty?) %>
=======
  <% if @chapter == @work.last_posted_chapter && (!@work.endnotes.blank? || !@work.series.blank? || !inspired_by.empty?) %>
>>>>>>> 7e08a609
  <!--afterword-->
  <div class="afterword preface group" role="complementary">  
    <% if !@work.endnotes.blank? %>
      <%= render :partial => 'works/work_endnotes' %>
    <% end %>
    <% unless @preview_mode || @work.series.blank? %>
      <%= render :partial => 'works/work_series_links' %>
    <% end %>
    <% unless inspired_by.empty? %>
      <%= render :partial => 'works/work_approved_children', :locals => {:inspired_by => inspired_by} %>
    <% end %>
  </div>
  <!--/afterword-->
  <% end %>
  
  </div>
  <!-- END work skin -->
</div>
<!-- END work -->

<!-- BEGIN comment section -->
<%= render :partial => 'comments/commentable', :locals => {:commentable => @chapter} %>
<!-- END comment section -->
<% end %><|MERGE_RESOLUTION|>--- conflicted
+++ resolved
@@ -23,11 +23,7 @@
   </div>
   
   <% inspired_by = get_inspired_by(@work) %>
-<<<<<<< HEAD
-  <% if @chapter == @work.last_chapter && (!@work.endnotes.blank? || !@work.series.blank? || !inspired_by.empty?) %>
-=======
   <% if @chapter == @work.last_posted_chapter && (!@work.endnotes.blank? || !@work.series.blank? || !inspired_by.empty?) %>
->>>>>>> 7e08a609
   <!--afterword-->
   <div class="afterword preface group" role="complementary">  
     <% if !@work.endnotes.blank? %>

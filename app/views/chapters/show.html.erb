<!--page description, messages-->
<% if @work.unrevealed? %>
  <p class="message">
    <%= ts("This work is part of an ongoing challenge and will be revealed soon! You can find details here: ") %>
    <%= @work.collections.unrevealed.collect {|challenge| link_to(challenge.title, collection_path(challenge))}.join(", ").html_safe %>
  </p>
<% end %>
<!--/descriptions-->

<!--subnav-->
<% if logged_in_as_admin? %>
<%= render :partial => 'admin/admin_options', :locals => {:item => @work} %>
<% end %>
<!--/subnav-->

<% if !@work.unrevealed? || logged_in_as_admin? || is_author_of?(@work) || (@work.unrevealed? && can_see_work(@work, current_user)) %>
<!-- BEGIN work -->
<div class="work"><p class="landmark"><a name="top">&nbsp;</a></p>
  <%= render :partial => 'works/work_header' %>

  <div id="chapters">
    <%= render :partial => 'chapters/chapter', :locals => { :chapter => @chapter } %>
  </div>
  
<<<<<<< HEAD
  <% if @chapter == @work.last_chapter && (!@work.endnotes.blank? || !@work.series.blank? || !@work.approved_children.blank?) %>
=======
  <% if !@work.endnotes.blank? || !@work.series.blank? || !@work.approved_children.blank? %>
>>>>>>> 02a65e6e
  <!--afterword-->
  <div class="afterword preface group" role="complementary">  
    <% if !@work.endnotes.blank? && @chapter == @work.last_chapter %>
      <%= render :partial => 'works/work_endnotes' %>
    <% end %>
    <% unless @preview_mode || @work.series.blank? || @chapter != @work.last_chapter%>
      <%= render :partial => 'works/work_series_links' %>
    <% end %>
    <% unless @work.approved_children.blank? %>
      <%= render :partial => 'works/work_approved_children' %>
    <% end %>
  </div>
  <!--/afterword-->
  <% end %>
  
  </div>
  <!-- END work skin -->
</div>
<!-- END work -->

<!-- BEGIN comment section -->
<%= render :partial => 'comments/commentable', :locals => {:commentable => @chapter} %>
<!-- END comment section -->
<% end %><|MERGE_RESOLUTION|>--- conflicted
+++ resolved
@@ -22,11 +22,8 @@
     <%= render :partial => 'chapters/chapter', :locals => { :chapter => @chapter } %>
   </div>
   
-<<<<<<< HEAD
+
   <% if @chapter == @work.last_chapter && (!@work.endnotes.blank? || !@work.series.blank? || !@work.approved_children.blank?) %>
-=======
-  <% if !@work.endnotes.blank? || !@work.series.blank? || !@work.approved_children.blank? %>
->>>>>>> 02a65e6e
   <!--afterword-->
   <div class="afterword preface group" role="complementary">  
     <% if !@work.endnotes.blank? && @chapter == @work.last_chapter %>

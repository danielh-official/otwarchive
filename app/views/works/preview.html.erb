--- conflicted
+++ resolved
@@ -48,13 +48,8 @@
       <% if @work.posted? %>
         <%= submit_tag ts('Update'), :name => 'update_button' %>
       <% else %>
-<<<<<<< HEAD
         <%= submit_tag ts('Post'), :name => 'post_button', :disable_with => ts("Please wait...") %>
-        <%= submit_tag ts('Save Without Posting'), :name => 'save_button' %>
-=======
-        <%= submit_tag ts('Post'), :name => 'post_button' %>
         <%= submit_tag ts('Save Work Draft'), :name => 'save_button' %>
->>>>>>> f42a3a91
       <% end %>
       <%= submit_tag ts('Edit'), :name => 'edit_button' %>
       <%= submit_tag ts('Cancel'), :name => 'cancel_button' %> 

--- conflicted
+++ resolved
@@ -14,20 +14,12 @@
 
   <fieldset>
     <legend><%= ts('Post Work') %></legend>
-<<<<<<< HEAD
-    <p class="submit cancel actions">
-      <%= submit_tag ts('Preview'), :name => 'preview_button' %>
-      <%= submit_tag ts('Post Without Preview'), :name => 'update_button' %>
-      <%= submit_tag ts('Cancel'), :name => 'cancel_button' %>
-    </p> 
-=======
     <ul class="actions">
       <li><%= submit_tag ts('Save Without Posting'), :name => 'save_button' %></li>
       <li><%= submit_tag ts('Preview'), :name => 'preview_button' %></li>
       <li><%= submit_tag ts('Post Without Preview'), :name => 'update_button' %></li>
       <li><%= submit_tag ts('Cancel'), :name => 'cancel_button' %></li>
     </ul> 
->>>>>>> 7e08a609
   </fieldset>
 <% end %> <!-- end of form_for -->
 </div>
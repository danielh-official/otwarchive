<%= form_for @search, :url => search_works_path, :html => {:method => :get, :class => 'verbose search'} do |f| %>
  <fieldset>
<<<<<<< HEAD
    <legend><%= ts('Work Info') %></legend>
    <h3 class="landmark heading"><%= ts('Work Info') %></h3>
=======
    <legend><%= ts("Work Info") %></legend>
    <h3 class="landmark heading"><%= ts("Work Info") %></h3>
>>>>>>> dfae6ee5
    <dl>
      <dt>
        <%= f.label :query, ts('Any Field') %>
        <%= link_to_help "work-search-text-help" %>
      </dt>
      <dd>
        <%= f.text_field :query %>
      </dd>      
      <dt>
        <%= f.label :title, ts('Title') %>
      </dt>
      <dd>
        <%= f.text_field :title %>
      </dd>      
      <dt>
        <%= f.label :creator, ts('Author/Artist') %>
      </dt>
      <dd>
        <%= f.text_field :creator %>
      </dd>  
      <dt>
        <%= f.label :revised_at, ts('Date') %>
        <%= link_to_help "work-search-date-help" %>
      </dt>
      <dd>
        <%= f.text_field :revised_at %>
      </dd>
      <dt>
        <%= f.label :complete, ts('Complete') %>
      </dt>
      <dd>
        <%= f.check_box :complete %>
      </dd>
      <dt>
        <%= f.label :single_chapter, ts('Single Chapter') %>
      </dt>
      <dd>
        <%= f.check_box :single_chapter %>
      </dd>
      <dt>
        <%= f.label :word_count, ts('Word Count') %>
        <%= link_to_help "work-search-numerical-help" %>
      </dt>
      <dd>
        <%= f.text_field :word_count %>
      </dd>
      <dt>
        <%= f.label :language_id, ts('Language') %>
        <%= link_to_help "work-search-language-help" %>
      </dt>
      <dd>
        <%= f.collection_select :language_id, @languages, :id, :name, include_blank: true %>
      </dd>
    </dl>
  </fieldset>
  
  <fieldset>
<<<<<<< HEAD
    <legend><%= ts('Work Tags') %> <%= link_to_help "work-search-tags-help" %></legend>
    <h3 class="landmark heading"><%= ts('Work Tags') %></h3>
=======
    <legend><%= ts("Work Tags") %> <%= link_to_help "work-search-tags-help" %></legend>
    <h3 class="landmark heading"><%= ts("Work Tags") %></h3>
>>>>>>> dfae6ee5
    <dl>
      <dt>
        <%= f.label :fandom_names, ts('Fandoms') %>
      </dt>
      <dd>
        <%= f.text_field :fandom_names, autocomplete_options("fandom") %>
      </dd>
      <dt>
        <%= f.label :rating_ids, ts('Rating') %>
      </dt>
      <dd>
        <%= f.collection_select :rating_ids, Rating.canonical, :id, :name, include_blank: true %>
      </dd>
      <dt>
        <%= ts('Warnings') %>
      </dt>
      <dd>
        <ul>
          <% for tag in Warning.canonical.by_name %>
            <li>
              <%= check_box_tag "work_search[warning_ids][]", tag.id, @search.warning_ids.present? && @search.warning_ids.include?(tag.id.to_s), :id => "warning_#{tag.id}" %>
              <%= label_tag "warning_#{tag.id}", warning_display_name(tag.name) %>
            </li>
          <% end %>
        </ul>
      </dd>      
      <dt>
        <%= ts('Categories') %>
      </dt>
      <dd>
        <ul>
          <% for tag in Category.canonical.by_name.sort %>
            <li>
              <%= check_box_tag "work_search[category_ids][]", tag.id, @search.category_ids.present? && @search.category_ids.include?(tag.id.to_s), :id => "category_#{tag.id}" %>
              <%= label_tag "category_#{tag.id}", tag.name %>
            </li>
          <% end %>
        </ul>
      </dd>    
      <dt>
        <%= f.label :character_names, ts('Characters') %>
      </dt>
      <dd>
        <%= f.text_field :character_names, autocomplete_options("character") %>
      </dd>      
      <dt>
        <%= f.label :relationship_names, ts('Relationships') %>
      </dt>
      <dd>
        <%= f.text_field :relationship_names, autocomplete_options("relationship") %>
      </dd>      
      <dt>
        <%= f.label :freeform_names, ts('Additional Tags') %>
      </dt>
      <dd>
        <%= f.text_field :freeform_names, autocomplete_options("freeform") %>
      </dd>
    </dl>
  </fieldset>
  
  <fieldset>
<<<<<<< HEAD
    <legend><%= ts('Work Stats') %> <%= link_to_help "work-search-numerical-help" %></legend>
    <h3 class="landmark heading"><%= ts('Work Stats') %></h3>
=======
    <legend><%= ts("Work Stats") %> <%= link_to_help "work-search-numerical-help" %></legend>
    <h3 class="landmark heading"><%= ts("Work Stats") %></h3>
>>>>>>> dfae6ee5
    <dl>
      <dt>
        <%= f.label :hits, ts('Hits') %>
      </dt>
      <dd>
        <%= f.text_field :hits %>
      </dd>
      <dt>
        <%= f.label :kudos_count, ts('Kudos') %>
      </dt>
      <dd>
        <%= f.text_field :kudos_count %>
      </dd>
      <dt>
        <%= f.label :comments_count, ts('Comments') %>
      </dt>
      <dd>
        <%= f.text_field :comments_count %>
      </dd>
      <dt>
        <%= f.label :bookmarks_count, ts('Bookmarks') %>
      </dt>
      <dd>
        <%= f.text_field :bookmarks_count %>
      </dd>
    </dl>
  </fieldset>
  
  <fieldset>
<<<<<<< HEAD
    <legend><%= ts('Search') %></legend>
    <h3 class="landmark heading"><%= ts('Search') %></h3>
=======
    <legend><%= ts("Search") %></legend>
    <h3 class="landmark heading"><%= ts("Search") %></h3>
>>>>>>> dfae6ee5
    <dl>
      <dt>
        <%= f.label :sort_column, ts("Sort by") %>
      </dt>
      <dd>
        <%= f.select :sort_column, options_for_select(@search.sort_options, @search.sort_column), { :include_blank => "Best Match" } %>
      </dd>
      <dt>
        <%= f.label :sort_direction, ts("Sort direction") %>
      </dt>
      <dd>
        <%= select_tag "work_search[sort_direction]", 
          '<option value="asc">Ascending</option><option value="desc">Descending</option>'.html_safe,
          {:include_blank => true } %> 
      </dd>
    </dl>
    <p class="submit"><%= f.submit ts('Search') %></p>
  </fieldset>
  
<% end %><|MERGE_RESOLUTION|>--- conflicted
+++ resolved
@@ -1,12 +1,7 @@
 <%= form_for @search, :url => search_works_path, :html => {:method => :get, :class => 'verbose search'} do |f| %>
   <fieldset>
-<<<<<<< HEAD
     <legend><%= ts('Work Info') %></legend>
     <h3 class="landmark heading"><%= ts('Work Info') %></h3>
-=======
-    <legend><%= ts("Work Info") %></legend>
-    <h3 class="landmark heading"><%= ts("Work Info") %></h3>
->>>>>>> dfae6ee5
     <dl>
       <dt>
         <%= f.label :query, ts('Any Field') %>
@@ -64,13 +59,8 @@
   </fieldset>
   
   <fieldset>
-<<<<<<< HEAD
     <legend><%= ts('Work Tags') %> <%= link_to_help "work-search-tags-help" %></legend>
     <h3 class="landmark heading"><%= ts('Work Tags') %></h3>
-=======
-    <legend><%= ts("Work Tags") %> <%= link_to_help "work-search-tags-help" %></legend>
-    <h3 class="landmark heading"><%= ts("Work Tags") %></h3>
->>>>>>> dfae6ee5
     <dl>
       <dt>
         <%= f.label :fandom_names, ts('Fandoms') %>
@@ -132,13 +122,8 @@
   </fieldset>
   
   <fieldset>
-<<<<<<< HEAD
     <legend><%= ts('Work Stats') %> <%= link_to_help "work-search-numerical-help" %></legend>
     <h3 class="landmark heading"><%= ts('Work Stats') %></h3>
-=======
-    <legend><%= ts("Work Stats") %> <%= link_to_help "work-search-numerical-help" %></legend>
-    <h3 class="landmark heading"><%= ts("Work Stats") %></h3>
->>>>>>> dfae6ee5
     <dl>
       <dt>
         <%= f.label :hits, ts('Hits') %>
@@ -168,13 +153,8 @@
   </fieldset>
   
   <fieldset>
-<<<<<<< HEAD
     <legend><%= ts('Search') %></legend>
     <h3 class="landmark heading"><%= ts('Search') %></h3>
-=======
-    <legend><%= ts("Search") %></legend>
-    <h3 class="landmark heading"><%= ts("Search") %></h3>
->>>>>>> dfae6ee5
     <dl>
       <dt>
         <%= f.label :sort_column, ts("Sort by") %>

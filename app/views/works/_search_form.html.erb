<%= form_for @search, :url => search_works_path, :html => {:method => :get, :class => 'verbose search'} do |f| %>
  <fieldset>
    <legend><%= ts("Work Info") %></legend>
    <h3 class="landmark heading"><%= ts("Work Info") %></h3>
    <dl>
      <dt>
        <%= f.label :query, ts('Any Field') %>
        <%= link_to_help "work-search-text-help" %>
      </dt>
      <dd>
        <%= f.text_field :query %>
      </dd>      
      <dt>
        <%= f.label :title, ts('Title') %>
      </dt>
      <dd>
        <%= f.text_field :title %>
      </dd>      
      <dt>
        <%= f.label :creator, ts('Author/Artist') %>
      </dt>
      <dd>
        <%= f.text_field :creator %>
      </dd>  
      <dt>
        <%= f.label :revised_at, ts('Date') %>
        <%= link_to_help "work-search-date-help" %>
      </dt>
      <dd>
        <%= f.text_field :revised_at %>
      </dd>
      <dt>
        <%= f.label :complete, ts('Complete') %>
      </dt>
      <dd>
        <%= f.check_box :complete %>
      </dd>
      <dt>
        <%= f.label :single_chapter, ts('Single Chapter') %>
      </dt>
      <dd>
        <%= f.check_box :single_chapter %>
      </dd>
      <dt>
        <%= f.label :word_count, ts('Word Count') %>
        <%= link_to_help "work-search-numerical-help" %>
      </dt>
      <dd>
        <%= f.text_field :word_count %>
      </dd>
      <dt>
        <%= f.label :language_id, ts('Language') %>
        <%= link_to_help "work-search-language-help" %>
      </dt>
      <dd>
        <%= f.collection_select :language_id, @languages, :id, :name, include_blank: true %>
      </dd>
    </dl>
  </fieldset>
  
  <fieldset>
    <legend><%= ts("Work Tags") %> <%= link_to_help "work-search-tags-help" %></legend>
    <h3 class="landmark heading"><%= ts("Work Tags") %></h3>
    <dl>
      <dt>
        <%= f.label :fandom_names, ts('Fandoms') %>
      </dt>
      <dd>
        <%= f.text_field :fandom_names, autocomplete_options("fandom") %>
      </dd>
      <dt>
        <%= f.label :rating_ids, ts('Rating') %>
      </dt>
      <dd>
        <%= f.collection_select :rating_ids, Rating.canonical, :id, :name, include_blank: true %>
      </dd>
      <dt>
        <%= ts('Warnings') %>
      </dt>
      <dd>
        <ul>
          <% for tag in Warning.canonical.by_name %>
            <li>
              <%= check_box_tag "work_search[warning_ids][]", tag.id, @search.warning_ids.present? && @search.warning_ids.include?(tag.id.to_s), :id => "warning_#{tag.id}" %>
              <%= label_tag "warning_#{tag.id}", tag.name %>
            </li>
          <% end %>
        </ul>
      </dd>      
      <dt>
        <%= ts('Categories') %>
      </dt>
      <dd>
        <ul>
<<<<<<< HEAD
          <% for tag in Category.canonical.by_name %>
            <li>
=======
          <% for tag in Category.canonical.by_name.sort %>
            <li class="<%= cycle("odd", "even") %>">
>>>>>>> b4d2484e
              <%= check_box_tag "work_search[category_ids][]", tag.id, @search.category_ids.present? && @search.category_ids.include?(tag.id.to_s), :id => "category_#{tag.id}" %>
              <%= label_tag "category_#{tag.id}", tag.name %>
            </li>
          <% end %>
        </ul>
      </dd>    
      <dt>
        <%= f.label :character_names, ts('Characters') %>
      </dt>
      <dd>
        <%= f.text_field :character_names, autocomplete_options("character") %>
      </dd>      
      <dt>
        <%= f.label :relationship_names, ts('Relationships') %>
      </dt>
      <dd>
        <%= f.text_field :relationship_names, autocomplete_options("relationship") %>
      </dd>      
      <dt>
        <%= f.label :freeform_names, ts('Additional Tags') %>
      </dt>
      <dd>
        <%= f.text_field :freeform_names, autocomplete_options("freeform") %>
      </dd>
    </dl>
  </fieldset>
  
  <fieldset>
    <legend><%= ts("Work Stats") %> <%= link_to_help "work-search-numerical-help" %></legend>
    <h3 class="landmark heading"><%= ts("Work Stats") %></h3>
    <dl>
      <dt>
        <%= f.label :hits, ts('Hits') %>
      </dt>
      <dd>
        <%= f.text_field :hits %>
      </dd>
      <dt>
        <%= f.label :kudos_count, ts('Kudos') %>
      </dt>
      <dd>
        <%= f.text_field :kudos_count %>
      </dd>
      <dt>
        <%= f.label :comments_count, ts('Comments') %>
      </dt>
      <dd>
        <%= f.text_field :comments_count %>
      </dd>
      <dt>
        <%= f.label :bookmarks_count, ts('Bookmarks') %>
      </dt>
      <dd>
        <%= f.text_field :bookmarks_count %>
      </dd>
    </dl>
  </fieldset>
  
  <fieldset>
    <legend><%= ts("Search") %></legend>
    <h3 class="landmark heading"><%= ts("Search") %></h3>
    <dl>
      <dt>
        <%= f.label :sort_column, ts("Sort by") %>
      </dt>
      <dd>
        <%= f.select :sort_column, options_for_select(@search.sort_options, @search.sort_column), { :include_blank => "Best Match" } %>
      </dd>
      <dt>
        <%= f.label :sort_direction, ts("Sort direction") %>
      </dt>
      <dd>
        <%= select_tag "work_search[sort_direction]", 
          '<option value="asc">Ascending</option><option value="desc">Descending</option>'.html_safe,
          {:include_blank => true } %> 
      </dd>
    </dl>
    <p class="submit"><%= f.submit ts('Search') %></p>
  </fieldset>
  
<% end %><|MERGE_RESOLUTION|>--- conflicted
+++ resolved
@@ -92,13 +92,8 @@
       </dt>
       <dd>
         <ul>
-<<<<<<< HEAD
-          <% for tag in Category.canonical.by_name %>
+          <% for tag in Category.canonical.by_name.sort %>
             <li>
-=======
-          <% for tag in Category.canonical.by_name.sort %>
-            <li class="<%= cycle("odd", "even") %>">
->>>>>>> b4d2484e
               <%= check_box_tag "work_search[category_ids][]", tag.id, @search.category_ids.present? && @search.category_ids.include?(tag.id.to_s), :id => "category_#{tag.id}" %>
               <%= label_tag "category_#{tag.id}", tag.name %>
             </li>

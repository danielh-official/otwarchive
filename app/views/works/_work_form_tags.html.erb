--- conflicted
+++ resolved
@@ -44,26 +44,13 @@
     </dt>
     <dd class="category">
       <fieldset>
-<<<<<<< HEAD
-		<!--<legend class="landmark">Category</legend>-->
-		<ul>
-        <% for tag in Category.canonical.by_name %>
-        <li><%= check_box_tag "work[category_string][]", tag.name, include_blank ? false : @work.category_strings.include?(tag.name), :id => "work_category_string_#{tag.id}" %>
-        <%= label_tag "work_category_string_#{tag.id}", tag.name %></li>
-        <% end %>
-      </ul>
-	</fieldset>
-=======
         <!--<legend class="landmark">Category</legend>-->
         <ul>
           <% for tag in Category.canonical.by_name.sort %>
-            <% cycle_class = cycle("odd", "even") %>
             <li class="<%= cycle_class %>"><%= check_box_tag "work[category_string][]", tag.name, include_blank ? false : @work.category_strings.include?(tag.name), :id => "work_category_string_#{tag.id}" %>
             <%= label_tag "work_category_string_#{tag.id}", tag.name %></li>
-          <% end %>
         </ul>
       </fieldset>
->>>>>>> b4d2484e
     </dd>
 
     <dt class="relationship">

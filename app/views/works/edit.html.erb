<!--Descriptive page name, messages and instructions-->
<h2 class="heading"><%= ts('Edit Work') %></h2>

<%= error_messages_for :work %>
<!--/descriptions-->

<!--subnav-->
<ul class="navigation actions" role="menu">
	<li><%= link_to ts('Add Chapter'), new_work_chapter_path(@work) %></li>
  <% if @chapters %>
    <li><%= ts('Edit Chapter:') %>
      <% for chapter in @chapters %>
        <% if chapter.posted? %>
          <%= link_to h(chapter.position), [:edit, @work, chapter] %>
        <% else %>
            <%= link_to h(chapter.position) + ts(" (Draft)"), [:edit, @work, chapter] %>
	<% end %>
      <% end %></li>
    <li><%= link_to ts('Manage Chapters'), manage_work_chapters_path(@work) %></li>
  <% end %>
  <% unless (@work.pseuds - current_user.pseuds).empty? %>
    <li><%= link_to ts('Remove Me As Author'), { :action => "edit", :remove => "me"}, :confirm => 'This will remove you from all chapters as well. Are you sure?' %></li>
  <% end %>
  <% if @work.posted? %>
    <li><%= link_to ts('Orphan Work'), {:controller => 'orphans', :action => 'new', :work_id => @work.id} %></li>
  <% end %>
<<<<<<< HEAD
	<li><%= link_to ts('Delete Work'), @work, :confirm => ts('Are you sure?'), :method => :delete %></li>
=======
  <li><%= link_to ts("Delete Work"), confirm_delete_work_path(@work), :confirm => ts("Are you sure you want to delete this work? This will destroy all comments and kudos on this work as well and CANNOT BE UNDONE!") %></li>
>>>>>>> 7e08a609
</ul>					
<!--/subnav-->

<!--main content-->					
<%= render :partial => 'standard_form' %>
<!--/content--> 
<|MERGE_RESOLUTION|>--- conflicted
+++ resolved
@@ -24,11 +24,7 @@
   <% if @work.posted? %>
     <li><%= link_to ts('Orphan Work'), {:controller => 'orphans', :action => 'new', :work_id => @work.id} %></li>
   <% end %>
-<<<<<<< HEAD
-	<li><%= link_to ts('Delete Work'), @work, :confirm => ts('Are you sure?'), :method => :delete %></li>
-=======
   <li><%= link_to ts("Delete Work"), confirm_delete_work_path(@work), :confirm => ts("Are you sure you want to delete this work? This will destroy all comments and kudos on this work as well and CANNOT BE UNDONE!") %></li>
->>>>>>> 7e08a609
 </ul>					
 <!--/subnav-->
 

--- conflicted
+++ resolved
@@ -285,11 +285,7 @@
     <legend><%= ts('Post') %></legend>
     <p class="submit cancel actions">
       <%= submit_tag ts('Preview'), :name => 'preview_button' %>
-<<<<<<< HEAD
-      <%= submit_tag ts('Post Without Preview'), :name => 'post_button' %>
-=======
-      <%= submit_tag ts('Post without preview'), :name => 'post_button', 'data-disable-with' => "Please wait..." %>
->>>>>>> 46126c24
+      <%= submit_tag ts('Post Without Preview'), :name => 'post_button', :disable_with => ts("Please wait...") %>
       <%= submit_tag ts('Cancel'), :name => 'cancel_button' %>
     </p>
   </fieldset>

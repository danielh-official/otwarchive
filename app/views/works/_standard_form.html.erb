<!--REVIEW: trying out articles on these fieldsets to see if that's a better chunker, but may revert after testing. Have also tossed in landmark headings on top level groups-->
<%= form_for(@work, :html => {:id => "work-form", :class => "verbose post work"}) do |f| %>

  <p class="required notice"><%= ts('* Required information') %></p>
  
  <%= render 'work_form_tags', :include_blank => false %>
  
  <fieldset class="preface" role="article">
    <legend><%= ts('Preface') %></legend>
    <h3 class="landmark heading"><%= ts('Preface') %></h3>
    <dl>
      <dt class="title">
        <%= f.label :title, ts('Work Title *'), :class => "required" %>
      </dt>
      <dd class="title">
        <%= f.text_field :title, :class => "observe_textlength text" %>
        <%= live_validation_for_field('work_title',
              :maximum_length => ArchiveConfig.TITLE_MAX, :minimum_length => ArchiveConfig.TITLE_MIN,
              :failureMessage => ts("We need a title! (At least %{min_length} characters long, please.)", :min_length => ArchiveConfig.TITLE_MIN.to_s))
        %>
        <%= generate_countdown_html("work_title", ArchiveConfig.TITLE_MAX) %>
      </dd>

      <!-- Add coauthors-->
      <%= render 'pseuds/byline', :form => f, :type => 'work' %>

      <dt class="summary">
        <%= f.label :summary, ts('Summary', :max => ArchiveConfig.SUMMARY_MAX.to_s) %>
      </dt>
      <dd class="summary">
        <%= f.text_area :summary, :class => "observe_textlength" %>
        <%= live_validation_for_field('work_summary', :presence => false, :maximum_length => ArchiveConfig.SUMMARY_MAX) %>
        <%= generate_countdown_html("work_summary", ArchiveConfig.SUMMARY_MAX) %>
      </dd>

      <!-- notes -->
      <%= render "notes_form", :f => f, :type => 'work' %>

    </dl>
  </fieldset>

  <fieldset id="associations" role="article">
    <legend><%= ts('Associations') %></legend>
    <h3 class="landmark heading"><%= ts('Associations') %></h3>
    <dl>
      <% if !(@assignments = ChallengeAssignment.by_offering_user(current_user).undefaulted.unstarted.sent).empty? || !@work.challenge_assignments.empty? %>
        <!-- if the user has open assignments? -->
        <dt class="collection">
          <%= f.label "challenge_assignment_ids[]", ts('Does this fulfill a challenge assignment') %>
          <%= link_to_help "add-work-to-assignment" %>
        </dt>
<<<<<<< HEAD
        <dd class="collection listbox group">
          <h4 class="heading"><%= ts("Open Assignments") %></h4>
=======
        <dd class="collection listbox">
          <h4 class="heading"><%= ts('Open Assignments') %></h4>
>>>>>>> e6ccd86f
          <%= checkbox_section f, :challenge_assignment_ids, (@work.challenge_assignments + @assignments).uniq,
                :checked_method => "challenge_assignments", :name_method => "title" %>
        </dd>
      <% end %>
      <% if !(@claims = current_user.request_claims.unstarted).empty? || !@work.challenge_claims.empty? %>
        <!-- if the user has open claims? -->
        <dt class="collection">
          <%= f.label "challenge_claim_ids[]", ts('Fulfill a Claim') %> <%= link_to_help "add-work-to-assignment" %>
        </dt>
<<<<<<< HEAD
        <dd class="collection listbox group">
          <h4 class="heading"><%= ts("Open Claims") %></h4>
=======
        <dd class="collection listbox">
          <h4 class="heading"><%= ts('Open Claims') %></h4>
>>>>>>> e6ccd86f
          <%= checkbox_section f, :challenge_claim_ids, (@work.challenge_claims + @claims).uniq,
              :checked_method => "challenge_claims", :name_helper_method => "claim_title" %>
        </dd>
      <% end %>

      <!-- Add collection -->
      <dt class="collection" title="<%= ts('post to collection or challenge') %>">
        <%= f.label :collection_names, ts('Post to Collections / Challenges') %> <%= link_to_help "add-collectible-to-collection" %>
      </dt>
      <dd class="collection" title="<%= ts('post to collection or challenge') %>">
        <%= f.text_field :collection_names, autocomplete_options("open_collection_names") %>
      </dd>

      <dt class="recipient" title="<%= ts('gift to') %>">
        <%= f.label :recipients, ts('Gift this work to') %> <%= link_to_help "recipients" %>
      </dt>
      <dd class="recipient" title="<%= ts('gift to') %>">
        <%= f.text_field :recipients, autocomplete_options("pseud") %>
      </dd>

      <!-- Inspiration / remix -->
      <dt class="parent">
        <%= check_box_tag "parent-options-show", "1", check_parent_box(@work), :class => "toggle_formfield" %>
      </dt>
      <dd class="parent">
        <%= label_tag 'parent-options-show', ts('This work is a remix, a translation, a podfic, or was inspired by another work') %> 
        <%= link_to_help "parent-works-help" %>

        <!-- Toggles on with parent checkbox -->
        <fieldset id="parent-options">
          <dl>
            <%= fields_for "work[parent_attributes]" do |p| %>
              <dt><%= p.label :url %></dt>
              <dd>
                <%= p.text_field :url, :value => work_parent_value(:url) %>
                <p class="important"><%= ts('For a work in the Archive, only the URL is required.') %></p>
              </dd>

              <dt><%= p.label :title %></dt>
              <dd><%= p.text_field :title, :value => work_parent_value(:title) %></dd>

              <dt><%= p.label :author %></dt>
              <dd><%= p.text_field :author, :value => work_parent_value(:author) %></dd>

              <dt>
                <%= p.label :language_id, ts('Language') %>
                <%= link_to_help "languages-help" %>
              </dt>
              <dd><%= p.collection_select(:language_id, Language.all(:order => :short), :id, :name, :prompt => " ") %></dd>

              <dt class="translation"><%= p.check_box :translation %></dt>
              <dd class="translation">
                <%= p.label :translation, ts('This is a translation') %>
                <%= link_to_help "translation-link" %>
              </dd>
            <% end %>

            <% unless @work.parent_work_relationships.blank? %>
              <dt><%= ts('Current parent works') %></dt>
              <% for related_work in @work.parent_work_relationships %>
                <% if related_work.parent %>
                  <dd>
                    <ul class="actions" role="navigation">
                      <li><%= link_to related_work.parent.title, related_work.parent %></li>
                      <li><%= link_to ts('Remove'), related_work, :confirm => ts('Are you sure you want to delete the connection to this work?'), :method => :delete %></li>
                    </ul>
                  </dd>
                <% end %>
              <% end %>
            <% end %>
          </dl>
        </fieldset>
      </dd>

      <!-- Series checkbox (storyseriescheck) -->
      <!-- Checking this box causes the "manage series" dropdown to appear; unchecking it causes it to disappear. -->
      <dt class="serial">
        <%= check_box_tag "series-options-show", "1", !@work.series.blank?, :class => "toggle_formfield" %>
      </dt>
      <dd class="serial">
        <%= label_tag 'series-options-show', ts('This work is part of a series') %>
        <%= link_to_help "choosing-series" %>

        <!-- Toggles on with series checkbox -->
        <fieldset id="series-options">
          <dl>
            <%= fields_for "work[series_attributes]" do |s| %>
              <dt><%= s.label 'id', ts('Choose one of your existing series:') %></dt>
              <dd>
                <%= s.collection_select(:id, @series, :id, :title, {:prompt => true}) %>
              </dd>
              <dt><%= s.label :title, ts('Or create and use a new one:') %></dt>
              <dd><%= s.text_field :title %></dd>
            <% end %>

            <% unless @serial_works.blank? %>
              <dt><%= ts('Current Series') %></dt>
              <% for serial in @serial_works %>
                <dd>
                  <ul class="actions" role="navigation">
                    <li><%= link_to serial.series.title, serial.series %></li>
                    <li><%= link_to ts('Remove'), serial_work_path(serial), :method => :delete %></li>
                    <li><%= link_to ts('Delete'), serial.series, :confirm => ts('Delete series from all works?'), :method => :delete %></li>
                  </ul>
                </dd>
              <% end %>
            <% end %>
          </dl>
        </fieldset>
      </dd>

      <%= fields_for "work[chapter_attributes]", @chapter do |c| %>
        <!-- Chaptered checkbox (work_is_wip) -->
        <!-- Checking this box causes the expected number of chapters box to appear; unchecking it causes it to disappear. -->
        <dt class="chaptered wip">
          <%= check_box_tag "chapters-options-show", "1", @work.chaptered?, :class => "toggle_formfield" %>
        </dt>
        <dd class="chaptered wip">
          <%= label_tag "chapters-options-show", ts('This work has multiple chapters') %>

          <fieldset id="chapters-options">
            <dl>
              <dt><%= ts('Chapter 1 of') %></dt>
              <dd><%= f.text_field :wip_length, :class => "number" %></dd>
              <dt><%= ts('Chapter Title:') %></dt>
              <dd><%= c.text_field :title, :value => @chapter.title %></dd>
            </dl>
          </fieldset>
        </dd>

        <!--backdate-->
        <dt class="backdate">
          <%= f.check_box :backdate, {:id => "backdate-options-show", :class => "toggle_formfield"} %>
        </dt>
        <dd class="backdate">
          <%= label_tag "backdate-options-show", ts('Set a different publication date') %>
          <%= link_to_help "backdating-help" %>

          <fieldset id="backdate-options" class="optional">
            <dl>
              <dt><%= label_tag "published_at", ts('Set publication date') %></dt>
              <dd id="managePublicationDate" class="datetime" title="<%= ts('set date') %>">
                <!--BACK END, this select box does not seem to be acquiring the label published_at -->
                <%= c.date_select("published_at", :start_year => Date.today.year, :end_year => 1950, :default => Date.today, :value => @chapter.published_at, :order => [:day, :month, :year]) %>
              </dd>
            </dl>
          </fieldset>
        </dd>
        <dt class="language">
          <%= f.label :language_id, ts('Choose a language') %>
          <%= link_to_help "languages-help" %>
        </dt>
        <dd class="language">
          <select id="work_language_id" name="work[language_id]">
            <%= options_from_collection_for_select(Language.all(:order => :short), :id, :name, @work.language_id || Language.default.id) %>
          </select>
        </dd>
        <dt class="skin">
          <%= f.label :work_skin_id, ts('Select Work Skin') %>
          <%= link_to_help "work-skins" %>
        </dt>
        <dd class="skin">
          <%= f.collection_select :work_skin_id, WorkSkin.approved_or_owned_by(current_user).order(:title), :id, :title, {:selected => (@work.work_skin ? @work.work_skin.id.to_s : nil), :include_blank => true} %>
          <p class="actions" role="navigation"><%= link_to ts('Public Work Skins'), skins_path(:skin_type => 'WorkSkin') %></p>
        </dd>
      </dl>

  </fieldset>

  <!-- privacy settings -->
  <fieldset class="privacy" role="article">
    <legend><%= ts('Privacy') %></legend>
    <h3 class="landmark heading"><%= ts('Comments') %></h3>
    <dl>
      <!-- Privacy dropdown (storyprivacy) -->
      <dt class="restrict">
        <%= f.check_box :restricted %>
      </dt>
      <dd class="restrict">
        <%= f.label :restricted, ts('Only show your work to registered users') %>
        <%= link_to_help "registered-users" %>
      </dd>
      <dt class="anonymous comments">
        <%= f.check_box :anon_commenting_disabled %>
      </dt>
      <dd class="anonymous comments">
        <%= f.label :anon_commenting_disabled, ts('Anonymous commenting disabled') %>
        <%= link_to_help "anonymous-commenting" %>
      </dd>
    </dl>
  </fieldset>
  <% unless @chapters %>
    <!-- Work text field (chapter_attributes_content) -->
    <fieldset class="work text" role="article">
      <legend class="required"><%= ts('Work Text') %>*</legend>
      <ul class="hidden rtf-html-switch actions" role="menu">
        <li><a class="rtf-link" href="#"><%= ts('Rich Text') %></a></li>
        <li><a class="html-link" href="#"><%= ts('HTML') %></a></li>
      </ul>
      <p class="rtf-html-instructions note">
        <span class="html-notes"><%= allowed_html_instructions %></span>
        <span class="hidden rtf-notes"><%= ts("Type or paste formatted text.") %><%= link_to_help "rte-help" %></span>
      </p>

      <% use_tinymce %>
        <div class="rtf-html-field">
          <h4 class="landmark heading"><%= ts('Work Text') %>*</h4>
          <%= c.text_area :content, :value => @chapter.content, :class => "mce-editor observe_textlength large", :id => "content" %>
          <%= live_validation_for_field('content',
            :maximum_length => ArchiveConfig.CONTENT_MAX_DISPLAYED, :minimum_length => ArchiveConfig.CONTENT_MIN,
            :tooLongMessage => ts('We salute your ambition! But sadly the content must be less than %{max} characters long. (Maybe you want to create a multi-chaptered work?)', :max => ArchiveConfig.CONTENT_MAX_DISPLAYED.to_s),
            :tooShortMessage => ts('Brevity is the soul of wit, but your content does have to be at least %{min} characters long.', :min => ArchiveConfig.CONTENT_MIN.to_s),
            :failureMessage => ts('Brevity is the soul of wit, but your content does have to be at least %{min} characters long.', :min => ArchiveConfig.CONTENT_MIN.to_s))
          %>

          <%= generate_countdown_html("content", ArchiveConfig.CONTENT_MAX_DISPLAYED) %>
        </div>
      </fieldset>
    <% end %>

  <% end %><!-- end of fields for chapters -->

  <fieldset class="create">
    <legend><%= ts('Post') %></legend>
    <ul class="actions">
      <% unless @work.new_record? || @work.posted? %>
        <li><%= submit_tag ts('Save Without Posting'), :name => 'save_button' %></li>
      <% end %>
      <li><%= submit_tag ts('Preview'), :name => 'preview_button' %></li>
      <li><%= submit_tag ts('Post Without Preview'), :name => 'post_button', :disable_with => ts("Please wait...") %></li>
      <li><%= submit_tag ts('Cancel'), :name => 'cancel_button' %></li>
    </ul>
  </fieldset>
<% end %> <!-- end of form_for -->

<%= content_for :footer_js do %>
  <%= javascript_tag do %>
    $j(document).ready(function(){
      $j(".toggle_formfield").click(function() {
        var targetId = $j(this).attr("id").replace("-show", "");
        toggleFormField(targetId);
      });
    })
  <% end %>
<% end %><|MERGE_RESOLUTION|>--- conflicted
+++ resolved
@@ -49,13 +49,8 @@
           <%= f.label "challenge_assignment_ids[]", ts('Does this fulfill a challenge assignment') %>
           <%= link_to_help "add-work-to-assignment" %>
         </dt>
-<<<<<<< HEAD
         <dd class="collection listbox group">
-          <h4 class="heading"><%= ts("Open Assignments") %></h4>
-=======
-        <dd class="collection listbox">
           <h4 class="heading"><%= ts('Open Assignments') %></h4>
->>>>>>> e6ccd86f
           <%= checkbox_section f, :challenge_assignment_ids, (@work.challenge_assignments + @assignments).uniq,
                 :checked_method => "challenge_assignments", :name_method => "title" %>
         </dd>
@@ -65,13 +60,8 @@
         <dt class="collection">
           <%= f.label "challenge_claim_ids[]", ts('Fulfill a Claim') %> <%= link_to_help "add-work-to-assignment" %>
         </dt>
-<<<<<<< HEAD
         <dd class="collection listbox group">
-          <h4 class="heading"><%= ts("Open Claims") %></h4>
-=======
-        <dd class="collection listbox">
           <h4 class="heading"><%= ts('Open Claims') %></h4>
->>>>>>> e6ccd86f
           <%= checkbox_section f, :challenge_claim_ids, (@work.challenge_claims + @claims).uniq,
               :checked_method => "challenge_claims", :name_helper_method => "claim_title" %>
         </dd>

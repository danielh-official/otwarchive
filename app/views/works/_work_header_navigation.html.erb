<!-- BEGIN navigation -->
<h3 class="landmark heading">Actions</h3>
<ul class="navigation actions work" role="menu">
  <% if is_author_of?(@work) %>
    <li class="add"><%= link_to ts("Add Chapter"), new_work_chapter_path(@work) %></li>
    <li class="edit"><%= link_to ts("Edit"), edit_work_path(@work) %></li>
    <li class="edit tag"><%= link_to ts("Edit Tags"), edit_tags_work_path(@work) %></li>
    <li class="del"><%= link_to ts("Delete Work"), confirm_delete_work_path(@work) %></li>
  <% end %>


  <% # chapter navigation %>
  <% if @previous_chapter || @next_chapter %>
    <li class="chapter entire"><%= link_to ts("Entire Work"), work_path(@work, :view_full_work => 'true') %></li>

    <% if @previous_chapter %>
      <li class="chapter previous"><%= link_to '&#8592; '.html_safe + ts("Previous Chapter"), [@work, @previous_chapter] %></li>
    <% end %>
    
    <% if @next_chapter %>
      <li class="chapter next"><%= link_to (ts("Next Chapter") + " &#8594;").html_safe, [@work, @next_chapter] %></li>
    <% end %>
    
    <li class="chapter" aria-haspopup="true">
      <noscript>
        <%= link_to ts('Chapter Index'), navigate_work_path(@work) %>
      </noscript>
      <a class="chapter_index_open open hidden"><%= ts('Chapter Index') %></a>
      <a class="chapter_index_close close hidden"><%= ts('Chapter Index') %></a>
      <ul id="chapter_index" class="toggled hidden secondary">
        <li>
          <%= form_tag url_for({:controller => :chapters, :action => :show, :work_id => @work}), :method => :get do %>
            <p>
              <% options = @chapters.map{|c| [c.abbreviated_display_title.html_safe, c.id] } %>
              <%= select_tag :selected_id, options_for_select(options, params[:id].to_i) %>
              <span class="submit actions"><%= submit_tag ts("Go") %></span>
            </p>
          <% end %>
        </li>
        <li><%= link_to ts("Full-page index"), navigate_work_path(@work) %></li>
        <li><a class="chapter_index_close close" style="cursor: pointer;" title="Close Chapter Index">X</a></li>
      </ul>
    </li>
  <% elsif @chapters %>
    <li class="chapter bychapter"><%= link_to ts("View chapter by chapter"), [@work, @chapter] %></li>
  <% end %>


  <% # for users, bookmark and mark to read later %>
  <% if current_user.is_a?(User) %>
    <% @bookmark ||= bookmark_if_exists(@work) %>
    <li class="bookmark"><%= link_to (@bookmark ? ts("Edit Bookmark") : ts("Bookmark")), "#bookmark-form", :class => "bookmark_form_placement_open" %></li>
    <li><%= link_to ts("Cancel Bookmark"), "#", :class => "bookmark_form_placement_close" %></li>

    <% unless current_user.is_author_of?(@work) || current_user.try(:preference).try(:history_enabled) == false || marked_for_later?(@work) %>
      <li class="mark"><%= marktoread_link(@work) %></li>
    <% end %>
  <% end %>

  <li class="comments"><%= link_to ts("Comments"), (params[:view_full_work] == 'true' ? work_path(@work, :view_full_work => 'true', :show_comments => true, :anchor => 'comments') : url_for(:show_comments => true, :anchor => 'comments')) %></li>

<!-- allow user to disable style on work if it has been customized -->
  <% if @work.work_skin %>
    <li class="style">
      <% if Preference.disable_work_skin?(params[:style]) %>
        <%= link_to(ts("Show Creator's Style"),
          params[:view_full_work] == 'true' ? url_for(:style => 'creator', :view_full_work => 'true') : url_for(:style => 'creator')) %>
      <% else %>
        <%= link_to(ts("Hide Creator's Style"),
          params[:view_full_work] == 'true' ? url_for(:style => 'disable', :view_full_work => 'true') : url_for(:style => 'disable')) %>
      <% end %>
    </li>
  <% end %>

  <li class="share">
    <%= link_to_ibox ts("Share"), :for => "#share", :title => ts("Share Work") %>
    <div id="share" style="display: none;">
      <p><%= ts("Copy and paste the following code to link back to this work (") %><kbd><%= ts("CTRL A")%></kbd><%= ts(" / ") %><kbd><%= ts("CMD A")%></kbd><%= ts(" will select all), or use the Tweet link to share the work on Twitter.") %></p>
      <p><textarea rows="4" cols="50"><%= get_embed_link(@work) %></textarea></p>
      <% if @work.users.all? {|u| u.preference.disable_share_links?} %>
        <p><%= ts("This user has chosen to disable share buttons on their works.") %></p>
      <% else %>
        <!-- twitter, tumblr buttons go here -->
<<<<<<< HEAD
        <ul>
          <li>
            <a href="http://twitter.com/share" class="twitter" data-count="horizontal" data-via="ao3org" data-text="<%= @tweet_text %>" data-url="<%= work_url(@work) %>">Tweet</a>
            <% content_for :footer_js do %>
              <script type="text/javascript" src="http://platform.twitter.com/widgets.js"></script>
            <% end %>
          </li>
          <li>
            <a href="http://www.tumblr.com/share/link?url=<%=u work_url(@work) %>&name=<%=u get_tumblr_embed_link_title(@work) %>&description=<%=u get_embed_link_meta(@work) %>" title="<%= ts('Share on Tumblr') %>" style="display:inline-block; text-indent:-9999px; overflow:hidden; width:81px; height:20px; background:url('http://platform.tumblr.com/v1/share_1.png') top left no-repeat transparent; border-bottom: none;">
              <%= ts('Share on Tumblr') %>
            </a>
          </li>
        </ul>
=======
        <p>
          <a href="http://twitter.com/share" class="twitter-share-button" data-size="large" data-via="ao3org" data-text="<%= tweet_text(@work) %>" data-url="<%= work_url(@work) %>">Tweet</a>
          <% content_for :footer_js do %>
            <script type="text/javascript" src="http://platform.twitter.com/widgets.js"></script>
          <% end %>
        </p>
>>>>>>> 30da60d9
      <% end %>
    </div>
  </li>
  
  <% if current_user && @subscription %>
    <li class="subscribe">
      <%= render 'subscriptions/form', :subscription => @subscription %>
    </li>
  <% end %>

  <li class="download" aria-haspopup="true">
    <a title="Download" class="downloads_open open"><%= ts("Download") %> &#8595;</a>
    <a title="Download Close" class="downloads_close close hidden"><%= ts("Download") %> &#8595;</a>
    <ul id="downloads" class="toggled secondary">
      <li><%= link_to ts("MOBI"), download_url_for_work(@work, "mobi") %></li>
      <li><%= link_to ts("EPUB"), download_url_for_work(@work, "epub") %></li>
      <li><%= link_to ts("PDF"), download_url_for_work(@work, "pdf") %></li>
      <li><%= link_to ts("HTML"), download_url_for_work(@work, "html") %></li>
      <li><a class="downloads_close close hidden" style="cursor: pointer;" title="Close Download Options">X</a></li>
    </ul>
  </li>
</ul>
<!-- END navigation --><|MERGE_RESOLUTION|>--- conflicted
+++ resolved
@@ -81,10 +81,9 @@
         <p><%= ts("This user has chosen to disable share buttons on their works.") %></p>
       <% else %>
         <!-- twitter, tumblr buttons go here -->
-<<<<<<< HEAD
         <ul>
           <li>
-            <a href="http://twitter.com/share" class="twitter" data-count="horizontal" data-via="ao3org" data-text="<%= @tweet_text %>" data-url="<%= work_url(@work) %>">Tweet</a>
+            <a href="http://twitter.com/share" class="twitter-share-button" data-size="large" data-via="ao3org" data-text="<%= tweet_text(@work) %>" data-url="<%= work_url(@work) %>">Tweet</a>
             <% content_for :footer_js do %>
               <script type="text/javascript" src="http://platform.twitter.com/widgets.js"></script>
             <% end %>
@@ -95,14 +94,6 @@
             </a>
           </li>
         </ul>
-=======
-        <p>
-          <a href="http://twitter.com/share" class="twitter-share-button" data-size="large" data-via="ao3org" data-text="<%= tweet_text(@work) %>" data-url="<%= work_url(@work) %>">Tweet</a>
-          <% content_for :footer_js do %>
-            <script type="text/javascript" src="http://platform.twitter.com/widgets.js"></script>
-          <% end %>
-        </p>
->>>>>>> 30da60d9
       <% end %>
     </div>
   </li>

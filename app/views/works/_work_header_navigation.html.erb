<!-- BEGIN navigation -->
<h3 class="landmark heading"><%= ts("Actions") %></h3>
<ul class="work navigation actions" role="menu">
  <% if is_author_of?(@work) %>
    <li class="add"><%= link_to ts("Add Chapter"), new_work_chapter_path(@work) %></li>
    <li class="edit"><%= link_to ts("Edit"), edit_work_path(@work) %></li>
    <li class="edit tag"><%= link_to ts("Edit Tags"), edit_tags_work_path(@work) %></li>
    <li class="del"><%= link_to ts("Delete Work"), confirm_delete_work_path(@work), :confirm => ts("Are you sure you want to delete this work? This will destroy all comments and kudos on this work as well and CANNOT BE UNDONE!") %></li>
  <% end %>


  <% # chapter navigation %>
  <% if @previous_chapter || @next_chapter %>
    <li class="chapter entire"><%= link_to ts("Entire Work"), work_path(@work, :view_full_work => 'true') %></li>

    <% if @previous_chapter %>
      <li class="chapter previous"><%= link_to '&#8592; '.html_safe + ts("Previous Chapter"), [@work, @previous_chapter] %></li>
    <% end %>

    <% if @next_chapter %>
      <li class="chapter next"><%= link_to h(ts("Next Chapter")) + ' &#8594;'.html_safe, [@work, @next_chapter] %></li>
    <% end %>

    <li class="chapter" aria-haspopup="true">
      <noscript>
        <%= link_to ts('Chapter Index'), navigate_work_path(@work) %>
      </noscript>
      <a class="hidden" href="#"><%= ts('Chapter Index') %></a>
      <ul id="chapter_index" class="expandable secondary hidden">
        <li>
          <%= form_tag url_for({:controller => :chapters, :action => :show, :work_id => @work}), :method => :get do %>
            <p>
              <% options = @chapters.map{|c| [c.abbreviated_display_title.html_safe, c.id] } %>
              <%= select_tag :selected_id, options_for_select(options, params[:id].to_i) %>
              <span class="submit actions"><%= submit_tag ts("Go") %></span>
            </p>
          <% end %>
        </li>
        <li><%= link_to ts("Full-page index"), navigate_work_path(@work) %></li>
      </ul>
    </li>
  <% elsif @chapters && @chapters.length > 1 %>
    <li class="chapter bychapter"><%= link_to ts("View chapter by chapter"), [@work, @chapter] %></li>
  <% end %>


  <% # for users, bookmark and mark to read later %>
  <% if current_user.is_a?(User) %>
    <% @bookmark ||= bookmark_if_exists(@work) %>
    <li class="bookmark">
      <%= link_to (@bookmark ? ts("Edit Bookmark") : ts("Bookmark")), "#bookmark-form", :class => "bookmark_form_placement_open" %>
      <%= link_to ts("Cancel Bookmark"), "#", :class => "hidden bookmark_form_placement_close" %>
    </li>

    <% unless current_user.is_author_of?(@work) %>
      <li class="mark">
        <%= render 'saved_works/form', saved_work: @work_display.saved_work %>
      </li>
    <% end %>
  <% end %>

  <li class="comments"><%= link_to ts("Comments"), (params[:view_full_work] == 'true' ? work_path(@work, :view_full_work => 'true', :show_comments => true, :anchor => 'comments') : url_for(:show_comments => true, :anchor => 'comments')) %></li>

<!-- allow user to disable style on work if it has been customized -->
  <% if @work.work_skin %>
    <li class="style">
      <% if Preference.disable_work_skin?(params[:style]) %>
        <%= link_to(ts("Show Creator's Style"),
          params[:view_full_work] == 'true' ? url_for(:style => 'creator', :view_full_work => 'true') : url_for(:style => 'creator')) %>
      <% else %>
        <%= link_to(ts("Hide Creator's Style"),
          params[:view_full_work] == 'true' ? url_for(:style => 'disable', :view_full_work => 'true') : url_for(:style => 'disable')) %>
      <% end %>
    </li>
  <% end %>

<<<<<<< HEAD
  <li class="share hidden">
    <%= link_to_modal ts("Share"), :for => "#share", :title => ts("Share Work") %>
    <%= render 'share/share', :shareable => @work %>
  </li>

  <% if current_user && @work_display.subscription %>
=======
  <% unless @work.users.all? {|u| u.preference.disable_share_links?} %>
    <li class="share hidden">
      <%= link_to_modal ts("Share"), :for => "#share", :title => ts("Share Work") %>
      <%= render 'share/share', :shareable => @work %>
    </li>
  <% end %>
  
  <% if current_user && @subscription %>
>>>>>>> 24abcf4e
    <li class="subscribe">
      <%= render 'subscriptions/form', :subscription => @work_display.subscription %>
    </li>
  <% end %>

  <li class="download" aria-haspopup="true">
    <a href="#"><%= ts("Download") %></a>
    <ul class="expandable secondary">
      <li><%= link_to ts("MOBI"), download_url_for_work(@work, "mobi") %></li>
      <li><%= link_to ts("EPUB"), download_url_for_work(@work, "epub") %></li>
      <li><%= link_to ts("PDF"), download_url_for_work(@work, "pdf") %></li>
      <li><%= link_to ts("HTML"), download_url_for_work(@work, "html") %></li>
    </ul>
  </li>
</ul>
<!-- END navigation -->

<% # FRONTEND NOTE: Twitter widget JavaScript included here for share/_share to ensure it is only loaded once per page %>
<% content_for :footer_js do %>
  <script type="text/javascript" src="//platform.twitter.com/widgets.js"></script>
<% end %><|MERGE_RESOLUTION|>--- conflicted
+++ resolved
@@ -74,23 +74,14 @@
     </li>
   <% end %>
 
-<<<<<<< HEAD
-  <li class="share hidden">
-    <%= link_to_modal ts("Share"), :for => "#share", :title => ts("Share Work") %>
-    <%= render 'share/share', :shareable => @work %>
-  </li>
-
-  <% if current_user && @work_display.subscription %>
-=======
   <% unless @work.users.all? {|u| u.preference.disable_share_links?} %>
     <li class="share hidden">
       <%= link_to_modal ts("Share"), :for => "#share", :title => ts("Share Work") %>
       <%= render 'share/share', :shareable => @work %>
     </li>
   <% end %>
-  
-  <% if current_user && @subscription %>
->>>>>>> 24abcf4e
+
+  <% if current_user && @work_display.subscription %>
     <li class="subscribe">
       <%= render 'subscriptions/form', :subscription => @work_display.subscription %>
     </li>

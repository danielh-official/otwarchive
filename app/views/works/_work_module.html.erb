<% # expects "work" %>

<% if work.unrevealed? && !is_author_of?(work) %>
  <%= render 'works/mystery_blurb', :item => work, :unrevealed => true %>
<% else %>

  <!--title, author, fandom-->
  <div class="header module">

    <h4 class="heading">
      <% if (work.unrevealed? || work.anonymous?) && is_author_of?(work) %>
        <span class="status">
          <% if work.unrevealed? %>
            <%= ts("Unrevealed:") %>
          <% elsif work.anonymous? %>
            <%= ts("Anonymous:") %>
          <% end %>
        </span>
      <% end %>
      <%= link_to work.title.html_safe, @collection ? collection_work_path(@collection, work) : work %>
      <%= ts('by') %>
        
      <!-- do not cache -->
      <%= byline(work, visibility: "public") %>

<<<<<<< HEAD
<% #### CACHE show/hide #### %>
<% cache("#{work.cache_key}-#{hide_warnings?(work) ? 'nowarn' : 'showwarn'}-#{hide_freeform?(work)  ? 'nofreeform' : 'showfreeform'}-v6") do %>
=======
<% #### CACHE show/hide ####, if you update the key edit lib/tasks/memcached.rake %>
<% cache("#{work.cache_key}-#{hide_warnings?(work) ? 'nowarn' : 'showwarn'}-#{hide_freeform?(work)  ? 'nofreeform' : 'showfreeform'}-v5") do %>
>>>>>>> db7d623b

      <% tag_groups = work.tags.group_by { |t| t.type.to_s } %>

      <% unless work.recipients.blank? %>
        <%= ts("for") %> <%= recipients_link(work) %>
      <% end %>
      <% if work.restricted %><%= image_tag("lockblue.png", :size => "15x15", :alt => "(Restricted)", :title => "Restricted") %><% end %>
      <% if work.hidden_by_admin %><%= image_tag("lockred.png", :size => "15x15", :alt => "(Hidden by Admin)", :title => "Hidden by Administrator") %><% end %>
    </h4>

    <h5 class="fandoms heading">
      <span class="landmark"><%= ts("Fandoms") %>:</span>
      <% fandoms = tag_groups['Fandom'] %>
      <%= fandoms.collect{|tag| link_to_tag_works(tag) }.join(', ').html_safe if fandoms %>
      &nbsp;
    </h5>

    <!--required tags-->
    <%= get_symbols_for(work, tag_groups) %>
    <p class="datetime"><%= set_format_for_date(work.revised_at) %></p>
  </div>

  <% if !work.posted? %>
   <p class="caution notice"><%= ts('This draft will be <strong>automatically deleted</strong> on %{time}', time: time_in_zone(work.created_at + 1.month)).html_safe %></p>
  <% end %>
  <!--warnings again, cast, freeform tags-->
  <h6 class="landmark heading"><%= ts("Tags") %></h6>
  <ul class="tags commas">
    <%= blurb_tag_block(work, tag_groups) %>
  </ul>

  <!--summary-->
  <% unless work.summary.blank? %>
    <h6 class="landmark heading"><%= ts("Summary") %></h6>
    <blockquote class="userstuff summary">
      <%=raw strip_images(sanitize_field(work, :summary)) %>
    </blockquote>
  <% end %>

  <% unless work.series.empty? %>
    <h6 class="landmark heading"><%= ts("Series") %></h6>
    <ul class="series">
      <% work.series.each do |series| %>
        <li>
          <%= work_series_description(work, series) %>
        </li>
      <% end %>
    </ul>
  <% end %>

  <!--stats-->

  <dl class="stats">
    <% if work.language.present? %>
      <dt class="language"><%= ts("Language") %>:</dt>
      <dd class="language"><%= work.language.name %></dd>
    <% end %>
    <dt class="words"><%= ts('Words') %>:</dt>
    <dd class="words"><%= number_with_delimiter(work.word_count) %></dd>
    <dt class="chapters"><%= ts('Chapters') %>:</dt>
    <dd class="chapters"><%= work.chapter_total_display %></dd>

<% end %>
<% #### END CACHE show/hide %>

<% #### CACHE stats #### %>
<% cache("#{work.cache_key}/stats", :expires_in => 1.hour) do %>
  <% unless work.approved_collections.empty? %>
    <dt class="collections"><%= ts('Collections') %>:</dt>
    <dd class="collections"><%= link_to work.approved_collections.length, work_collections_path(work) %></dd>
  <% end %>

  <% if work.count_visible_comments > 0 %>
    <dt class="comments"><%= ts('Comments') %>:</dt>
    <dd class="comments"><%= link_to work.count_visible_comments,
                (@collection && false) ? collection_work_path(@collection, work, :anchor => "comments", :show_comments => true) : (work.chapter_total_display.to_i > 1 ? work_path(work, :anchor => "comments", :show_comments => true, :view_full_work => 'true') : work_path(work, :anchor => "comments", :show_comments => true)) %></dd>
  <% end %>
  <% if work.all_kudos_count > 0 %>
    <dt class="kudos"><%= ts('Kudos') %>:</dt>
    <dd class="kudos"><%= link_to work.all_kudos_count.to_s,
        (@collection && false) ? collection_work_path(@collection, work, :anchor => "comments") : 
          (work.chapter_total_display.to_i > 1 ? work_path(work, :anchor => "comments", :view_full_work => 'true') : 
            work_path(work, :anchor => "comments")) %></dd>
  <% end %>
  <% if (bookmark_count = work.bookmarks.is_public.count) > 0 %>
    <dt class="bookmarks"><%= ts('Bookmarks') %>:</dt>
    <dd class="bookmarks"><%= link_to_bookmarkable_bookmarks(work, bookmark_count.to_s) %></dd>
  <% end %>

  <% if show_hit_count_to_public?(work) %>
    <dt class="hits"><%= ts("Hits") %>:</dt>
    <dd class="hits"><%= work.hits %></dd>
  <% end %>
<% end %>
<% #### END CACHE stats #### %>

  </dl>

<% end %><|MERGE_RESOLUTION|>--- conflicted
+++ resolved
@@ -23,13 +23,8 @@
       <!-- do not cache -->
       <%= byline(work, visibility: "public") %>
 
-<<<<<<< HEAD
-<% #### CACHE show/hide #### %>
+<% #### CACHE show/hide ####, if you update the key edit lib/tasks/memcached.rake %>
 <% cache("#{work.cache_key}-#{hide_warnings?(work) ? 'nowarn' : 'showwarn'}-#{hide_freeform?(work)  ? 'nofreeform' : 'showfreeform'}-v6") do %>
-=======
-<% #### CACHE show/hide ####, if you update the key edit lib/tasks/memcached.rake %>
-<% cache("#{work.cache_key}-#{hide_warnings?(work) ? 'nowarn' : 'showwarn'}-#{hide_freeform?(work)  ? 'nofreeform' : 'showfreeform'}-v5") do %>
->>>>>>> db7d623b
 
       <% tag_groups = work.tags.group_by { |t| t.type.to_s } %>
 

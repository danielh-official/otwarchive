<div class="notes module" role="complementary">
  <h3 class="heading"><%= ts("Notes:") %></h3>

<<<<<<< HEAD
  <% # inspirations %>
  <% for related_work in @work.parent_work_relationships %>
    <% if related_work.parent %>
      <h4 class="heading">
        <% if related_work.translation %>
          <%= ts('A translation of') %>
        <% else %>
          <%= ts('Inspired by') %>
        <% end %>
        <% if related_work.parent.is_a?(ExternalWork) %>
          <%= link_to related_work.parent.title.html_safe, related_work.parent %> by <%= byline(related_work.parent) %>.
        <% elsif related_work.parent.restricted? && !logged_in? %>
          <%= ts("a [Restricted Work] by") %> <%= byline(related_work.parent) %>. <%= ts("Log in to view.") %>
        <% else %>
          <%= link_to related_work.parent.title.html_safe, related_work.parent %> by <%= byline(related_work.parent) %>.
        <% end %>
      </h4>
=======
  <ul>
    <% # dedication %>
    <% unless @work.recipients.blank? %>
      <li><%= ts("For") %> <%= recipients_link(@work) %>.</li>
>>>>>>> 38c1452f
    <% end %>

    <% # translations %>
    <% for related_work in @work.approved_related_works %>
      <% if related_work.translation %>
        <li>
          <%= ts('Translation into %{language} available: ', :language => related_work.work.language.name) %>
          <%= link_to related_work.work.title.html_safe, related_work.work %> by <%= byline(related_work.work) %>.
        </li>
      <% else %>
        <% related_works_link ||= link_to ts("other works inspired by this one"), get_related_works_url %>
      <% end %>
    <% end %>

    <% # parent works %>
    <% for related_work in @work.parent_work_relationships %>
      <% if related_work.parent %>
        <li>
          <% if related_work.translation %>
            <%= ts('A translation of') %>
          <% else %>
            <%= ts('Inspired by') %>
          <% end %>
          <%= link_to related_work.parent.title.html_safe, related_work.parent %> by <%= byline(related_work.parent) %>.
        </li>
      <% end %>
    <% end %>

<<<<<<< HEAD
  <% # inspired-by %>
  <% for related_work in @work.approved_related_works %>
    <% if related_work.translation %>
      <h4 class="heading">
        <%= ts('Translation into %{language} available: ', :language => related_work.work.language.name) %>
        <% if related_work.work.restricted? && !logged_in? %>
            <%= ts("[Restricted Work] by ") %><%= byline(related_work.work) %>. <%= ts("Log in to view.") %>
            <% else %>
        <%= link_to related_work.work.title.html_safe, related_work.work %> by <%= byline(related_work.work) %>
        <% end %>
      </h4>
    <% elsif @work.notes.blank? && @work.endnotes.blank? && @work.parents.blank? && @work.recipients.blank? %>
      <h4 class="heading"><%= ts("See the end of the work for other works inspired by this one.") %></h4>
=======
    <% # prompts %>
    <% @work.challenge_claims.each do |claim| %>
      <% unless claim.request_prompt.nil? %>
        <li><%= ts("In response to a prompt by") %>
          <% if claim.request_prompt.anonymous? %>
            <%= ts("Anonymous in the ") %><%= link_to(claim.collection.name, collection_path(claim.collection)) %>
          <% else %>
            <%= link_to(claim.request_signup.pseud.byline, user_pseud_path(claim.request_signup.user, claim.request_signup.pseud)) %> <%= ts(" in the ") %> <%= link_to(claim.collection.name, collection_path(claim.collection)) %>
          <% end %>
          <%= ts("collection.") %>
        </li>
      <% end %>
>>>>>>> 38c1452f
    <% end %>
  </ul>

  <% # notes %>
  <% unless @work.notes.blank? %>
    <blockquote class="userstuff">
      <%=raw sanitize_field(@work, :notes) %>
    </blockquote>
  <% end %>

  <% endnotes_link = link_to (@work.notes.blank? ? ts("notes") : ts("more notes")), get_endnotes_link %>
  <% if !@work.endnotes.blank? && related_works_link %>
    <p>(<%= ts("See the end of the work for ") %><%= endnotes_link %><%= ts(" and ") %><%= related_works_link %>.)</p>
  <% elsif !@work.endnotes.blank? %>
    <p>(<%= ts("See the end of the work for ") %><%= endnotes_link %>.)</p>
  <% elsif related_works_link %>
    <p>(<%= ts("See the end of the work for ") %><%= related_works_link %>.)</p>
  <% end %>
</div><|MERGE_RESOLUTION|>--- conflicted
+++ resolved
@@ -1,30 +1,10 @@
 <div class="notes module" role="complementary">
   <h3 class="heading"><%= ts("Notes:") %></h3>
 
-<<<<<<< HEAD
-  <% # inspirations %>
-  <% for related_work in @work.parent_work_relationships %>
-    <% if related_work.parent %>
-      <h4 class="heading">
-        <% if related_work.translation %>
-          <%= ts('A translation of') %>
-        <% else %>
-          <%= ts('Inspired by') %>
-        <% end %>
-        <% if related_work.parent.is_a?(ExternalWork) %>
-          <%= link_to related_work.parent.title.html_safe, related_work.parent %> by <%= byline(related_work.parent) %>.
-        <% elsif related_work.parent.restricted? && !logged_in? %>
-          <%= ts("a [Restricted Work] by") %> <%= byline(related_work.parent) %>. <%= ts("Log in to view.") %>
-        <% else %>
-          <%= link_to related_work.parent.title.html_safe, related_work.parent %> by <%= byline(related_work.parent) %>.
-        <% end %>
-      </h4>
-=======
   <ul>
     <% # dedication %>
     <% unless @work.recipients.blank? %>
       <li><%= ts("For") %> <%= recipients_link(@work) %>.</li>
->>>>>>> 38c1452f
     <% end %>
 
     <% # translations %>
@@ -32,7 +12,11 @@
       <% if related_work.translation %>
         <li>
           <%= ts('Translation into %{language} available: ', :language => related_work.work.language.name) %>
-          <%= link_to related_work.work.title.html_safe, related_work.work %> by <%= byline(related_work.work) %>.
+          <% if related_work.work.restricted? && !logged_in? %>
+            <%= ts("[Restricted Work] by ") %><%= byline(related_work.work) %>. <%= ts("Log in to view.") %>
+          <% else %>
+            <%= link_to related_work.work.title.html_safe, related_work.work %> by <%= byline(related_work.work) %>
+          <% end %>
         </li>
       <% else %>
         <% related_works_link ||= link_to ts("other works inspired by this one"), get_related_works_url %>
@@ -48,26 +32,18 @@
           <% else %>
             <%= ts('Inspired by') %>
           <% end %>
-          <%= link_to related_work.parent.title.html_safe, related_work.parent %> by <%= byline(related_work.parent) %>.
+
+          <% if related_work.parent.is_a?(ExternalWork) %>
+            <%= link_to related_work.parent.title.html_safe, related_work.parent %> by <%= byline(related_work.parent) %>.
+          <% elsif related_work.parent.restricted? && !logged_in? %>
+            <%= ts("a [Restricted Work] by") %> <%= byline(related_work.parent) %>. <%= ts("Log in to view.") %>
+          <% else %>
+            <%= link_to related_work.parent.title.html_safe, related_work.parent %> by <%= byline(related_work.parent) %>.
+          <% end %>
         </li>
       <% end %>
     <% end %>
 
-<<<<<<< HEAD
-  <% # inspired-by %>
-  <% for related_work in @work.approved_related_works %>
-    <% if related_work.translation %>
-      <h4 class="heading">
-        <%= ts('Translation into %{language} available: ', :language => related_work.work.language.name) %>
-        <% if related_work.work.restricted? && !logged_in? %>
-            <%= ts("[Restricted Work] by ") %><%= byline(related_work.work) %>. <%= ts("Log in to view.") %>
-            <% else %>
-        <%= link_to related_work.work.title.html_safe, related_work.work %> by <%= byline(related_work.work) %>
-        <% end %>
-      </h4>
-    <% elsif @work.notes.blank? && @work.endnotes.blank? && @work.parents.blank? && @work.recipients.blank? %>
-      <h4 class="heading"><%= ts("See the end of the work for other works inspired by this one.") %></h4>
-=======
     <% # prompts %>
     <% @work.challenge_claims.each do |claim| %>
       <% unless claim.request_prompt.nil? %>
@@ -80,7 +56,6 @@
           <%= ts("collection.") %>
         </li>
       <% end %>
->>>>>>> 38c1452f
     <% end %>
   </ul>
 

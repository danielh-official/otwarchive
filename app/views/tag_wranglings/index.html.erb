--- conflicted
+++ resolved
@@ -37,70 +37,6 @@
             <dt><%= label_tag :fandom_string, ts('Wrangle to Fandom(s)') %></dt>
             <dd title="<%= ts('wrangle to fandom(s)') %>"><%= text_field_tag 'fandom_string', params[:fandom_string], autocomplete_options('fandom') %></dd>
           <% end %>
-<<<<<<< HEAD
-          <td title="<%= ts("canonical?") %>">
-            <% if tag.canonical? %>
-              <%= ts("Yes") %>
-            <% else %>
-              <%= check_box_tag "canonicals[]", tag.id, tag.canonical?, :id => "canonicals_#{tag.id}" %>
-            <% end %>
-          </td>
-          <td title="<%= ts("taggings") %>"><%= tag.taggings_count %></td>
-          <td>
-            <ul class="actions" role="navigation">
-              <li><%= link_to ts('Edit'), {:controller => :tags, :action => :edit, :id => tag} %></li>
-              <li><%= link_to ts('Wrangle'), {:controller => :tags, :action => :wrangle, :id => tag} %></li>
-              <li><%= link_to ts('Works'), {:controller => :works, :action => :index, :tag_id => tag} %></li>
-            </ul>
-          </td>
-        </tr>
-        <% end %>
-      </tbody>
-    </table>
-</div>
-</fieldset>
-    <p>
-    <%= hidden_field_tag :show, params[:show] %>
-    <%= hidden_field_tag :sort_column, params[:sort_column] %>
-    <%= hidden_field_tag :sort_direction, params[:sort_direction] %>
-    <%= hidden_field_tag :page, params[:page] %>
-    <%= hidden_field_tag(:fandom_string, params[:fandom_string]) if params[:fandom_string] && params[:show] == "character_relationships" %>
-    </p>
-  <% end %>
-<!--/content-->
-<div class="clear"><!--presentational, phase me out--></div>
-
-<!--subnav-->
- <%= will_paginate @tags %>
-<% end %>
-<!--/subnav-->
-
-<%= content_for :footer_js do %>
-  <%= javascript_tag do %>
-    $j(document).ready(function(){
-      $j("#wrangle_all_select").click(function() {
-        $j("#wrangulator").find(":checkbox[name='selected_tags[]']").each(function(index, ticky) {
-            $j(ticky).prop("checked", true);
-          });
-      });
-      $j("#wrangle_all_deselect").click(function() {
-        $j("#wrangulator").find(":checkbox[name='selected_tags[]']").each(function(index, ticky) {
-            $j(ticky).prop("checked", false);
-          });
-      });
-      $j("#canonize_all_select").click(function() {
-        $j("#wrangulator").find(":checkbox[name='canonicals[]']").each(function(index, ticky) {
-            $j(ticky).prop("checked", true);
-          });
-      });
-      $j("#canonize_all_deselect").click(function() {
-        $j("#wrangulator").find(":checkbox[name='canonicals[]']").each(function(index, ticky) {
-            $j(ticky).prop("checked", false);
-          });
-      });
-    })
-=======
-
           <dt class="landmark"><%= ts('Submit') %></dt>
           <dd class="submit"><%= submit_tag ts('Wrangle') %></dd>
         </dl>
@@ -174,7 +110,7 @@
                   <td title="<%= ts('taggings') %>"><%= tag.taggings_count %></td>
 
                   <td>
-                    <ul class="navigation actions" role="navigation">
+                    <ul class="actions" role="navigation">
                       <li><%= link_to ts('Edit'), {controller: :tags, action: :edit, id: tag} %></li>
                       <li><%= link_to ts('Wrangle'), {controller: :tags, action: :wrangle, id: tag} %></li>
                       <li><%= link_to ts('Works'), {controller: :works, action: :index, tag_id: tag} %></li>
@@ -199,7 +135,6 @@
 
     <!--subnav-->
     <%= will_paginate @tags %>
->>>>>>> dfae6ee5
   <% end %>
   <!--/subnav-->
 </div>

<!--Descriptive page name, messages and instructions-->
<h2 class="heading"><%= t('.supported_locales', :default => 'Supported Locales') %></h2>
<!--/descriptions-->

<!--main content-->
<<<<<<< HEAD
<% if   logged_in_as_admin? || permit?("translation_admin")  %>
<p class="navigation actions" role="navigation">
  <%= link_to t('.link_to_new', :default => 'Add a new one'), new_locale_path %>
</p>
<!--main content-->
<h3 class="landmark heading">List of Locales</h3>
<table summary="Locales">
    <caption>Locales</caption>
=======
<% if logged_in_as_admin? || permit?("translation_admin") %>
  <%= render 'navigation' %>
  <!--main content-->
  <table summary="<%= t('.locale_table_summary', :default => 'Lists supported locales, along with details of how they are used and options to modify them.') %>">
    <caption><%= t('.locale_table_caption', :default => 'Supported Locales') %></caption>
>>>>>>> fb642494
    <thead>
      <tr>
        <th scope="col">Name</th>
<<<<<<< HEAD
        <th scope="col">ISO code</th>
        <th scope="col">Primary locale</th>
        <th scope="col">Allow the locale to be used for email</th>
        <th scope="col">Allow the locale to be used for the user interface</th>
=======
        <th scope="col">ISO Code</th>
        <th scope="col">Primary Locale</th>
        <th scope="col">Use for Email</th>
        <th scope="col">Use for Interface</th>
>>>>>>> fb642494
        <th scope="col">Created at</th>
        <th scope="col">Actions</th>
      </tr>
    </thead>
    <tbody>
<<<<<<< HEAD
    <% for locale in @locales %>
      <tr> <td class="navigation actions" role="navigation"><%= link_to ts('Edit'), {controller: :locales, action: :edit, id: locale.iso} %></td><td><%= locale.name %></td><td><%=locale.iso%></td><td><%=locale.main%></td><td><%=locale.email_enabled%></td><td><%=locale.interface_enabled%></td><td><%=locale.updated_at%></td></tr>
    <% end %>
    </tbody>
  </table>
<% else %>
<ul>
<% for locale in @locales %>
 <li><%= locale.name%></li>
<% end %>
</ul>
<p class="navigation actions" role="navigation">
  <%= link_to t('.suggest_locale', :default => 'Suggest a new one!'), new_feedback_report_path %>
</p>
=======
      <% for locale in @locales %>
        <tr>
          <th scope="row"><%= locale.name %></th>
          <td><%= locale.iso %></td>
          <td><%= locale.main %></td>
          <td><%= locale.email_enabled %></td>
          <td><%= locale.interface_enabled %></td>
          <td><%= locale.updated_at %></td>
          <td class="actions">
            <%= link_to ts('Edit'), {controller: :locales, action: :edit, id: locale.iso} %>
          </td>
        </tr>
      <% end %>
    </tbody>
  </table>
<% else %>
  <ul>
    <% for locale in @locales %>
      <li><%= locale.name %></li>
    <% end %>
  </ul>
  <p class="navigation actions" role="navigation">
    <%= link_to t('.suggest_locale', :default => 'Suggest a Locale!'), new_feedback_report_path %>
  </p>
>>>>>>> fb642494
<% end %>
<!--/content-->

<!--subnav-->
<!--/subnav--><|MERGE_RESOLUTION|>--- conflicted
+++ resolved
@@ -3,57 +3,23 @@
 <!--/descriptions-->
 
 <!--main content-->
-<<<<<<< HEAD
-<% if   logged_in_as_admin? || permit?("translation_admin")  %>
-<p class="navigation actions" role="navigation">
-  <%= link_to t('.link_to_new', :default => 'Add a new one'), new_locale_path %>
-</p>
-<!--main content-->
-<h3 class="landmark heading">List of Locales</h3>
-<table summary="Locales">
-    <caption>Locales</caption>
-=======
 <% if logged_in_as_admin? || permit?("translation_admin") %>
   <%= render 'navigation' %>
   <!--main content-->
   <table summary="<%= t('.locale_table_summary', :default => 'Lists supported locales, along with details of how they are used and options to modify them.') %>">
     <caption><%= t('.locale_table_caption', :default => 'Supported Locales') %></caption>
->>>>>>> fb642494
     <thead>
       <tr>
         <th scope="col">Name</th>
-<<<<<<< HEAD
-        <th scope="col">ISO code</th>
-        <th scope="col">Primary locale</th>
-        <th scope="col">Allow the locale to be used for email</th>
-        <th scope="col">Allow the locale to be used for the user interface</th>
-=======
         <th scope="col">ISO Code</th>
         <th scope="col">Primary Locale</th>
         <th scope="col">Use for Email</th>
         <th scope="col">Use for Interface</th>
->>>>>>> fb642494
         <th scope="col">Created at</th>
         <th scope="col">Actions</th>
       </tr>
     </thead>
     <tbody>
-<<<<<<< HEAD
-    <% for locale in @locales %>
-      <tr> <td class="navigation actions" role="navigation"><%= link_to ts('Edit'), {controller: :locales, action: :edit, id: locale.iso} %></td><td><%= locale.name %></td><td><%=locale.iso%></td><td><%=locale.main%></td><td><%=locale.email_enabled%></td><td><%=locale.interface_enabled%></td><td><%=locale.updated_at%></td></tr>
-    <% end %>
-    </tbody>
-  </table>
-<% else %>
-<ul>
-<% for locale in @locales %>
- <li><%= locale.name%></li>
-<% end %>
-</ul>
-<p class="navigation actions" role="navigation">
-  <%= link_to t('.suggest_locale', :default => 'Suggest a new one!'), new_feedback_report_path %>
-</p>
-=======
       <% for locale in @locales %>
         <tr>
           <th scope="row"><%= locale.name %></th>
@@ -78,7 +44,6 @@
   <p class="navigation actions" role="navigation">
     <%= link_to t('.suggest_locale', :default => 'Suggest a Locale!'), new_feedback_report_path %>
   </p>
->>>>>>> fb642494
 <% end %>
 <!--/content-->
 

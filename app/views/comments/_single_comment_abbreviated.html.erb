--- conflicted
+++ resolved
@@ -1,22 +1,16 @@
 <li class="comment group <%= cycle :odd, :even %>" id="comment_<%= single_comment.id %>" role="article">
-<<<<<<< HEAD
-	<h4 class="heading byline">
-	  <%= h(ts("Posted on ")) + link_to_comment_ultimate_parent(single_comment) + h(ts(" by ")) %>
+  <h4 class="heading byline">
+    <%= h(ts("Posted on ")) + link_to_comment_ultimate_parent(single_comment) + h(ts(" by ")) %>
 	  	<% if !single_comment.pseud.nil? %>
         <%= (single_comment.ultimate_parent.is_a?(Work) && single_comment.ultimate_parent.anonymous? && single_comment.pseud.user.is_author_of?(single_comment.ultimate_parent)) ? ts("Anonymous Creator") : get_commenter_pseud_or_name(single_comment) %>
       <% else %>
         <%= get_commenter_pseud_or_name(single_comment) %>
       <% end %>
-	</h4>
-	<div class="icon">
-=======
-  <h4 class="heading byline">
-    <%= h(ts("Posted on ")) + link_to_comment_ultimate_parent(single_comment) + h(ts(" by ")) %>
-    <%= (single_comment.ultimate_parent.is_a?(Work) && single_comment.ultimate_parent.anonymous? && single_comment.pseud.user.is_author_of?(single_comment.ultimate_parent)) ? ts("Anonymous Creator") : get_commenter_pseud_or_name(single_comment) %>
-    <span class="posted datetime"><%= single_comment.created_at %></span>
+    <span class="posted datetime">
+      <%= time_in_zone(single_comment.created_at) %>
+    </span>
   </h4>
   <div class="icon">
->>>>>>> b4d2484e
     <% if !single_comment.pseud.nil? %>
       <% if single_comment.pseud.user.is_author_of?(single_comment.ultimate_parent) && single_comment.ultimate_parent.anonymous? %>
         <span class="anonymous icon"><!-- anonymous creator icon holder --></span>
@@ -26,25 +20,11 @@
     <% else %>
       <span class="visitor icon"><!-- visitor icon holder --></span>
     <% end %>
-<<<<<<< HEAD
 	</div>
 	<blockquote class="userstuff"><%=raw sanitize_field(single_comment, :content) %></blockquote>
-	
-	<p class="datetime">
-    <%= ts("Posted") %> <%= time_in_zone(single_comment.created_at) %>
-    <% unless single_comment.edited_at.blank? %>
-      <%= ts("Last Edited") %> <%= time_in_zone(single_comment.edited_at) %>
-    <% end %>
-  </p>
-
-=======
-  </div>
-  <blockquote class="userstuff"><%=raw sanitize_field(single_comment, :content) %></blockquote>
-
   <% unless single_comment.edited_at.blank? %>
     <p class="edited datetime">
-      <%= h(ts("Last Edited ")) + l(single_comment.edited_at) %>
+      <%= ts("Last Edited") %> <%= time_in_zone(single_comment.edited_at) %>
     </p>
   <% end %>
->>>>>>> b4d2484e
 </li>
--- conflicted
+++ resolved
@@ -67,15 +67,9 @@
       setupTooltips();
     });
     function setupTooltips() {
-<<<<<<< HEAD
-      $j('span[data-tooltip]').each(function(){
+      $j('[data-tooltip]').each(function(){
         $j(this).qtip({
             content: $j(this).attr('data-tooltip'),
-=======
-      $j('span[tooltip]').each(function(){
-        $j(this).qtip({
-            content: $j(this).attr('tooltip'),
->>>>>>> e65a719c
             position: {corner: {target: 'topMiddle'}}
         });
       });

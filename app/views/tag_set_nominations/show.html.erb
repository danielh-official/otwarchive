<!--ZONE TAG: TAGSETS (but not home?)-->
<div class="tagset nominations home">
  <!--Descriptive page names, messages and instructions-->
  <h2 class="heading"><%= @tag_set.title %></h2>
  <!--/descriptions-->
  
  <!--subnav-->
  <ul class="navigation actions" role="menu">
    <li><%= link_to ts("Back to %{title}", :title => @tag_set.title), tag_set_path(@tag_set) %>
    <% if @tag_set.nominated %>
	    <li><%= link_to ts("Edit"), edit_tag_set_nomination_path(@tag_set, @tag_set_nomination) %></li>
	  <% end %>
    <% if (@tag_set.nominated && @tag_set_nomination.unreviewed?) || @tag_set.user_is_moderator?(current_user) %>
      <li>
        <%= link_to ts("Delete"), tag_set_nomination_path(@tag_set),
            :confirm => ts('Are you certain you want to delete these nominations?'),
            :method => :delete %>
      </li>
    <% end %>
  </ul>
  <!--/subnav-->

<<<<<<< HEAD
  <h3 class="heading"><%= ts("My Nominations for %{title}", :title => @tag_set.title) %></h3>
=======
  <!--main content-->
  <div class="clear"><!--presentational and unexplained--></div>

  <h3 class="heading"><%= ts("My Nominations For %{title}", :title => @tag_set.title) %></h3>
>>>>>>> e6ccd86f
  <div class="wrapper">
    <dl class="meta group">
      <dt><%= ts("Created at: ") %></dt>
      <dd class="datetime"><%= l(@tag_set_nomination.created_at.to_date) %></dd>
      <dt><%= ts("Status: ") %></dt>
      <dd>
        <% if @tag_set_nomination.unreviewed? %> 
          <%= ts("Not Yet Reviewed") %>
          <% if @tag_set.nominated %>
            <%= ts("(may be edited or deleted)") %>
          <% end %>
        <% elsif @tag_set_nomination.reviewed? %>
          <%= ts("Reviewed (may not be edited or deleted)") %>
        <% else %>
          <%= ts("Partially Reviewed") %>
          <% if @tag_set.nominated %>
            <%= ts("(unreviewed nominations may be edited)") %>
          <% end %>
        <% end %>
      </dd>
    </dl>
  </div>


  <h3 class="heading"><%= ts("Nominated Tags") %> <%= link_to_help "tagset-nominated-tags" %></h3>

  <ol class="index group">			
    <% if @limit[:fandom] > 0 && (@limit[:character] > 0 || @limit[:relationship] > 0) %>
      <% # group fandom, char, rel together %>
      <% @tag_set_nomination.fandom_nominations.each do |fandom_nom| %>
        <li class="fandom listbox group">
          <h4 class="heading"><%= render "show_tag_status", :tag => fandom_nom %>: </h4>
          <% TagSet::TAG_TYPES_RESTRICTED_TO_FANDOM.each do |tag_type| %>
            <% if @limit[tag_type] > 0 %>
              <h5 class="heading"><%= tag_type.classify.pluralize %></h5>
              <% if fandom_nom.send("#{tag_type}_nominations").count == 0 %>
                <p class="index group"><%= ts("None nominated in this fandom.") %></p>
              <% else %>
                <ul class="index group">
                  <% fandom_nom.send("#{tag_type}_nominations").each do |tag| %>
                    <li><%= render "show_tag_status", :tag => tag %></li>
                  <% end %>
                </ul>
              <% end %>
            <% end %>
          <% end %>
        </li>
      <% end %>
      
      <% # show freeforms separately %>      
      <%= render "show_by_tag_type", :tag_type => "freeform" %>

    <% else %>
  
      <% # list char, rel, freeform individually %>
      <% TagSet::TAG_TYPES_INITIALIZABLE.each do |tag_type| %>
        <%= render "show_by_tag_type", :tag_type => tag_type %>
      <% end %>
    <% end %>  
  </ol>
  <!--/content-->

</div>

<%= content_for :footer_js do %>
  <%= javascript_include_tag '/javascripts/jquery.qtip.min.js' %>
  <%= javascript_tag do %>
    $j(document).ready(function() {
      setupTooltips();
    });
    function setupTooltips() {
      $j('span[tooltip]').each(function(){
        $j(this).qtip({
            content: $j(this).attr('tooltip'),
            position: {corner: {target: 'topMiddle'}}
        });
      });
    }
  <% end %>
<% end %><|MERGE_RESOLUTION|>--- conflicted
+++ resolved
@@ -20,14 +20,7 @@
   </ul>
   <!--/subnav-->
 
-<<<<<<< HEAD
   <h3 class="heading"><%= ts("My Nominations for %{title}", :title => @tag_set.title) %></h3>
-=======
-  <!--main content-->
-  <div class="clear"><!--presentational and unexplained--></div>
-
-  <h3 class="heading"><%= ts("My Nominations For %{title}", :title => @tag_set.title) %></h3>
->>>>>>> e6ccd86f
   <div class="wrapper">
     <dl class="meta group">
       <dt><%= ts("Created at: ") %></dt>

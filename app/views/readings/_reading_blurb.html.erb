<% # expects "work" and "reading" %>
<li <% unless reading.work.nil? %>id="work_<%= work.id %>"<% end %> class="<% if reading.work.nil? %>deleted <% end %><% if is_author_of?(work) %>own <% end %>reading work blurb group" role="article">
    
  <% unless reading.work.nil? %>

    <%= render 'works/work_module', :work => reading.work %>

  <% end %>

  <div class="user module group">
    <h4 class="viewed heading">

      <% if reading.work.nil? %>

        <%= ts("(Deleted work, last viewed %{date})", :date => set_format_for_date(reading.last_viewed)) %>
        
      <% else %>
    
        <span><%= ts("Last viewed:") %></span> <%= set_format_for_date(reading.last_viewed) %>

        <% if reading.major_version_read != reading.work.major_version %>
          <%= ts('(Update available.)') %>
        <% elsif reading.minor_version_read != reading.work.minor_version %>
          <%= ts('(Minor edits made since then.)') %>
        <% else %>
          <%= ts('(Latest version.)') %>
        <% end %>

        <% if reading.view_count == 1 %>
          <%= ts("Viewed once")%>
        <% else %>
          <%= ts("Viewed %{count} times", :count => reading.view_count) %>
        <% end %>
<<<<<<< HEAD
=======
        <% if reading.toread? %><%= ts('(Marked for Later.)') %><% end %>
        <% if reading.toskip? %><%= ts('(Flagged to skip.)') %><% end %>
      </h4>
  
      <ul class="actions" role="menu">
        <li><%= link_to ts("Delete"), user_reading_path(current_user, reading), :confirm => ts('Are you sure?'), :method => :delete %></li>
      </ul>
    </div>
>>>>>>> 461fe379

        <% if reading.toread? %>
          <%= ts('(Marked for Later.)') %>
        <% end %>
        <% if reading.toskip? %>
          <%= ts('(Flagged to skip.)') %>
        <% end %>

      <% end %>

    </h4>

    <ul class="navigation actions" role="menu">
      <li><%= link_to ts("Delete"), user_reading_path(current_user, reading), :confirm => ts('Are you sure?'), :method => :delete %></li>
    </ul>
    
  </div>

</li><|MERGE_RESOLUTION|>--- conflicted
+++ resolved
@@ -12,11 +12,11 @@
 
       <% if reading.work.nil? %>
 
-        <%= ts("(Deleted work, last viewed %{date})", :date => set_format_for_date(reading.last_viewed)) %>
+        <%= ts('(Deleted work, last viewed %{date})', :date => set_format_for_date(reading.last_viewed)) %>
         
       <% else %>
     
-        <span><%= ts("Last viewed:") %></span> <%= set_format_for_date(reading.last_viewed) %>
+        <span><%= ts('Last viewed:') %></span> <%= set_format_for_date(reading.last_viewed) %>
 
         <% if reading.major_version_read != reading.work.major_version %>
           <%= ts('(Update available.)') %>
@@ -27,21 +27,10 @@
         <% end %>
 
         <% if reading.view_count == 1 %>
-          <%= ts("Viewed once")%>
+          <%= ts('Viewed once')%>
         <% else %>
-          <%= ts("Viewed %{count} times", :count => reading.view_count) %>
+          <%= ts('Viewed %{count} times', :count => reading.view_count) %>
         <% end %>
-<<<<<<< HEAD
-=======
-        <% if reading.toread? %><%= ts('(Marked for Later.)') %><% end %>
-        <% if reading.toskip? %><%= ts('(Flagged to skip.)') %><% end %>
-      </h4>
-  
-      <ul class="actions" role="menu">
-        <li><%= link_to ts("Delete"), user_reading_path(current_user, reading), :confirm => ts('Are you sure?'), :method => :delete %></li>
-      </ul>
-    </div>
->>>>>>> 461fe379
 
         <% if reading.toread? %>
           <%= ts('(Marked for Later.)') %>
@@ -54,8 +43,8 @@
 
     </h4>
 
-    <ul class="navigation actions" role="menu">
-      <li><%= link_to ts("Delete"), user_reading_path(current_user, reading), :confirm => ts('Are you sure?'), :method => :delete %></li>
+    <ul class="actions" role="menu">
+      <li><%= link_to ts('Delete'), user_reading_path(current_user, reading), :confirm => ts('Are you sure?'), :method => :delete %></li>
     </ul>
     
   </div>

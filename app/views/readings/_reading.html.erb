<!--REVIEW: IS THIS AN INDEX, LISTBOX, or MODULE?-->
<div class="history module group">
<% if reading.work.nil? %>
  <h3 class="heading"><%= ts("(deleted work, last viewed %{date})", :date => set_format_for_date(reading.last_viewed)) %></h3>
<% else %>
<<<<<<< HEAD
  <ul><%= render 'works/work_blurb', :work => reading.work %></ul>
=======
  <ul><%= render :partial => 'reading_blurb', :locals => {:work =>
reading.work} %></ul>
>>>>>>> 6ae629b2
  <h3 class="heading">
    <span><%= ts("Last viewed:") %></span> <%= set_format_for_date(reading.last_viewed) %>
    <% if reading.major_version_read != reading.work.major_version %>
      <%= ts('(Update available.)') %>
    <% elsif reading.minor_version_read != reading.work.minor_version %>
      <%= ts('(Minor edits made since then.)') %>
    <% else %>
      <%= ts('(Latest version.)') %>
    <% end %>
    <% if reading.view_count == 1 %>
      <%= ts("Viewed once")%>
    <% else %>
      <%= ts("Viewed %{count} times", :count => reading.view_count) %>
    <% end %>
    <% if reading.toread? %><%= ts('(Flagged to read later.)') %><% end %>
    <% if reading.toskip? %><%= ts('(Flagged to skip.)') %><% end %>
  </h3>
<% end %>
<!-- actions -->
  <ul class="navigation actions" role="menu">
    <li><%= link_to ts("Delete"), user_reading_path(current_user, reading), :confirm => ts('Are you sure?'), :method => :delete %></li>
  </ul>
</div><|MERGE_RESOLUTION|>--- conflicted
+++ resolved
@@ -3,12 +3,7 @@
 <% if reading.work.nil? %>
   <h3 class="heading"><%= ts("(deleted work, last viewed %{date})", :date => set_format_for_date(reading.last_viewed)) %></h3>
 <% else %>
-<<<<<<< HEAD
   <ul><%= render 'works/work_blurb', :work => reading.work %></ul>
-=======
-  <ul><%= render :partial => 'reading_blurb', :locals => {:work =>
-reading.work} %></ul>
->>>>>>> 6ae629b2
   <h3 class="heading">
     <span><%= ts("Last viewed:") %></span> <%= set_format_for_date(reading.last_viewed) %>
     <% if reading.major_version_read != reading.work.major_version %>

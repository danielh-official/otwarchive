<%= error_messages_for :collection %>

<%= form_for(@collection, :html => {:multipart => true}) do |collection_form| %>
  <fieldset>
  <legend>Header</legend>
    <dl>

     <% if @collection.new_record? && current_user.pseuds.size > 1 %>
      <dt><%= label_tag "owner_pseuds[]", ts("Select owner pseudonym(s)") %>:</dt>
      <dd><%= select_tag "owner_pseuds[]", options_from_collection_for_select(current_user.pseuds, :id, :name, current_user.default_pseud), :multiple => true %></dd>
    <% else %>
      <p><%= hidden_field_tag "owner_pseuds[]", [current_user.default_pseud.id] %></p>
    <% end %>

    <dt><%= collection_form.label :icon %></dt>
    <dd><%= collection_form.file_field :icon %></dd>

  <% if @collection.children.empty? %>
  <dt>
    <%= collection_form.label :parent_name, ts("Parent collection (must be one you maintain)") %>:</dt>
    <dd>
      <%= collection_form.text_field :parent_name, autocomplete_options("collection_parent_name", :autocomplete_token_limit => 1) %>
    </dd>
  <% end %>

    <dt><%= collection_form.label :name, ts("Collection Name* (letters, numbers, underscores)") %>:<%= link_to_help "collection-name" %></dt>
    <dd><%= collection_form.text_field :name %></dd>


  <dt>
    <%= collection_form.label :title, ts("Display Title* (text only)") %>:</dt>
   <dd> <%= collection_form.text_field :title %></dd>

  <dt>
    <%= collection_form.label :email, ts("Email (optional, otherwise notices will go to owners)") %>:</dt>
    <dd><%= collection_form.text_field :email, :size => 40 %>
  </dd>
  <dt>
    <%= collection_form.label :header_image_url, ts("URL for custom header image (jpg, gif, png)") %>:</dt>
   <dd><%= collection_form.text_field :header_image_url %>
  </dd>
  <dt>
    <%= collection_form.label :description, ts("Brief Description") %>:</dt>
    <dd>
<%= collection_form.text_area :description, :rows => 4, :cols => 60, :class => "description-field observe_textlength" %>
    <%= live_validation_for_field('collection_description', :presence => false, :maximum_length => ArchiveConfig.SUMMARY_MAX) %>
    <%= generate_countdown_html("collection_description", ArchiveConfig.SUMMARY_MAX) %>
  </dd>
</dl>
</fieldset>
  <% @collection.build_collection_preference unless @collection.collection_preference %>
  <%= collection_form.fields_for :collection_preference do |preference_form| %>
<fieldset>
  <legend>Preferences</legend>
    <dl>
  <dt><%= preference_form.label :moderated, ts("Is this collection moderated?") %> <%= link_to_help "moderated-collection" %></dt>
    <dd><%= preference_form.check_box :moderated %>
  </dd>
  <dt>
    <%= preference_form.label :closed, ts("Is this collection closed?") %></dt>
    <dd><%= preference_form.check_box :closed %></dd>
  <dt>
    <%= preference_form.label :unrevealed, ts("Is this collection currently unrevealed?") %></dt>
   <dd><%= preference_form.check_box :unrevealed %>
  </dd>
  <dt>
    <%= preference_form.label :anonymous, ts("Is this collection currently anonymous?") %></dt>
    <dd><%= preference_form.check_box :anonymous %>
  </dd>
  <dt>
    <%= preference_form.label :show_random, ts("Would you like to show random stories on the front page instead of the most recent?") %>
  </dt>
  <dd>
    <%= preference_form.check_box :show_random %>
  </dd>
  <dt><%= label_tag :challenge_type, ts("If this collection is for a challenge, please choose the type") %>:</dt>
  <% type = @collection.challenge ? @collection.challenge.class.name : @challenge_type %>
  <dd><%= select_tag :challenge_type, options_for_select(Collection::CHALLENGE_TYPE_OPTIONS, type) %></dd>
</dl>
</fieldset>
  <% end %>

  <% @collection.build_collection_profile unless @collection.collection_profile %>
  <%= collection_form.fields_for :collection_profile do |profile_form| %>
  <fieldset class="preface profile">
    <legend>Profile</legend>
    <p class="note">
    Quick tip: if this is a subcollection or challenge, and you leave any of the following fields blank, they will be
    inherited from the parent collection, so you don't need to repeat shared information.
    </p>
    <p><%= allowed_html_instructions %></p>
    <h3><%= profile_form.label :intro, ts("Introduction") %>:</h3>
    <p>
      <%= profile_form.text_area :intro, :rows => 10, :cols => 80, :class => "observe_textlength" %>
      <%= live_validation_for_field('collection_collection_profile_attributes_intro', :presence => false, :maximum_length => ArchiveConfig.INFO_MAX) %>
      <%= generate_countdown_html("collection_collection_profile_attributes_intro", ArchiveConfig.INFO_MAX) %>
    </p>

      <h3><%= profile_form.label :faq, ts("FAQ") %>:</h3>
      <p><%= profile_form.text_area :faq, :rows => 10, :cols => 80, :class => "observe_textlength" %>
      <%= live_validation_for_field('collection_collection_profile_attributes_faq', :presence => false, :maximum_length => ArchiveConfig.INFO_MAX) %>
      <%= generate_countdown_html("collection_collection_profile_attributes_faq", ArchiveConfig.INFO_MAX) %>
    </p>
    <h3>
      <%= profile_form.label :rules, ts("Rules") %>:</h3>
      <p><%= profile_form.text_area :rules, :rows => 10, :cols => 80, :class => "observe_textlength" %>
      <%= live_validation_for_field('collection_collection_profile_attributes_rules', :presence => false, :maximum_length => ArchiveConfig.INFO_MAX) %>
      <%= generate_countdown_html("collection_collection_profile_attributes_rules", ArchiveConfig.INFO_MAX) %>
    </p>

    <h3><%= profile_form.label :assignment_notification, ts("Assignment Notification Message") %>:</h3>
    <p class="note">
      (This message will be appended to the assignment notifications sent out when you assign a gift exchange challenge. Plain text only.)
    </p>
    <p>
      <%= profile_form.text_area :assignment_notification, :rows => 8, :cols => 80, :class => "observe_textlength" %>
      <%= live_validation_for_field('collection_collection_profile_attributes_assignment_notification', :presence => false, :maximum_length => ArchiveConfig.SUMMARY_MAX) %>
      <%= generate_countdown_html("collection_collection_profile_attributes_assignment_notification", ArchiveConfig.SUMMARY_MAX) %>
    </p>

    <h3><%= profile_form.label :gift_notification, ts("Gift Notification Message") %>:</h3>
    <p class="note">
      (This message will be appended to the story notifications sent out when you reveal the stories in a gift exchange or prompt meme. Plain text only.)
    </p>
    <p>
      <%= profile_form.text_area :gift_notification, :rows => 8, :cols => 80, :class => "observe_textlength" %>
      <%= live_validation_for_field('collection_collection_profile_attributes_gift_notification', :presence => false, :maximum_length => ArchiveConfig.SUMMARY_MAX) %>
      <%= generate_countdown_html("collection_collection_profile_attributes_gift_notification", ArchiveConfig.SUMMARY_MAX) %>
    </p>

  <% end %>
 </fieldset>
 <fieldset>
  <% if @collection.name.blank? %>
<<<<<<< HEAD
    <legend><%= ts('Submit') %></legend> 
  <p class="submit">
    <%= collection_form.submit ts('Submit') %>
  </p>
  <% else %>
    	<legend><%= ts('Update') %></legend> 
  <p class="submit">
    <%= collection_form.submit ts('Update') %>
  </p>
=======
    <legend><%= ts('Submit') %></legend>
  <p class="submit">
    <%= collection_form.submit ts('Submit') %>
  </p>
  <% else %>
      <legend><%= ts('Update') %></legend>
  <p class="submit">
    <%= collection_form.submit ts('Update') %>
  </p>
>>>>>>> d6a57c1c
<% end %>

</fieldset>
<% end %><|MERGE_RESOLUTION|>--- conflicted
+++ resolved
@@ -132,17 +132,6 @@
  </fieldset>
  <fieldset>
   <% if @collection.name.blank? %>
-<<<<<<< HEAD
-    <legend><%= ts('Submit') %></legend> 
-  <p class="submit">
-    <%= collection_form.submit ts('Submit') %>
-  </p>
-  <% else %>
-    	<legend><%= ts('Update') %></legend> 
-  <p class="submit">
-    <%= collection_form.submit ts('Update') %>
-  </p>
-=======
     <legend><%= ts('Submit') %></legend>
   <p class="submit">
     <%= collection_form.submit ts('Submit') %>
@@ -152,7 +141,6 @@
   <p class="submit">
     <%= collection_form.submit ts('Update') %>
   </p>
->>>>>>> d6a57c1c
 <% end %>
 
 </fieldset>

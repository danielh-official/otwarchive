<%= error_messages_for :collection %>
<%= form_for(@collection, :html => {:multipart => true, :class => "post verbose collection"}) do |collection_form| %>
  <p class="notice required">* <%= ts('Required information') %></p>
  <fieldset>
    <legend><%= ts("Header") %></legend>
    <dl>

      <% if @collection.new_record? && current_user.pseuds.size > 1 %>
        <dt><%= label_tag "owner_pseuds[]", ts("Owner Pseud(s):") %></dt>
        <dd><%= select_tag "owner_pseuds[]", options_from_collection_for_select(current_user.pseuds, :id, :name, current_user.default_pseud), :multiple => true %></dd>
      <% else %>
        <p><%= hidden_field_tag "owner_pseuds[]", [current_user.default_pseud.id] %></p>
      <% end %>

      <dt class="required"><%= collection_form.label :name, ts("Collection Name:" + " *") %><%= link_to_help "collection-name" %></dt>
      <dd>
        <%= collection_form.text_field :name %>
<<<<<<< HEAD
  	    <p class="footnote"><%= ts("(letters, numbers, underscores)") %></p>
=======
  	    <p class="footnote"><%= ts("(letters, numbers, underscores, no spaces)") %></p>
>>>>>>> 7e08a609
    	</dd>


      <dt class="required"><%= collection_form.label :title, ts("Display Title:") + " *" %></dt>
      <dd>
        <%= collection_form.text_field :title %>
    	  <p class="footnote"><%= ts("(text only)") %></p>
    	</dd>

      <% if @collection.children.empty? %>
        <dt><%= collection_form.label :parent_name, ts("Parent Collection (that you maintain):") %></dt>
        <dd>
          <%= collection_form.text_field :parent_name, autocomplete_options("collection_parent_name", :autocomplete_token_limit => 1) %>
        </dd>
      <% end %>

      <dt><%= collection_form.label :email, ts("Collection Email:") %></dt>
      <dd><%= collection_form.text_field :email, :size => 40 %></dd>

      <dt><%= collection_form.label :header_image_url, ts("Custom Header URL:") %></dt>
      <dd>
        <%= collection_form.text_field :header_image_url %>
    	  <p class="footnote"><%= ts("JPG, GIF, PNG") %></p>
      </dd>
      
      <dt><%= ts("Icon:") %></dt>
      <dd>
        <ul class="notes">
          <% unless @collection.new_record? %>
            <li><%= image_tag(@collection.icon.url(:standard), :size => "100x100", :alt => @collection.icon_alt_text) %> <%= ts("This is the collection's icon.") %></li>
          <% end %>
          <li><%= ts("Each collection can have one icon") %></li> 
          <li><%= ts("Icons can be in png, jpeg or gif form") %></li> 
          <li><%= ts("Icons should be sized 100x100 pixels for best results") %></li> 
        </ul>
        <% if @collection.icon_file_name %>
          <%= collection_form.check_box :delete_icon, {:checked => false} %>
          <%= collection_form.label :delete_icon, ts("Delete collection icon and revert to our default") %></li>
        <% end %>
      </dd>
      <dt><%= collection_form.label :icon, ts("Upload a new icon:") %></dt>
      <dd>
        <%= collection_form.file_field :icon %>
      </dd>
      
    <dt><%= collection_form.label :icon_alt_text, ts("Icon alt text:") %> <%= link_to_help "icon-alt-text" %></dt>
    <dd>
      <%= collection_form.text_field :icon_alt_text, :class => "observe_textlength" %>
      <%= generate_countdown_html("collection_icon_alt_text", ArchiveConfig.ICON_ALT_MAX) %>
    </dd>
    
    <dt><%= collection_form.label :icon_comment_text, ts("Icon comment text:") %> <%= link_to_help "pseud-icon-comment" %></dt>
    <dd>
      <%= collection_form.text_field :icon_comment_text, :class => "observe_textlength" %>
      <%= generate_countdown_html("collection_icon_comment_text", ArchiveConfig.ICON_COMMENT_MAX) %>
    </dd>
      
      <dt><%= collection_form.label :description, ts("Brief Description:") %></dt>
      <dd>
        <%= collection_form.text_area :description, :rows => 4, :cols => 60, :class => "description-field observe_textlength" %>
        <%= live_validation_for_field('collection_description', :presence => false, :maximum_length => ArchiveConfig.SUMMARY_MAX) %>
        <%= generate_countdown_html("collection_description", ArchiveConfig.SUMMARY_MAX) %>
      </dd>
    </dl>
  </fieldset>
  <% @collection.build_collection_preference unless @collection.collection_preference %>
  <%= collection_form.fields_for :collection_preference do |preference_form| %>
    <fieldset>
      <legend><%= ts("Preferences") %></legend>
      <p>
        <%= ts("You can also individually ") %>            
          <% if @collection.new_record? %>
            <%= ts("Manage Items") %>
          <% else %>
            <%= link_to ts("Manage Items"), collection_items_path(@collection) %>
		      <% end %>
		    <%= ts(" in your collection.") %>
		  </p>
      <dl>
        <dt><%= preference_form.check_box :moderated %></dt>
        <dd><%= preference_form.label :moderated, ts("This collection is moderated") %> <%= link_to_help "collection-moderated" %></dd>
        <dt><%= preference_form.check_box :closed %></dt>
        <dd><%= preference_form.label :closed, ts("This collection is closed") %> <%= link_to_help "collection-closed" %></dd>
        <dt><%= preference_form.check_box :unrevealed %></dt>
        <dd>
          <%= preference_form.label :unrevealed, ts("This collection is unrevealed") %>
		    </dd>
        <dt><%= preference_form.check_box :anonymous %></dt>
        <dd><%= preference_form.label :anonymous, ts("This collection is anonymous") %></dd>
        <dt><%= preference_form.check_box :show_random %></dt>
        <dd>
          <%= preference_form.label :show_random, ts("Show random works on the front page instead of the most recent") %>
        </dd>
        <dt><%= preference_form.check_box :email_notify %></dt>
        <dd><%= preference_form.label :email_notify, ts("Send a message to the collection email when a work is added") %></dd>
        <dt><%= label_tag :challenge_type, ts("Type of challenge, if any:") %></dt>
        <% type = @collection.challenge ? @collection.challenge.class.name : @challenge_type %>
        <dd><%= select_tag :challenge_type, options_for_select(Collection::CHALLENGE_TYPE_OPTIONS, type) %></dd>
      </dl>
    </fieldset>
  <% end %>

  <% @collection.build_collection_profile unless @collection.collection_profile %>
  <%= collection_form.fields_for :collection_profile do |profile_form| %>
  <fieldset class="profile">
    <legend><%= ts("Profile") %></legend>
    <p><%= allowed_html_instructions %></p>
	  <p class="note">
    <%= ts("Tip: if this is a subcollection or challenge, you don't need to repeat yourself: fields left blank will copy from your parent collection.") %>
    </p>
    
    <h3 class="heading"><%= profile_form.label :intro, ts("Introduction:") %></h3>
    <p>
      <%= profile_form.text_area :intro, :rows => 10, :cols => 80, :class => "observe_textlength" %>
      <%= live_validation_for_field('collection_collection_profile_attributes_intro', :presence => false, :maximum_length => ArchiveConfig.INFO_MAX) %>
      <%= generate_countdown_html("collection_collection_profile_attributes_intro", ArchiveConfig.INFO_MAX) %>
    </p>

      <h3 class="heading"><%= profile_form.label :faq, ts("FAQ:"), :title => ts("frequently asked questions") %></h3>
      <p><%= profile_form.text_area :faq, :rows => 10, :cols => 80, :class => "observe_textlength" %>
      <%= live_validation_for_field('collection_collection_profile_attributes_faq', :presence => false, :maximum_length => ArchiveConfig.INFO_MAX) %>
      <%= generate_countdown_html("collection_collection_profile_attributes_faq", ArchiveConfig.INFO_MAX) %>
    </p>
    <h3 class="heading">
      <%= profile_form.label :rules, ts("Rules:") %></h3>
      <p><%= profile_form.text_area :rules, :rows => 10, :cols => 80, :class => "observe_textlength" %>
      <%= live_validation_for_field('collection_collection_profile_attributes_rules', :presence => false, :maximum_length => ArchiveConfig.INFO_MAX) %>
      <%= generate_countdown_html("collection_collection_profile_attributes_rules", ArchiveConfig.INFO_MAX) %>
    </p>

    <h3 class="heading"><%= profile_form.label :assignment_notification, ts("Assignment Notification Message:") %></h3>
    <p class="note">
      <%= ts('(This will be sent out with assignments in a gift exchange challenge. Plain text only.)') %>
    </p>
    <p>
      <%= profile_form.text_area :assignment_notification, :rows => 8, :cols => 80, :class => "observe_textlength" %>
      <%= live_validation_for_field('collection_collection_profile_attributes_assignment_notification', :presence => false, :maximum_length => ArchiveConfig.SUMMARY_MAX) %>
      <%= generate_countdown_html("collection_collection_profile_attributes_assignment_notification", ArchiveConfig.SUMMARY_MAX) %>
    </p>

    <h3 class="heading"><%= profile_form.label :gift_notification, ts("Gift Notification Message:") %></h3>
    <p class="note">
      <%= ts('(This will be sent out with each work notification when you "reveal" a gift exchange or prompt meme. Plain text only.)') %>
    </p>
    <p>
      <%= profile_form.text_area :gift_notification, :rows => 8, :cols => 80, :class => "observe_textlength" %>
      <%= live_validation_for_field('collection_collection_profile_attributes_gift_notification', :presence => false, :maximum_length => ArchiveConfig.SUMMARY_MAX) %>
      <%= generate_countdown_html("collection_collection_profile_attributes_gift_notification", ArchiveConfig.SUMMARY_MAX) %>
    </p>

  <% end %>
 </fieldset>

 <%= submit_fieldset collection_form %>
<% end %><|MERGE_RESOLUTION|>--- conflicted
+++ resolved
@@ -15,11 +15,7 @@
       <dt class="required"><%= collection_form.label :name, ts("Collection Name:" + " *") %><%= link_to_help "collection-name" %></dt>
       <dd>
         <%= collection_form.text_field :name %>
-<<<<<<< HEAD
-  	    <p class="footnote"><%= ts("(letters, numbers, underscores)") %></p>
-=======
   	    <p class="footnote"><%= ts("(letters, numbers, underscores, no spaces)") %></p>
->>>>>>> 7e08a609
     	</dd>
 
 

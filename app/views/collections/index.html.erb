--- conflicted
+++ resolved
@@ -21,29 +21,12 @@
 <!--/descriptions-->
 
 <!--Subnavigation, sorting and actions-->
-<<<<<<< HEAD
-<div class="navigation module">
-  <% if logged_in? %>
-    <h3 class="landmark heading"><%= ts("Navigation") %></h3>
-    <ul class="actions" role="navigation">
-      <% if @user && @user == current_user %>
-        <li><%= link_to ts("Manage Collected Works"), user_collection_items_path(@user) %></li>
-      <% end %>
-      <% if @collection && !@collection.parent && @collection.user_is_maintainer?(current_user) %>
-        <li><%= link_to ts("New Subcollection"), new_collection_collection_path(@collection) %></li>
-      <% else %>
-    	  <li><%= link_to ts("Open Challenges"), list_challenges_collections_path %></li>
-    	  <li><%= link_to ts("New Collection"), new_collection_path %></li>
-    	<% end %>
-    </ul>
-=======
 <h3 class="landmark heading"><%= ts("Navigation") %></h3>
 <ul class="navigation actions" role="navigation">
   <% # Collections and Open Challenges links unless a logged in user viewing own collections page %>
   <% unless logged_in? && @user && @user == current_user %>
     <li><%= span_if_current ts("Collections"), collections_path %></li>
     <li><%= link_to ts("Open Challenges"), list_challenges_collections_path %></li>
->>>>>>> dfae6ee5
   <% end %>
   <% if logged_in? %>
     <% # Logged in user on own collections index gets links for user Collections and Manage Collected Works %>

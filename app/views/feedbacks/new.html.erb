<%= error_messages_for :feedback %>

<h2 class="heading"><%= ts('Support and Feedback') %></h2>

<h4 class="landmark heading"><%= ts("Reference Links") %></h4>
<ul class="navigation actions" role="navigation">
  <li><%= link_to ts("FAQ Index"), archive_faqs_path %></li>
  <li><%= link_to ts("Tutorials"), admin_posts_path(:tag => 5) %></li>
  <li><%= link_to ts("Release Notes"), admin_posts_path(:tag => 1) %></li>	
  <li><%= link_to ts("Known Issues"), known_issues_path %></li>
</ul>

<h3 class="heading"><%= ts("We love to hear from our users! Tell us about your experience - good, bad, or broken - using our site!") %></h3>

<p><%= ts("We're still in our beta phase of development, so there are ") %><a href="http://code.google.com/p/otwarchive/issues/list"><%= ts("lots of bugs to be fixed") %></a><%= ts(" and ") %><a href="https://trello.com/board/feature-requests/4f0cd935f97f91cf29246288"><%= ts("new features to be considered") %></a><%= ts(". For live updates on Archive performance, please check out our Twitter feed: ") %><a href="http://twitter.com/ao3_status">@AO3_status</a><%= ts(". Please use this form to let us know about your experience while using the site - good and bad! This form is for questions about the Archive and the OTW. Questions for authors should be left on their works. If you have technical issues with this page, please use ") %><a href="http://transformativeworks.org/contact/archive%20support"><%= ts("the back-up form.") %></a></p>

<<<<<<< HEAD
<p><%= ts("We can answer Support inquiries in Deutsch, English, español, français, Kiswahili, and português brasileiro. You can just write your question or feedback in one of the listed languages and we'll sort it out! Please allow for up to one week delay for responses in any language other than English and español.") %></p>
=======
<p><%= ts("<strong>We can answer Support inquiries in العربية, Bahasa Indonesia, Deutsch, English, español, français, italiano, Kiswahili, Nederlands, polski, português brasileiro, Suomi, and Svenska.</strong> You can just write your question or feedback in one of the listed languages and we'll sort it out! Please allow for up to one week delay for responses in any language other than English and español.").html_safe %></p>
>>>>>>> 7e08a609

<%= form_for(@feedback, :html => {:class => "post feedback"}) do |f| %>
  <fieldset>
    <legend><%= ts("Contact Information") %></legend>
      <p class="notice"><%= ts("We value anonymous feedback, but if you'd like a personal reply to your question or comment, we need your email address to contact you. Our spam filter does collect IP addresses, but we never see them.") %></p>
      <dl>
        <dt><%= f.label :email, ts("Your email (optional)") %>:</dt>
        <dd><%= f.text_field :email, :size => 60 %></dd>
      </dl>
  </fieldset>
  
  <fieldset>
    <legend><%= ts('Describe Your Feedback') %></legend>
    <dl>
      <dt class="required"><%= f.label :category, ts("What is your feedback about") %>:</dt>
      <dd>
        <%= f.select("category", [ 
            [Feedback::BUGS_BUG_NAME, Feedback::BUGS_BUG], 
            [Feedback::BUGS_FEEDBACK_NAME, Feedback::BUGS_FEEDBACK],  
            [Feedback::BUGS_MISC_NAME, Feedback::BUGS_MISC], 
            [Feedback::BUGS_ASSISTANCE_NAME, Feedback::BUGS_ASSISTANCE], 
            [Feedback::BUGS_LANG_NAME, Feedback::BUGS_LANG], 
            [Feedback::BUGS_TAGS_NAME, Feedback::BUGS_TAGS] ], 
          :selected => Feedback::BUGS_MISC) %>
      </dd>
      <dt class="required"><%= f.label :summary, "Brief summary (required)" %>: </dt>
      <dd>
        <%= f.text_field :summary, :size => 60, :class => "observe_textlength" %>
        <%= generate_countdown_html("feedback_summary", ArchiveConfig.FEEDBACK_SUMMARY_MAX) %>
        <p>
          <%= live_validation_for_field('feedback_summary', :failureMessage => ts("Please enter a brief summary of your message")) %>
        </p>
      </dd>
      <dt class="required"><%= f.label :comment, ts("Your comment (required)") %>:
      </dt>
      <dd>
        <%= f.text_area :comment, :cols => 60 %>
        <p class="footnote"><%= ts("Please be as specific as possible, including error messages and/or links") %></p>
        <p><%= live_validation_for_field('feedback_comment', :failureMessage => ts("Please enter your feedback")) %></p>
      </dd>
    </dl>
  </fieldset>
  
  <fieldset>
    <legend><%= ts('Send Your Feedback') %></legend>
    <%= f.hidden_field :user_agent, :value => request.env["HTTP_USER_AGENT"] %>
    <%= f.hidden_field :ip_address, :value => request.remote_ip %>
    <p class="submit actions"><%= f.submit ts("Send"), :disable_with => ts("Please wait...") %></p>
  </fieldset>
  
<% end %><|MERGE_RESOLUTION|>--- conflicted
+++ resolved
@@ -14,11 +14,7 @@
 
 <p><%= ts("We're still in our beta phase of development, so there are ") %><a href="http://code.google.com/p/otwarchive/issues/list"><%= ts("lots of bugs to be fixed") %></a><%= ts(" and ") %><a href="https://trello.com/board/feature-requests/4f0cd935f97f91cf29246288"><%= ts("new features to be considered") %></a><%= ts(". For live updates on Archive performance, please check out our Twitter feed: ") %><a href="http://twitter.com/ao3_status">@AO3_status</a><%= ts(". Please use this form to let us know about your experience while using the site - good and bad! This form is for questions about the Archive and the OTW. Questions for authors should be left on their works. If you have technical issues with this page, please use ") %><a href="http://transformativeworks.org/contact/archive%20support"><%= ts("the back-up form.") %></a></p>
 
-<<<<<<< HEAD
-<p><%= ts("We can answer Support inquiries in Deutsch, English, español, français, Kiswahili, and português brasileiro. You can just write your question or feedback in one of the listed languages and we'll sort it out! Please allow for up to one week delay for responses in any language other than English and español.") %></p>
-=======
 <p><%= ts("<strong>We can answer Support inquiries in العربية, Bahasa Indonesia, Deutsch, English, español, français, italiano, Kiswahili, Nederlands, polski, português brasileiro, Suomi, and Svenska.</strong> You can just write your question or feedback in one of the listed languages and we'll sort it out! Please allow for up to one week delay for responses in any language other than English and español.").html_safe %></p>
->>>>>>> 7e08a609
 
 <%= form_for(@feedback, :html => {:class => "post feedback"}) do |f| %>
   <fieldset>

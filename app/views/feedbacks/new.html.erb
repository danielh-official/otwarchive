<!--Descriptive page name, messages and instructions-->
<%= error_messages_for :feedback %>

<h2 class="heading"><%= ts('Support and Feedback') %></h2>
<!--/descriptions-->

<!--subnav-->
<h4 class="landmark heading"><%= ts("Reference Links") %></h4>
<ul class="navigation actions" role="navigation">
  <li><%= link_to ts("FAQ Index"), archive_faqs_path %></li>
  <li><%= link_to ts("Tutorials"), admin_posts_path(:tag => 5) %></li>
  <li><%= link_to ts("Release Notes"), admin_posts_path(:tag => 1) %></li>	
  <li><%= link_to ts("Known Issues"), known_issues_path %></li>
</ul>
<!--/subnav-->

<!--main content-->
<h3 class="heading"><%= ts("We love to hear from our users! Tell us about your experience - good, bad, or broken - using our site!") %></h3>

<p><%= ts("We're still in our beta phase of development, so there are ") %><a href="https://otwarchive.atlassian.net/projects/AO3/issues"><%= ts("lots of bugs to be fixed") %></a><%= ts(" and ") %><a href="https://trello.com/board/feature-requests/4f0cd935f97f91cf29246288"><%= ts("new features to be considered") %></a><%= ts(". For live updates on Archive performance, please check out our Twitter feed: ") %><a href="http://twitter.com/ao3_status">@AO3_status</a><%= ts(". Please use this form to let us know about your experience while using the site - good and bad! This form is for questions about the Archive and the OTW. Questions for authors should be left on their works. If you have technical issues with this page, please use ") %><a href="http://transformativeworks.org/contact/archive%20support"><%= ts("the back-up form.") %></a></p>

<<<<<<< HEAD
<p><%= ts("<strong>We can answer Support inquiries in %{list}.</strong> You can just write your question or feedback in one of the listed languages and we'll sort it out! Please allow for up to one week delay for responses in any language other than English and español.", list: ArchiveConfig.SUPPORT_LANGUAGES).html_safe %></p>
=======
<p><%= ts("<strong>We can answer Support inquiries in العربية, Bahasa Indonesia, català, čeština, Deutsch, español, français, 한국어, italiano, Kiswahili, magyar, Nederlands, polski, português, Русский, suomi, svenska, Tiếng Việt, Türkçe, 中文.</strong> You can just write your question or feedback in one of the listed languages and we'll sort it out! Please allow for up to one week delay for responses in any language other than English and español.").html_safe %></p>
>>>>>>> d5ca8190

<%= form_for(@feedback, :html => {:class => "post feedback"}) do |f| %>
  <fieldset>
    <legend><%= ts("Contact Information") %></legend>
    <p class="notice"><%= ts("We value anonymous feedback, but if you'd like a personal reply to your question or comment, we need your email address to contact you. Our spam filter does collect IP addresses, but we never see them.") %></p>
    <dl>
      <dt><%= f.label :email, ts("Your email (optional)") %></dt>
      <dd><%= f.text_field :email, :size => 60 %></dd>
    </dl>
  </fieldset>
  
  <fieldset>
    <legend><%= ts('Describe Your Feedback') %></legend>
    <dl>
      <dt class="required"><%= f.label :category, ts("What is your feedback about") %></dt>
      <dd>
        <%= f.select("category", Feedback::CATEGORIES, 
                     selected: Feedback::DEFAULT_CATEGORY) %>
      </dd>
      <dt class="required"><%= f.label :summary, ts("Brief summary (required)") %></dt>
      <dd>
        <%= f.text_field :summary, :size => 60, :class => "observe_textlength" %>
        <%= generate_countdown_html("feedback_summary", ArchiveConfig.FEEDBACK_SUMMARY_MAX_DISPLAYED) %>
        <%= live_validation_for_field('feedback_summary', :failureMessage => ts("Please enter a brief summary of your message")) %>
      </dd>
      <dt class="required"><%= f.label :comment, ts("Your comment (required)") %></dt>
      <dd>
        <%= f.text_area :comment, :cols => 60 %>
        <%= live_validation_for_field('feedback_comment', :failureMessage => ts("Please enter your feedback")) %>
        <p class="footnote"><%= ts("Please be as specific as possible, including error messages and/or links") %></p>
      </dd>
    </dl>
  </fieldset>
  
  <fieldset>
    <legend><%= ts('Send Your Feedback') %></legend>
    <%= f.hidden_field :user_agent, :value => request.env["HTTP_USER_AGENT"] %>
    <%= f.hidden_field :ip_address, :value => request.remote_ip %>
    <p class="submit actions"><%= f.submit ts("Send"), :disable_with => ts("Please wait...") %></p>
  </fieldset>
  
<% end %>
<!--/content--><|MERGE_RESOLUTION|>--- conflicted
+++ resolved
@@ -19,11 +19,7 @@
 
 <p><%= ts("We're still in our beta phase of development, so there are ") %><a href="https://otwarchive.atlassian.net/projects/AO3/issues"><%= ts("lots of bugs to be fixed") %></a><%= ts(" and ") %><a href="https://trello.com/board/feature-requests/4f0cd935f97f91cf29246288"><%= ts("new features to be considered") %></a><%= ts(". For live updates on Archive performance, please check out our Twitter feed: ") %><a href="http://twitter.com/ao3_status">@AO3_status</a><%= ts(". Please use this form to let us know about your experience while using the site - good and bad! This form is for questions about the Archive and the OTW. Questions for authors should be left on their works. If you have technical issues with this page, please use ") %><a href="http://transformativeworks.org/contact/archive%20support"><%= ts("the back-up form.") %></a></p>
 
-<<<<<<< HEAD
 <p><%= ts("<strong>We can answer Support inquiries in %{list}.</strong> You can just write your question or feedback in one of the listed languages and we'll sort it out! Please allow for up to one week delay for responses in any language other than English and español.", list: ArchiveConfig.SUPPORT_LANGUAGES).html_safe %></p>
-=======
-<p><%= ts("<strong>We can answer Support inquiries in العربية, Bahasa Indonesia, català, čeština, Deutsch, español, français, 한국어, italiano, Kiswahili, magyar, Nederlands, polski, português, Русский, suomi, svenska, Tiếng Việt, Türkçe, 中文.</strong> You can just write your question or feedback in one of the listed languages and we'll sort it out! Please allow for up to one week delay for responses in any language other than English and español.").html_safe %></p>
->>>>>>> d5ca8190
 
 <%= form_for(@feedback, :html => {:class => "post feedback"}) do |f| %>
   <fieldset>

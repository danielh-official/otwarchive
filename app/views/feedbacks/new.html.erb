--- conflicted
+++ resolved
@@ -48,15 +48,8 @@
       <dt class="required"><%= f.label :summary, ts("Brief summary (required)") %></dt>
       <dd>
         <%= f.text_field :summary, :size => 60, :class => "observe_textlength" %>
-<<<<<<< HEAD
-        <%= generate_countdown_html("feedback_summary", ArchiveConfig.FEEDBACK_SUMMARY_MAX) %>
+        <%= generate_countdown_html("feedback_summary", ArchiveConfig.FEEDBACK_SUMMARY_MAX_DISPLAYED) %>
         <%= live_validation_for_field('feedback_summary', :failureMessage => ts("Please enter a brief summary of your message")) %>
-=======
-        <%= generate_countdown_html("feedback_summary", ArchiveConfig.FEEDBACK_SUMMARY_MAX_DISPLAYED) %>
-        <p>
-          <%= live_validation_for_field('feedback_summary', :failureMessage => ts("Please enter a brief summary of your message")) %>
-        </p>
->>>>>>> 15ec4a53
       </dd>
       <dt class="required"><%= f.label :comment, ts("Your comment (required)") %></dt>
       <dd>

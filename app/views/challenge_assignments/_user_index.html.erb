--- conflicted
+++ resolved
@@ -1,9 +1,5 @@
 <!--Descriptive page name, messages and instructions-->
-<<<<<<< HEAD
-<h2 class="heading"><%= ts("My Assignments") %> <%= @collection ? "in #{link_to(@collection.title, @collection)}" : "" %></h2>
-=======
 <h2 class="heading"><%= ts("My Assignments") %> <%= @collection ? ts("in %{collection_link}", :collection_link => link_to(@collection.title, @collection)).html_safe : "" %></h2>
->>>>>>> 7e08a609
 <!--/descriptions-->
 
 <!--subnav-->
@@ -14,11 +10,7 @@
   <p class="note"><%= ts('Looking for prompts you claimed in a prompt meme? Try') %> <%= link_to ts("My Claims"), user_claims_path(@user) %></p>
 <% end %>
 
-<<<<<<< HEAD
-<dl class="index group">
-=======
 <dl class="assignment index group">
->>>>>>> 7e08a609
 
   <% @challenge_assignments.each do |assignment| %>
     <%= render "assignment_blurb", :assignment => assignment %>

--- conflicted
+++ resolved
@@ -13,18 +13,12 @@
 %>
 
 <ul class="navigation actions" role="navigation">
-<<<<<<< HEAD
   <li><%= span_if_current ts("Awaiting Approval"), base_path, !(params[:rejected] || params[:approved] || params[:invited]) %></li>
   <% unless @user %>
     <li><%= span_if_current ts("Invited"),  base_path + "?invited=true"  %></li>
   <% end %>
-  <li><%= span_if_current ts("Rejected"), base_path + "?rejected=true" %></li>
-  <li><%= span_if_current ts("Approved"), base_path + "?approved=true" %></li>
-=======
-  <li><%= span_if_current ts("Awaiting Approval"), base_path, !(params[:rejected] || params[:approved]) %></li>
   <li><%= span_if_current ts("Rejected"), rejected_path %></li>
   <li><%= span_if_current ts("Approved"), approved_path %></li>
->>>>>>> f309d9a8
 </ul>
 <!--/subnav-->
 

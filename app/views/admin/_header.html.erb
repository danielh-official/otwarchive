--- conflicted
+++ resolved
@@ -14,18 +14,11 @@
   <li class="dropdown">
     <%= link_to ts('Admin Posts', key: 'header'), admin_posts_path %>
     <ul class="menu" role="menu">
-<<<<<<< HEAD
       <li><%= span_if_current ts('AO3 News', key: 'header'), admin_posts_path %></li>
       <li><%= span_if_current ts('Post AO3 News', key: 'header'), new_admin_post_path %></li>
       <li><%= span_if_current ts('Archive FAQ', key: 'header'), archive_faqs_path %></li>
       <li><%= span_if_current ts('Known Issues', key: 'header'), known_issues_path %></li>
-=======
-      <li><%= span_if_current ts('AO3 News'), admin_posts_path %></li>
-      <li><%= span_if_current ts('Post AO3 News'), new_admin_post_path %></li>
-      <li><%= span_if_current ts('Archive FAQ'), archive_faqs_path %></li>
-      <li><%= span_if_current ts('Known Issues'), known_issues_path %></li>
-      <li><%= span_if_current ts('Wrangling Guidelines'), wrangling_guidelines_path %></li>
->>>>>>> 1fb53f49
+      <li><%= span_if_current ts('Wrangling Guidelines', key: 'header'), wrangling_guidelines_path %></li>
     </ul>
   </li>
   <li><%= link_to ts('Settings', key: 'header'), admin_settings_path %></li>

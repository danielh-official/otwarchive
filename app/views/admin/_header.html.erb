<h3 class="landmark heading"><%= ts('Admin Navigation', key: 'header') %></h3>
<ul class="admin primary navigation actions" role="navigation">
  <li><%= link_to ts('Manage Users', key: 'header'), admin_users_path %></li>
  <li><%= link_to ts('Notifications', key: 'header'), notify_admin_users_path %></li>
  <li class="dropdown">
    <%= link_to ts('Invitations', key: 'header'), admin_invitations_path %>
    <ul class="menu" role="menu">
      <li><%= span_if_current ts('Invite New Users', key: 'header'), admin_invitations_path %></li>
      <li><%= span_if_current ts('Manage Requests', key: 'header'), user_invite_requests_path %></li>
      <li><%= span_if_current ts('Manage Queue', key: 'header'), manage_invite_requests_path %></li>
    </ul>
  </li>
<<<<<<< HEAD
=======
  <li><%= link_to ts('Abuse Reports', key: 'header'), abuse_reports_path %></li>
>>>>>>> cf0440af
  <li class="dropdown">
    <%= link_to ts('Admin Posts', key: 'header'), admin_posts_path %>
    <ul class="menu" role="menu">
      <li><%= span_if_current ts('AO3 News', key: 'header'), admin_posts_path %></li>
      <li><%= span_if_current ts('Post AO3 News', key: 'header'), new_admin_post_path %></li>
      <li><%= span_if_current ts('Archive FAQ', key: 'header'), archive_faqs_path %></li>
      <li><%= span_if_current ts('Known Issues', key: 'header'), known_issues_path %></li>
      <li><%= span_if_current ts('Wrangling Guidelines', key: 'header'), wrangling_guidelines_path %></li>
    </ul>
  </li>
  <li><%= link_to ts('Settings', key: 'header'), admin_settings_path %></li>
  <li><%= link_to ts('Banners', key: 'header'), admin_banners_path %></li>
  <li class="dropdown">
    <%= link_to ts('Skins', key: 'header'), admin_skins_path %>
    <ul class="menu" role="menu">
      <li><%= span_if_current ts('Approval Queue', key: 'header'), admin_skins_path %></li>
      <li><%= span_if_current ts('Approved Skins', key: 'header'), index_approved_admin_skins_path %></li>
      <li><%= span_if_current ts('Rejected Skins', key: 'header'), index_rejected_admin_skins_path %></li>
    </ul>
  </li>
  <li><%= link_to ts('Tag Wrangling', key: 'header'), tag_wranglings_path %></li>
  <li><%= link_to ts('Locales', key: 'header'), locales_path %></li>
</ul><|MERGE_RESOLUTION|>--- conflicted
+++ resolved
@@ -10,10 +10,6 @@
       <li><%= span_if_current ts('Manage Queue', key: 'header'), manage_invite_requests_path %></li>
     </ul>
   </li>
-<<<<<<< HEAD
-=======
-  <li><%= link_to ts('Abuse Reports', key: 'header'), abuse_reports_path %></li>
->>>>>>> cf0440af
   <li class="dropdown">
     <%= link_to ts('Admin Posts', key: 'header'), admin_posts_path %>
     <ul class="menu" role="menu">

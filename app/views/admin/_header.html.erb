--- conflicted
+++ resolved
@@ -10,10 +10,6 @@
       <li><%= span_if_current ts('Manage Queue'), manage_invite_requests_path %></li>
     </ul>
   </li>
-<<<<<<< HEAD
-=======
-  <li><%= link_to ts('Abuse Reports'), abuse_reports_path %></li>
->>>>>>> 92980b44
   <li class="dropdown">
     <%= link_to ts('Admin Posts'), admin_posts_path %>
     <ul class="menu" role="menu">

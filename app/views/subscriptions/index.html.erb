<!--Descriptive page name, messages and instructions-->
<h2 class="heading"><%= ts("Listing subscriptions") %></h2>
<!--/descriptions-->

<!--subnav-->
<!--/subnav-->

<!--main content-->
<<<<<<< HEAD
<dl class="subscription index group">
<% @subscriptions.each do |subscription| %>
  <dt>
    <%= link_to(subscription.name, subscription.subscribable) %>
    (<%= subscription.subscribable_type %>)
    <% if %w(Work Series).include?(subscription.subscribable_type) %>
      <%= ts("by %{names}", :names => byline(subscription.subscribable)).html_safe %>
    <% end %>
  </dt>
  <dd>
    <%= form_for [current_user, subscription], :html => {:method => :delete} do |f| %>
      <%= f.submit ts("Unsubscribe from %{name}", :name => subscription.name).html_safe %>
    <% end %>
  </dd>
=======
<% if @sub_users.present? %>
    <div class="users listbox group" id="subscription-users">
        <h3 class="heading"><%= ts("Users") %></h3>
        <dl class="users subscription index group">
        <% @sub_users.each do |subscription| %>
          <dt>
            <%= link_to(subscription.name, subscription.subscribable) %>
          </dt>
          <dd>
            <%= form_for [current_user, subscription], :html => {:method => :delete} do |f| %>
              <%= f.submit ts("Unsubscribe from %{name}", :name => subscription.name) %>
            <% end %>
          </dd>
        <% end %>
        </dl>
    </div>
>>>>>>> 9234f0b7
<% end %>

<% if @sub_series.present? %>
    <div class="series listbox group" id="subscription-series">
        <h3 class="heading"><%= ts("Series") %></h3>
        <dl class="series subscription index group">
        <% @sub_series.each do |subscription| %>
          <dt>
            <%= link_to(subscription.name, subscription.subscribable) %>
          </dt>
          <dd>
            <%= form_for [current_user, subscription], :html => {:method => :delete} do |f| %>
              <%= f.submit ts("Unsubscribe from %{name}", :name => subscription.name) %>
            <% end %>
          </dd>
        <% end %>
        </dl>
    </div>
<% end %>

<% if @sub_works.present? %>
    <div class="works listbox group" id="subscription-works">
        <h3 class="heading"><%= ts("Works") %></h3>
        <dl class="works subscription index group">
        <% @sub_works.each do |subscription| %>
          <dt>
            <%= link_to(subscription.name, subscription.subscribable) %>
            <% if %w(Work Series).include?(subscription.subscribable_type) %>
              <%= ts("by %{names}", :names => byline(subscription.subscribable)).html_safe %>
            <% end %>
          </dt>
          <dd>
            <%= form_for [current_user, subscription], :html => {:method => :delete} do |f| %>
              <%= f.submit ts("Unsubscribe from %{name}", :name => subscription.name) %>
            <% end %>
          </dd>
        <% end %>
        </dl>
    </div>
<% end %><|MERGE_RESOLUTION|>--- conflicted
+++ resolved
@@ -6,22 +6,6 @@
 <!--/subnav-->
 
 <!--main content-->
-<<<<<<< HEAD
-<dl class="subscription index group">
-<% @subscriptions.each do |subscription| %>
-  <dt>
-    <%= link_to(subscription.name, subscription.subscribable) %>
-    (<%= subscription.subscribable_type %>)
-    <% if %w(Work Series).include?(subscription.subscribable_type) %>
-      <%= ts("by %{names}", :names => byline(subscription.subscribable)).html_safe %>
-    <% end %>
-  </dt>
-  <dd>
-    <%= form_for [current_user, subscription], :html => {:method => :delete} do |f| %>
-      <%= f.submit ts("Unsubscribe from %{name}", :name => subscription.name).html_safe %>
-    <% end %>
-  </dd>
-=======
 <% if @sub_users.present? %>
     <div class="users listbox group" id="subscription-users">
         <h3 class="heading"><%= ts("Users") %></h3>
@@ -38,7 +22,6 @@
         <% end %>
         </dl>
     </div>
->>>>>>> 9234f0b7
 <% end %>
 
 <% if @sub_series.present? %>

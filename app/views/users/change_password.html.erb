--- conflicted
+++ resolved
@@ -8,15 +8,7 @@
 <!--/subnav-->
 
 <!--main content-->
-<<<<<<< HEAD
-<%= form_tag change_password_user_path(@user) do %> 
-=======
-<%= form_tag changed_password_user_path(@user) do %> 
-  <% if @user.recently_reset? %>
-    <p><%= ts("You used a temporary password to log in. Please change it now as it will expire in a week.") %></p>
-  <% end %>
-
->>>>>>> 6eceb117
+<%= form_tag changed_password_user_path(@user) do %>
   <dl>
     <dt><%= label_tag :password, ts("New password") %></dt>
     <dd>

<!--Descriptive page name, messages and instructions-->
<h2 class="heading"><%= ts("Change My Password") %></h2>
<%= error_messages_for :user %>
<!--/descriptions-->

<!--subnav-->
<<<<<<< HEAD
<%= render "edit_user_navigation" %>
=======
<%= render 'edit_header_navigation' %>
>>>>>>> dfae6ee5
<!--/subnav-->

<!--main content-->
<%= form_tag change_password_user_path(@user) do %> 
  <% if @user.recently_reset? %>
    <p><%= ts("You used a temporary password to log in. Please change it now as it will expire in a week.") %></p>
  <% end %>

  <dl>
    <dt><%= label_tag :password, ts("New Password") %></dt>
    <dd>
      <%= password_field_tag :password %>
      <p class="footnote"><%= ts("%{minimum} to %{maximum} characters", :minimum => User::PASSWORD_LENGTH_MIN, :maximum => User::PASSWORD_LENGTH_MAX) %></p>
    </dd>
    <dt><%= label_tag :password_confirmation, ts("Confirm New Password") %></dt>
    <dd><%= password_field_tag :password_confirmation %></dd>
    <% unless @user.recently_reset? %>
      <dt><%= label_tag :password_check, ts("Old Password") %></dt>
      <dd><%= password_field_tag :password_check%></dd>
    <% end %>
    <dt class="landmark"><%= label_tag :submit, ts("Submit") %></dt>
    <dd class="submit actions">
      <%= submit_tag ts("Change Password") %>
    </dd>
  </dl>
<% end %>

<!--/content--><|MERGE_RESOLUTION|>--- conflicted
+++ resolved
@@ -4,11 +4,7 @@
 <!--/descriptions-->
 
 <!--subnav-->
-<<<<<<< HEAD
-<%= render "edit_user_navigation" %>
-=======
 <%= render 'edit_header_navigation' %>
->>>>>>> dfae6ee5
 <!--/subnav-->
 
 <!--main content-->

--- conflicted
+++ resolved
@@ -61,29 +61,16 @@
       <% for series in @series %>
         <%= render :partial => 'series/series_blurb', :locals => {:series => series} %>
       <% end %>
-<<<<<<< HEAD
-      <% if @pseud %>
-        <% if @pseud.series.count > ArchiveConfig.NUMBER_OF_ITEMS_VISIBLE_IN_DASHBOARD %>
-        <ul class="actions" role="navigation"><li><%= print_pseud_series_link(@pseud) %></li></ul>
-        <% end %>
-      <% else %>
-        <% if @user.series.count > ArchiveConfig.NUMBER_OF_ITEMS_VISIBLE_IN_DASHBOARD %>
-        <ul class="actions" role="navigation"><li><%= print_series_link(@user) %></li></ul>
-        <% end %>
-      <% end %> 
-    </ol>
-=======
     </ol>
     <% if @pseud %>
       <% if @pseud.series.count > ArchiveConfig.NUMBER_OF_ITEMS_VISIBLE_IN_DASHBOARD %>
-        <ul class="navigation actions" role="navigation"><li><%= print_pseud_series_link(@pseud) %></li></ul>
+        <ul class="actions" role="navigation"><li><%= print_pseud_series_link(@pseud) %></li></ul>
       <% end %>
     <% else %>
       <% if @user.series.count > ArchiveConfig.NUMBER_OF_ITEMS_VISIBLE_IN_DASHBOARD %>
-        <ul class="navigation actions" role="navigation"><li><%= print_series_link(@user) %></li></ul>
+        <ul class="actions" role="navigation"><li><%= print_series_link(@user) %></li></ul>
       <% end %>
     <% end %> 
->>>>>>> dfae6ee5
    </div>
   <% end %>
   
@@ -94,29 +81,15 @@
       <% for bookmark in @bookmarks %>
         <%= render 'bookmarks/bookmark_blurb', :bookmark => bookmark %>
       <% end %>
-<<<<<<< HEAD
-      <% unless @user == User.orphan_account %>
-        <% if @pseud %>
-          <% if @pseud.bookmarks.visible.size > ArchiveConfig.NUMBER_OF_ITEMS_VISIBLE_IN_DASHBOARD %>
-            <ul class="actions" role="navigation"><li><%= print_pseud_bookmarks_link(@pseud) %></li></ul>
-          <% end %>
-        <% else %>
-          <% if @user.bookmarks.visible.size > ArchiveConfig.NUMBER_OF_ITEMS_VISIBLE_IN_DASHBOARD %>
-            <ul class="actions" role="navigation"><li><%= print_bookmarks_link(@user) %></li></ul>
-          <% end %>
-        <% end %> 
-      <% end %>
-=======
->>>>>>> dfae6ee5
     </ol>
     <% unless @user == User.orphan_account %>
       <% if @pseud %>
         <% if @pseud.bookmarks.visible.size > ArchiveConfig.NUMBER_OF_ITEMS_VISIBLE_IN_DASHBOARD %>
-          <ul class="navigation actions" role="navigation"><li><%= print_pseud_bookmarks_link(@pseud) %></li></ul>
+          <ul class="actions" role="navigation"><li><%= print_pseud_bookmarks_link(@pseud) %></li></ul>
         <% end %>
       <% else %>
         <% if @user.bookmarks.visible.size > ArchiveConfig.NUMBER_OF_ITEMS_VISIBLE_IN_DASHBOARD %>
-          <ul class="navigation actions" role="navigation"><li><%= print_bookmarks_link(@user) %></li></ul>
+          <ul class="actions" role="navigation"><li><%= print_bookmarks_link(@user) %></li></ul>
         <% end %>
       <% end %> 
     <% end %>

--- conflicted
+++ resolved
@@ -6,13 +6,8 @@
 <!--/descriptions-->
 
 <!--subnav-->
-<<<<<<< HEAD
-<%= render "edit_user_navigation" %>
-=======
 <%= render 'edit_header_navigation' %>
->>>>>>> dfae6ee5
 <!--/subnav-->
-
 
 <!--main content-->
 

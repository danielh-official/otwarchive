<!--Descriptive page name, messages and instructions-->
<h2 class="heading"><%= ts("Change My Email") %></h2>
<%= error_messages_for :user %>
<!--/descriptions-->

<!--subnav-->
<%= render 'edit_header_navigation' %>
<!--/subnav-->

<!--main content-->
<<<<<<< HEAD
<%= form_tag change_email_user_path(@user) do %>
=======
<%= form_tag changed_email_user_path(@user) do %> 
  <% if @user.recently_reset? %>
    <p><%= ts("You used a temporary password to log in. Please change it now as it will expire in a week.") %></p>
  <% end %>
>>>>>>> 6eceb117
  <dl>
    <dt><%= ts("Current Email") %></dt>
    <dd><%= @user.email %></dd>

    <dt><%= label_tag :new_email, ts("New Email") %></dt>
    <dd><%= email_field_tag :new_email %></dd>

    <dt><%= label_tag :email_confirmation, ts("Confirm New Email") %></dt>
    <dd><%= email_field_tag :email_confirmation %></dd>

    <% unless @user.recently_reset? %>
      <dt><%= label_tag :password_check, ts("Password") %></dt>
      <dd><%= password_field_tag :password_check%></dd>
    <% end %>

    <dt class="landmark"><%= label_tag :submit, ts("Submit") %></dt>
    <dd class="submit actions">
      <%= submit_tag ts("Change Email") %>
    </dd>
  </dl>
<% end %>

<!--/content-->
<|MERGE_RESOLUTION|>--- conflicted
+++ resolved
@@ -1,41 +1,34 @@
-<!--Descriptive page name, messages and instructions-->
-<h2 class="heading"><%= ts("Change My Email") %></h2>
-<%= error_messages_for :user %>
-<!--/descriptions-->
-
-<!--subnav-->
-<%= render 'edit_header_navigation' %>
-<!--/subnav-->
-
-<!--main content-->
-<<<<<<< HEAD
-<%= form_tag change_email_user_path(@user) do %>
-=======
-<%= form_tag changed_email_user_path(@user) do %> 
-  <% if @user.recently_reset? %>
-    <p><%= ts("You used a temporary password to log in. Please change it now as it will expire in a week.") %></p>
-  <% end %>
->>>>>>> 6eceb117
-  <dl>
-    <dt><%= ts("Current Email") %></dt>
-    <dd><%= @user.email %></dd>
-
-    <dt><%= label_tag :new_email, ts("New Email") %></dt>
-    <dd><%= email_field_tag :new_email %></dd>
-
-    <dt><%= label_tag :email_confirmation, ts("Confirm New Email") %></dt>
-    <dd><%= email_field_tag :email_confirmation %></dd>
-
-    <% unless @user.recently_reset? %>
-      <dt><%= label_tag :password_check, ts("Password") %></dt>
-      <dd><%= password_field_tag :password_check%></dd>
-    <% end %>
-
-    <dt class="landmark"><%= label_tag :submit, ts("Submit") %></dt>
-    <dd class="submit actions">
-      <%= submit_tag ts("Change Email") %>
-    </dd>
-  </dl>
-<% end %>
-
-<!--/content-->
+<!--Descriptive page name, messages and instructions-->
+<h2 class="heading"><%= ts("Change My Email") %></h2>
+<%= error_messages_for :user %>
+<!--/descriptions-->
+
+<!--subnav-->
+<%= render 'edit_header_navigation' %>
+<!--/subnav-->
+
+<!--main content-->
+<%= form_tag changed_email_user_path(@user) do %>
+  <dl>
+    <dt><%= ts("Current Email") %></dt>
+    <dd><%= @user.email %></dd>
+
+    <dt><%= label_tag :new_email, ts("New Email") %></dt>
+    <dd><%= email_field_tag :new_email %></dd>
+
+    <dt><%= label_tag :email_confirmation, ts("Confirm New Email") %></dt>
+    <dd><%= email_field_tag :email_confirmation %></dd>
+
+    <% unless @user.recently_reset? %>
+      <dt><%= label_tag :password_check, ts("Password") %></dt>
+      <dd><%= password_field_tag :password_check%></dd>
+    <% end %>
+
+    <dt class="landmark"><%= label_tag :submit, ts("Submit") %></dt>
+    <dd class="submit actions">
+      <%= submit_tag ts("Change Email") %>
+    </dd>
+  </dl>
+<% end %>
+
+<!--/content-->
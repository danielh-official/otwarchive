<!--Descriptive page name, messages and instructions-->
<h2 class="heading"><%= ts("Edit My Profile") %></h2>
<%= error_messages_for :user %>
<%= error_messages_for @user.profile %>
<!--/descriptions-->

<!--subnav-->
<<<<<<< HEAD
<%= render "edit_user_navigation" %>
=======
<%= render 'edit_header_navigation' %>
>>>>>>> dfae6ee5
<!--/subnav-->

<!--main content-->
<h3 class="landmark heading"><%= ts("Change Profile") %></h3>
<%= form_for(@user) do |f| %>  
  <dl>
    <%= fields_for :profile_attributes,  @user.profile do |p| %>
       <dt><%= p.label :title, "Title" %></dt>
       <dd>
          <%= p.text_field :title, :class => "observe_textlength" %>
          <%= live_validation_for_field("profile_attributes_title", :presence => false, :maximum_length => Profile::PROFILE_TITLE_MAX) %>      
          <%= generate_countdown_html("profile_attributes_title", Profile::PROFILE_TITLE_MAX) %>
        </dd>

        <dt><%= p.label :location, "Location" %></dt>
        <dd>
          <%= p.text_field :location, :class => "observe_textlength" %>
          <%= live_validation_for_field("profile_attributes_location", :presence => false, :maximum_length => Profile::LOCATION_MAX) %>
          <%= generate_countdown_html("profile_attributes_location", Profile::LOCATION_MAX) %>
        </dd>

        <dt><%= p.label :date_of_birth, "Date of Birth" %></dt>
        <dd class="datetime"><%= p.date_select :date_of_birth, :start_year => 13.years.ago.year, :end_year => 90.years.ago.year, :include_blank => true %></dd>

        <dt><%= p.label :about_me, "About Me" %></dt>
        <dd class="description">
          <p><%= allowed_html_instructions %></p>
          <%= p.text_area :about_me, :class => "observe_textlength" %>
          <%= live_validation_for_field("profile_attributes_about_me", :presence => false, :maximum_length => Profile::ABOUT_ME_MAX) %>
          <%= generate_countdown_html("profile_attributes_about_me", Profile::ABOUT_ME_MAX) %>
        </dd>
  		<dt class="landmark"><%= p.label :update, "Update" %></dt>
  		<dd class="submit actions"><%= f.submit "Update" %></dd>
    <% end %>
  </dl>

<% end %>

<!--/content--><|MERGE_RESOLUTION|>--- conflicted
+++ resolved
@@ -5,11 +5,7 @@
 <!--/descriptions-->
 
 <!--subnav-->
-<<<<<<< HEAD
-<%= render "edit_user_navigation" %>
-=======
 <%= render 'edit_header_navigation' %>
->>>>>>> dfae6ee5
 <!--/subnav-->
 
 <!--main content-->

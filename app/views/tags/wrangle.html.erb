<!--Descriptive page name, messages and instructions-->
<h2 class="heading"><%= ts('Wrangle Tags for') %> <%= link_to_tag(@tag) %></h2>
<!--/descriptions-->
<!--subnav-->
<ul class="navigation actions" role="navigation">
<<<<<<< HEAD
  <li><%= link_to ts('edit tag and parent associations'), {:controller => :tags, :action => :edit, :id => @tag} %></li>
=======
  <li><%= link_to ts('Edit %{current_tag_type} Tag & Associations', :current_tag_type => @tag.type.to_s), {:controller => :tags, :action => :edit, :id => @tag} %></li>
>>>>>>> 7e08a609
  <li><%= tag_comment_link(@tag) %></li>
</ul>
<!--/subnav-->

<!--main content-->
<%
  showing_header = ""
  if params[:show] && params[:status]
    showing_header = ts("Showing %{status} %{tag_type} Tags", :status => params[:status].to_s.capitalize, :tag_type => params[:show].to_s.titleize.singularize)
  elsif params[:show]
    showing_header = ts("Showing All %{tag_type} Tags", :tag_type => params[:show].to_s.titleize.singularize)
  end
%>
<% unless showing_header.blank? %>
  <h3 class="heading"><%= showing_header %></h3>
<% end %>

<% if @tag.is_a?(Fandom) && params[:show] == "relationships" %>
<<<<<<< HEAD
  <p><%= link_to ts('wrangle relationships to characters'), tag_wranglings_path(:show => 'character_relationships', :fandom_string => @tag.name) %></p>
<% end %>

<% if params[:show] && params[:show] !~ /suggested/ %>
  <fieldset>
    <h3 class="heading"><%= ts('Add new') %> <%= params[:show] %></h3>
    <%= form_for @tag, :as => :tag, :url => { :action => "update", :id => @tag}, :html => { :method => :put } do |f| %>
      <div title="<%= ts('add new') %>">
        <%= f.text_field "#{params[:show].singularize}_string", autocomplete_options("tag?type=#{params[:show].singularize}") %>
        <%= hidden_field_tag :show, params[:show] %>
        <%= hidden_field_tag :sort_column, params[:sort_column] %>
        <%= hidden_field_tag :sort_direction, params[:sort_direction] %>
        <%= hidden_field_tag :page, params[:page] %>
        <%= hidden_field_tag :status, params[:status] %>
        <span class="submit actions"><%= f.submit ts('Wrangle') %></span>
      </div>
    <% end %>
  </fieldset>
=======
  <p><%= link_to ts('Wrangle Relationships to Characters'), tag_wranglings_path(:show => 'character_relationships', :fandom_string => @tag.name) %></p>
>>>>>>> 7e08a609
<% end %>

<% # BACK END: Can we make these span_if_current? Front End suspects it would help the wranglers know what they're looking at %>
<% if params[:show] %>
<<<<<<< HEAD
  <ul class="navigation actions" role="navigation">
    <li><h4 class="heading"><%= ts('Show:') %></h4></li>
    <li><%= link_to ts('all'), url_for(:show => params[:show], :status => 'all') %></li>
    <li><%= link_to ts('canonical'), url_for(:show => params[:show], :status => 'canonical') %></li>
    <li><%= link_to ts('synonymous'), url_for(:show => params[:show], :status => 'synonymous'), :title => ts("non-canonical tags that are synonyms") %></li>
    <li><%= link_to ts('unfilterable'), url_for(:show => params[:show], :status => 'unfilterable'), :title => ts("non-canonical tags without synonyms") %></li>
    <li><%= link_to ts('unwrangled'), url_for(:show => params[:show], :status => 'unwrangled'), :title => ts("tags which were used on the same works but haven't been wrangled yet") %></li>
    <li><%= link_to ts('unwrangleable'), url_for(:show => params[:show], :status => 'unwrangleable'), :title => ts("tags marked unwrangleable") %></li>
=======
  <ul class="actions" role="navigation">
    <li><h4 class="heading"><%= ts('Show:') %></h4></li>
    <li><%= span_if_current ts('All'), url_for(:show => params[:show], :status => nil) %></li>
    <li><%= span_if_current ts('Canonical'), url_for(:show => params[:show], :status => 'canonical') %></li>
    <li><%= span_if_current ts('Synonymous'), url_for(:show => params[:show], :status => 'synonymous'), nil, ts("non-canonical tags that are synonyms") %></li>
    <li><%= span_if_current ts('Unfilterable'), url_for(:show => params[:show], :status => 'unfilterable'), nil, ts("non-canonical tags without synonyms") %></li>
    <li><%= span_if_current ts('Unwrangled'), url_for(:show => params[:show], :status => 'unwrangled'), nil, ts("tags which were used on the same works but haven't been wrangled yet") %></li>
    <li><%= span_if_current ts('Unwrangleable'), url_for(:show => params[:show], :status => 'unwrangleable'), nil, ts("tags marked unwrangleable") %></li>
>>>>>>> 7e08a609
  </ul>
<% end %>

<% if @tags && @tags.empty? %>
<<<<<<< HEAD
  <p><%= ts('There are no tags in this category at the moment.') %></p>
=======
  <p class="notes"><%= ts('There are no tags in this category at the moment.') %></p>
>>>>>>> 7e08a609
<% elsif @tags %>
  <%= will_paginate @tags %>

  <%= form_tag url_for(:controller => 'tags', :action => 'mass_update'), :method => :post, :id => 'wrangulator' do %>
    <p class="submit actions"><%= submit_tag ts("Wrangle") %></p>
    <% sort_url_options = {:show => params[:show], :status => params[:status], :sort_column => params[:sort_column]} %>
    <!--TEST NOTE: titled these cells as on other wrangle tables, to expose to screenreaders that don't support scope
    need feedback from realuser on whether this is useful or annoying-->
    <table summary="<%= ts('Information and management options for tags.') %>">
      <caption><%= ts('Tags to Wrangle') %></caption>
      <thead>
        <tr>
          <th scope="col">
            <%= sort_link ts('Tag Name'), :name, {:sort_default => true} %>
          </th>
          <% if params[:show] == "relationships" %>
            <th scope="col"><%= ts('Characters') %></th>
          <% end %>
          <th scope="col"><%= ts('Canonical') %></th>
          <% if params[:status] == "canonical" %>
            <th scope="col"><%= ts('Metatag') %></th>
          <% else %>
            <th scope="col"><%= ts('Synonym') %></th>
          <% end %>
          <th scope="col">
            <%= sort_link ts('Created'), :created_at, {:desc_default => true} %>
          </th>
          <th scope="col">
            <%= sort_link ts('Taggings'), :taggings_count, {:desc_default => true} %>
          </th>
          <th scope="col"><%= ts('Manage') %></th>
        </tr>
      </thead>
      <tbody>
        <% for tag in @tags %>
          <tr>
            <th scope="row" title="<%= ts('tag') %>">
              <%= label_tag "canonicals_#{tag.id}", tag.name %>
            </th>

            <% if params[:show] == "relationships" %>
              <td title="<%= ts('characters') %>">
                <% unless !tag.canonical? || tag.characters.empty? %>
                  <ul><%= tag_link_list(tag.characters) %></ul>
                <% end %>
              </td>
            <% end %>
            <td title="<%= ts('canonical?') %>">
              <% if tag.canonical? %>
                <%= ts('Yes') %>
              <% elsif tag.unwrangleable? %>
                <%= ts('Unwrangleable') %>
              <% else %>
                <%= check_box_tag "canonicals[]", tag.id, tag.canonical?, :id => "canonicals_#{tag.id}" %>
              <% end %>
            </td>
            <td title="<%= ts('metatag or synonym') %>">
              <% if params[:status] == "canonical" %>
                <% unless tag.direct_meta_tags.blank? %><%= tag_link_list(tag.direct_meta_tags) %><% end %>
              <% else %>
                <% if tag.merger %><%= link_to_tag(tag.merger) %><% end %>
              <% end %>
            </td>
            <td title="<%= ts('created') %>"><%= tag.created_at.to_date %></td>
            <td title="<%= ts('taggings') %>"><%= tag.taggings_count %></td>
            <td>
              <ul class="actions" role="menu">
                <% unless params[:status] == "unwrangled" %>
                  <li>
                    <label for="remove_associated_<%= tag.id %>">
<<<<<<< HEAD
                      <%= ts("remove") %>
=======
                      <%= ts("Remove") %>
>>>>>>> 7e08a609
                      <%= check_box_tag "remove_associated[]", tag.id, false, :id => "remove_associated_#{tag.id}" %>
                    </label>
                  </li>
                <% end %>
<<<<<<< HEAD
                <li><%= link_to ts('edit'), {:controller => :tags, :action => :edit, :id => tag} %></li>
                <li><%= link_to ts('wrangle'), {:controller => :tags, :action => :wrangle, :id => tag} %></li>
                <li><%= link_to ts('works'), {:controller => :works, :action => :index, :tag_id => tag} %></li>
=======
                <li><%= link_to ts('Edit'), {:controller => :tags, :action => :edit, :id => tag} %></li>
                <li><%= link_to ts('Wrangle'), {:controller => :tags, :action => :wrangle, :id => tag} %></li>
                <li><%= link_to ts('Works'), {:controller => :works, :action => :index, :tag_id => tag} %></li>
>>>>>>> 7e08a609
              </ul>
            </td>
          </tr>
        <% end %>
      </tbody>
    </table>
    <div>
      <%= hidden_field_tag :show, params[:show] %>
      <%= hidden_field_tag :sort_column, params[:sort_column] %>
      <%= hidden_field_tag :sort_direction, params[:sort_direction] %>
      <%= hidden_field_tag :page, params[:page] %>
      <%= hidden_field_tag :status, params[:status] %>
    </div>
    <p class="submit actions"><%= submit_tag ts("Wrangle") %></p>
  <% end %>
<!--/content-->
<!--subnav-->

  <%= will_paginate @tags %>
<% end %>
<!--/subnav--><|MERGE_RESOLUTION|>--- conflicted
+++ resolved
@@ -3,11 +3,7 @@
 <!--/descriptions-->
 <!--subnav-->
 <ul class="navigation actions" role="navigation">
-<<<<<<< HEAD
-  <li><%= link_to ts('edit tag and parent associations'), {:controller => :tags, :action => :edit, :id => @tag} %></li>
-=======
   <li><%= link_to ts('Edit %{current_tag_type} Tag & Associations', :current_tag_type => @tag.type.to_s), {:controller => :tags, :action => :edit, :id => @tag} %></li>
->>>>>>> 7e08a609
   <li><%= tag_comment_link(@tag) %></li>
 </ul>
 <!--/subnav-->
@@ -26,42 +22,10 @@
 <% end %>
 
 <% if @tag.is_a?(Fandom) && params[:show] == "relationships" %>
-<<<<<<< HEAD
-  <p><%= link_to ts('wrangle relationships to characters'), tag_wranglings_path(:show => 'character_relationships', :fandom_string => @tag.name) %></p>
+  <p><%= link_to ts('Wrangle Relationships to Characters'), tag_wranglings_path(:show => 'character_relationships', :fandom_string => @tag.name) %></p>
 <% end %>
 
-<% if params[:show] && params[:show] !~ /suggested/ %>
-  <fieldset>
-    <h3 class="heading"><%= ts('Add new') %> <%= params[:show] %></h3>
-    <%= form_for @tag, :as => :tag, :url => { :action => "update", :id => @tag}, :html => { :method => :put } do |f| %>
-      <div title="<%= ts('add new') %>">
-        <%= f.text_field "#{params[:show].singularize}_string", autocomplete_options("tag?type=#{params[:show].singularize}") %>
-        <%= hidden_field_tag :show, params[:show] %>
-        <%= hidden_field_tag :sort_column, params[:sort_column] %>
-        <%= hidden_field_tag :sort_direction, params[:sort_direction] %>
-        <%= hidden_field_tag :page, params[:page] %>
-        <%= hidden_field_tag :status, params[:status] %>
-        <span class="submit actions"><%= f.submit ts('Wrangle') %></span>
-      </div>
-    <% end %>
-  </fieldset>
-=======
-  <p><%= link_to ts('Wrangle Relationships to Characters'), tag_wranglings_path(:show => 'character_relationships', :fandom_string => @tag.name) %></p>
->>>>>>> 7e08a609
-<% end %>
-
-<% # BACK END: Can we make these span_if_current? Front End suspects it would help the wranglers know what they're looking at %>
 <% if params[:show] %>
-<<<<<<< HEAD
-  <ul class="navigation actions" role="navigation">
-    <li><h4 class="heading"><%= ts('Show:') %></h4></li>
-    <li><%= link_to ts('all'), url_for(:show => params[:show], :status => 'all') %></li>
-    <li><%= link_to ts('canonical'), url_for(:show => params[:show], :status => 'canonical') %></li>
-    <li><%= link_to ts('synonymous'), url_for(:show => params[:show], :status => 'synonymous'), :title => ts("non-canonical tags that are synonyms") %></li>
-    <li><%= link_to ts('unfilterable'), url_for(:show => params[:show], :status => 'unfilterable'), :title => ts("non-canonical tags without synonyms") %></li>
-    <li><%= link_to ts('unwrangled'), url_for(:show => params[:show], :status => 'unwrangled'), :title => ts("tags which were used on the same works but haven't been wrangled yet") %></li>
-    <li><%= link_to ts('unwrangleable'), url_for(:show => params[:show], :status => 'unwrangleable'), :title => ts("tags marked unwrangleable") %></li>
-=======
   <ul class="actions" role="navigation">
     <li><h4 class="heading"><%= ts('Show:') %></h4></li>
     <li><%= span_if_current ts('All'), url_for(:show => params[:show], :status => nil) %></li>
@@ -70,16 +34,11 @@
     <li><%= span_if_current ts('Unfilterable'), url_for(:show => params[:show], :status => 'unfilterable'), nil, ts("non-canonical tags without synonyms") %></li>
     <li><%= span_if_current ts('Unwrangled'), url_for(:show => params[:show], :status => 'unwrangled'), nil, ts("tags which were used on the same works but haven't been wrangled yet") %></li>
     <li><%= span_if_current ts('Unwrangleable'), url_for(:show => params[:show], :status => 'unwrangleable'), nil, ts("tags marked unwrangleable") %></li>
->>>>>>> 7e08a609
   </ul>
 <% end %>
 
 <% if @tags && @tags.empty? %>
-<<<<<<< HEAD
-  <p><%= ts('There are no tags in this category at the moment.') %></p>
-=======
   <p class="notes"><%= ts('There are no tags in this category at the moment.') %></p>
->>>>>>> 7e08a609
 <% elsif @tags %>
   <%= will_paginate @tags %>
 
@@ -150,24 +109,14 @@
                 <% unless params[:status] == "unwrangled" %>
                   <li>
                     <label for="remove_associated_<%= tag.id %>">
-<<<<<<< HEAD
-                      <%= ts("remove") %>
-=======
                       <%= ts("Remove") %>
->>>>>>> 7e08a609
                       <%= check_box_tag "remove_associated[]", tag.id, false, :id => "remove_associated_#{tag.id}" %>
                     </label>
                   </li>
                 <% end %>
-<<<<<<< HEAD
-                <li><%= link_to ts('edit'), {:controller => :tags, :action => :edit, :id => tag} %></li>
-                <li><%= link_to ts('wrangle'), {:controller => :tags, :action => :wrangle, :id => tag} %></li>
-                <li><%= link_to ts('works'), {:controller => :works, :action => :index, :tag_id => tag} %></li>
-=======
                 <li><%= link_to ts('Edit'), {:controller => :tags, :action => :edit, :id => tag} %></li>
                 <li><%= link_to ts('Wrangle'), {:controller => :tags, :action => :wrangle, :id => tag} %></li>
                 <li><%= link_to ts('Works'), {:controller => :works, :action => :index, :tag_id => tag} %></li>
->>>>>>> 7e08a609
               </ul>
             </td>
           </tr>

<!--Descriptive page name, messages and instructions-->
<h2 class="heading"><%= ts('Wrangle Tags for') %> <%= link_to_tag(@tag) %></h2>
<!--/descriptions-->
<!--subnav-->
<ul class="navigation actions" role="navigation">
  <li><%= link_to ts('Edit %{current_tag_type} Tag & Associations', :current_tag_type => @tag.type.to_s), {:controller => :tags, :action => :edit, :id => @tag} %></li>
  <li><%= tag_comment_link(@tag) %></li>
</ul>
<!--/subnav-->

<!--main content-->
<%
  showing_header = ""
  if params[:show] && params[:status]
    showing_header = ts("Showing %{status} %{tag_type} Tags", :status => params[:status].to_s.capitalize, :tag_type => params[:show].to_s.titleize.singularize)
  elsif params[:show]
    showing_header = ts("Showing All %{tag_type} Tags", :tag_type => params[:show].to_s.titleize.singularize)
  end
%>
<% unless showing_header.blank? %>
  <h3 class="heading"><%= showing_header %></h3>
<% end %>

<% if @tag.is_a?(Fandom) && params[:show] == "relationships" %>
  <p><%= link_to ts('Wrangle Relationships to Characters'), tag_wranglings_path(:show => 'character_relationships', :fandom_string => @tag.name) %></p>
<% end %>

<<<<<<< HEAD
<% # BACK END: Can we make these span_if_current? Front End suspects it would help the wranglers know what they're looking at %>
=======
<% if params[:show] && params[:show] !~ /suggested/ %>
  <fieldset>
    <h3 class="heading"><%= ts('Add new') %> <%= params[:show] %></h3>
    <%= form_for @tag, :as => :tag, :url => { :action => "update", :id => @tag}, :html => { :method => :put } do |f| %>
      <div title="<%= ts('add new') %>">
        <%= f.text_field "#{params[:show].singularize}_string", autocomplete_options("tag?type=#{params[:show].singularize}") %>
        <%= hidden_field_tag :show, params[:show] %>
        <%= hidden_field_tag :sort_column, params[:sort_column] %>
        <%= hidden_field_tag :sort_direction, params[:sort_direction] %>
        <%= hidden_field_tag :page, params[:page] %>
        <%= hidden_field_tag :status, params[:status] %>
        <span class="submit actions"><%= f.submit ts('Wrangle') %></span>
      </div>
    <% end %>
  </fieldset>
<% end %>

>>>>>>> 7b18a80a
<% if params[:show] %>
  <ul class="actions" role="navigation">
    <li><h4 class="heading"><%= ts('Show:') %></h4></li>
    <li><%= span_if_current ts('All'), url_for(:show => params[:show], :status => nil) %></li>
    <li><%= span_if_current ts('Canonical'), url_for(:show => params[:show], :status => 'canonical') %></li>
    <li><%= span_if_current ts('Synonymous'), url_for(:show => params[:show], :status => 'synonymous'), nil, ts("non-canonical tags that are synonyms") %></li>
    <li><%= span_if_current ts('Unfilterable'), url_for(:show => params[:show], :status => 'unfilterable'), nil, ts("non-canonical tags without synonyms") %></li>
    <li><%= span_if_current ts('Unwrangled'), url_for(:show => params[:show], :status => 'unwrangled'), nil, ts("tags which were used on the same works but haven't been wrangled yet") %></li>
    <li><%= span_if_current ts('Unwrangleable'), url_for(:show => params[:show], :status => 'unwrangleable'), nil, ts("tags marked unwrangleable") %></li>
  </ul>
<% end %>

<% if @tags && @tags.empty? %>
  <p class="notes"><%= ts('There are no tags in this category at the moment.') %></p>
<% elsif @tags %>
  <%= will_paginate @tags %>

  <%= form_tag url_for(:controller => 'tags', :action => 'mass_update'), :method => :post, :id => 'wrangulator' do %>

    <% if @tag.is_a?(Fandom) %>
      <fieldset>
        <legend><%= ts("Assign and Mass Select") %></legend>
        <dl>
          <dt><%= label_tag :fandom_string, ts("Wrangle to Fandom(s)") %></dt>
          <dd title="<%= ts("wrangle to fandom(s)") %>"><%= text_field_tag 'fandom_string', params[:fandom_string], autocomplete_options("fandom") %></dd>
          <dt class="landmark"><%= ts("Submit") %></dt>
          <dd class="submit"><%= submit_tag ts("Wrangle") %></dd>
        </dl>
      </fieldset>
    <% end %>

    <p class="submit actions"><%= submit_tag ts("Wrangle") %></p>
    <% sort_url_options = {:show => params[:show], :status => params[:status], :sort_column => params[:sort_column]} %>
    <!--TEST NOTE: titled these cells as on other wrangle tables, to expose to screenreaders that don't support scope
    need feedback from realuser on whether this is useful or annoying-->
    <table summary="<%= ts('Information and management options for tags.') %>">
      <caption><%= ts('Tags to Wrangle') %></caption>
      <thead>
        <tr>
          <th scope="col">
            <%= sort_link ts('Tag Name'), :name, {:sort_default => true} %>
            <ul class="actions" role="menu">
              <li><a id="wrangle_all_select" title="select"><%= ts("All") %></a></li>
              <li><a id="wrangle_all_deselect" title="select"><%= ts("None") %></a></li>
            </ul>        
          </th>
          <% if params[:show] == "relationships" %>
            <th scope="col"><%= ts('Characters') %></th>
          <% end %>
          <th scope="col"><%= ts('Canonical') %></th>
          <% if params[:status] == "canonical" %>
            <th scope="col"><%= ts('Metatag') %></th>
          <% else %>
            <th scope="col"><%= ts('Synonym') %></th>
          <% end %>
          <th scope="col">
            <%= sort_link ts('Created'), :created_at, {:desc_default => true} %>
          </th>
          <th scope="col">
            <%= sort_link ts('Taggings'), :taggings_count, {:desc_default => true} %>
          </th>
          <th scope="col"><%= ts('Manage') %></th>
        </tr>
      </thead>

      <tbody>
        <% @tags.each do |tag| %>
          <tr>
            <% if @tag.is_a?(Fandom) %>
              <th scope="row" title="<%= ts("tag") %>">
                <%= check_box_tag "selected_tags[]", tag.id, nil, :id => "selected_tags_#{tag.id}" %>
                <%= label_tag "selected_tags_#{tag.id}", "#{tag.name}" %>
              </th>
            <% else %>
              <th scope="row" title="<%= ts('tag') %>">
                <%= label_tag "canonicals_#{tag.id}", tag.name %>
              </th>
            <% end %>

            <% if params[:show] == "relationships" %>
              <td title="<%= ts('characters') %>">
                <% unless !tag.canonical? || tag.characters.empty? %>
                  <ul><%= tag_link_list(tag.characters) %></ul>
                <% end %>
              </td>
            <% end %>

            <td title="<%= ts('canonical?') %>">
              <% if tag.canonical? %>
                <%= ts('Yes') %>
              <% elsif tag.unwrangleable? %>
                <%= ts('Unwrangleable') %>
              <% else %>
                <%= check_box_tag "canonicals[]", tag.id, tag.canonical?, :id => "canonicals_#{tag.id}" %>
              <% end %>
            </td>

            <td title="<%= ts('metatag or synonym') %>">
              <% if params[:status] == "canonical" %>
                <% unless tag.direct_meta_tags.blank? %><%= tag_link_list(tag.direct_meta_tags) %><% end %>
              <% else %>
                <% if tag.merger %><%= link_to_tag(tag.merger) %><% end %>
              <% end %>
            </td>

            <td title="<%= ts('created') %>"><%= tag.created_at.to_date %></td>

            <td title="<%= ts('taggings') %>"><%= tag.taggings_count %></td>

            <td>
              <ul class="actions" role="menu">
                <% unless params[:status] == "unwrangled" %>
                  <li>
                    <label for="remove_associated_<%= tag.id %>">
                      <%= ts("Remove") %>
                      <%= check_box_tag "remove_associated[]", tag.id, false, :id => "remove_associated_#{tag.id}" %>
                    </label>
                  </li>
                <% end %>
                <li><%= link_to ts('Edit'), {:controller => :tags, :action => :edit, :id => tag} %></li>
                <li><%= link_to ts('Wrangle'), {:controller => :tags, :action => :wrangle, :id => tag} %></li>
                <li><%= link_to ts('Works'), {:controller => :works, :action => :index, :tag_id => tag} %></li>
              </ul>
            </td>
          </tr>
        <% end %>
      </tbody>
    </table>

    <div>
      <%= hidden_field_tag :show, params[:show] %>
      <%= hidden_field_tag :sort_column, params[:sort_column] %>
      <%= hidden_field_tag :sort_direction, params[:sort_direction] %>
      <%= hidden_field_tag :page, params[:page] %>
      <%= hidden_field_tag :status, params[:status] %>
    </div>
    <p class="submit actions"><%= submit_tag ts("Wrangle") %></p>
  <% end %>
  <!--/content-->
  <!--subnav-->

  <%= will_paginate @tags %>
<% end %>
<!--/subnav-->

<%= content_for :footer_js do %>
  <%= javascript_tag do %>
    $j(document).ready(function(){
      $j("#wrangle_all_select").click(function() {
        $j("#wrangulator").find(":checkbox[name='selected_tags[]']").each(function(index, ticky) {
            $j(ticky).prop("checked", true);
          });
      });
      $j("#wrangle_all_deselect").click(function() {
        $j("#wrangulator").find(":checkbox[name='selected_tags[]']").each(function(index, ticky) {
            $j(ticky).prop("checked", false);
          });
      });
      $j("#canonize_all_select").click(function() {
        $j("#wrangulator").find(":checkbox[name='canonicals[]']").each(function(index, ticky) {
            $j(ticky).prop("checked", true);
          });
      });
      $j("#canonize_all_deselect").click(function() {
        $j("#wrangulator").find(":checkbox[name='canonicals[]']").each(function(index, ticky) {
            $j(ticky).prop("checked", false);
          });
      });
    })
  <% end %>
<% end %><|MERGE_RESOLUTION|>--- conflicted
+++ resolved
@@ -25,9 +25,6 @@
   <p><%= link_to ts('Wrangle Relationships to Characters'), tag_wranglings_path(:show => 'character_relationships', :fandom_string => @tag.name) %></p>
 <% end %>
 
-<<<<<<< HEAD
-<% # BACK END: Can we make these span_if_current? Front End suspects it would help the wranglers know what they're looking at %>
-=======
 <% if params[:show] && params[:show] !~ /suggested/ %>
   <fieldset>
     <h3 class="heading"><%= ts('Add new') %> <%= params[:show] %></h3>
@@ -45,7 +42,6 @@
   </fieldset>
 <% end %>
 
->>>>>>> 7b18a80a
 <% if params[:show] %>
   <ul class="actions" role="navigation">
     <li><h4 class="heading"><%= ts('Show:') %></h4></li>

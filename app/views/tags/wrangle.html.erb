--- conflicted
+++ resolved
@@ -3,11 +3,7 @@
 <!--/descriptions-->
 <!--subnav-->
 <ul class="navigation actions" role="navigation">
-<<<<<<< HEAD
-  <li><%= link_to ts('Edit Tag and Parent Associations'), {:controller => :tags, :action => :edit, :id => @tag} %></li>
-=======
   <li><%= link_to ts('Edit %{current_tag_type} Tag & Associations', current_tag_type: @tag.type.to_s), {controller: :tags, action: :edit, id: @tag} %></li>
->>>>>>> dfae6ee5
   <li><%= tag_comment_link(@tag) %></li>
 </ul>
 <!--/subnav-->
@@ -28,21 +24,12 @@
 <% if params[:show] %>
   <ul class="actions" role="navigation">
     <li><h4 class="heading"><%= ts('Show:') %></h4></li>
-<<<<<<< HEAD
-    <li><%= link_to ts('All'), url_for(:show => params[:show], :status => 'all') %></li>
-    <li><%= link_to ts('Canonical'), url_for(:show => params[:show], :status => 'canonical') %></li>
-    <li><%= link_to ts('Non-canonical'), url_for(:show => params[:show], :status => 'noncanonical') %></li>
-    <li><%= link_to ts('Unfilterable'), url_for(:show => params[:show], :status => 'unfilterable'), :title => ts("non-canonical tags without synonyms") %></li>
-    <li><%= link_to ts('Unwrangled'), url_for(:show => params[:show], :status => 'unwrangled'), :title => ts("tags which were used on the same works but haven't been wrangled yet") %></li>
-    <li><%= link_to ts('Unwrangleable'), url_for(:show => params[:show], :status => 'unwrangleable'), :title => ts("tags marked unwrangleable") %></li>
-=======
     <li><%= span_if_current ts('All'), url_for(show: params[:show], status: nil) %></li>
     <li><%= span_if_current ts('Canonical'), url_for(show: params[:show], status: 'canonical') %></li>
     <li><%= span_if_current ts('Synonymous'), url_for(show: params[:show], status: 'synonymous'), nil, ts('non-canonical tags that are synonyms') %></li>
     <li><%= span_if_current ts('Unfilterable'), url_for(show: params[:show], status: 'unfilterable'), nil, ts('non-canonical tags without synonyms') %></li>
     <li><%= span_if_current ts('Unwrangled'), url_for(show: params[:show], status: 'unwrangled'), nil, ts('tags which were used on the same works but haven\'t been wrangled yet') %></li>
     <li><%= span_if_current ts('Unwrangleable'), url_for(show: params[:show], status: 'unwrangleable'), nil, ts('tags marked unwrangleable') %></li>
->>>>>>> dfae6ee5
   </ul>
 <% end %>
 
@@ -94,36 +81,6 @@
           <% else %>
             <th scope="col"><%= ts('Synonym') %></th>
           <% end %>
-<<<<<<< HEAD
-        </td>
-        <td title="<%= ts('metatag or synonym') %>">
-        <% if params[:status] == "canonical" %>
-          <% unless tag.direct_meta_tags.blank? %><%= tag_link_list(tag.direct_meta_tags) %><% end %>
-        <% else %>
-          <% if tag.merger %><%= link_to_tag(tag.merger) %><% end %>
-        <% end %>
-        </td>
-        <td title="<%= ts('created') %>"><%= tag.created_at.to_date %></td>
-        <td title="<%= ts('taggings') %>"><%= tag.taggings_count %></td>
-        <td>
-          <ul class="actions" role="menu">
-            <% unless params[:status] == "unwrangled" %>
-              <li>
-                <label for="remove_associated_<%= tag.id %>">
-                  <%= ts("Remove") %>
-                  <%= check_box_tag "remove_associated[]", tag.id, false, :id => "remove_associated_#{tag.id}" %>
-                </label>
-              </li>
-            <% end %>
-            <li><%= link_to ts('Edit'), {:controller => :tags, :action => :edit, :id => tag} %></li>
-            <li><%= link_to ts('Wrangle'), {:controller => :tags, :action => :wrangle, :id => tag} %></li>
-            <li><%= link_to ts('Works'), {:controller => :works, :action => :index, :tag_id => tag} %></li>
-          </ul>
-        </td>
-      </tr>
-      <% end %>
-    </tbody>
-=======
           <th scope="col">
             <%= sort_link ts('Created'), :created_at, {desc_default: true} %>
           </th>
@@ -196,7 +153,6 @@
           </tr>
         <% end %>
       </tbody>
->>>>>>> dfae6ee5
     </table>
 
     <div>

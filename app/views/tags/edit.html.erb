--- conflicted
+++ resolved
@@ -10,7 +10,6 @@
 <!--main content-->
 <%= form_for @tag, :as => :tag, :url => { :action => "update", :id => @tag}, :html => { :method => :put } do |f| %>
 
-<<<<<<< HEAD
   <fieldset>
     <legend><%= ts("Tag info") %>:</legend>
     <dl>
@@ -19,21 +18,10 @@
         <% if Tag::USER_DEFINED.include?(@tag.class.name) || (@tag[:type] == 'Media' && logged_in_as_admin?) %>
           <%= f.text_field :name, :size => (@tag.name.length + 5) %>
           <% unless logged_in_as_admin? %>
-            <p><%= ts("Only changes to capitalization are permitted.") %></p>
+            <p><%= ts("Only changes to capitalization and diacritic marks are permitted.") %></p>
           <% end %>
         <% else %>
           <strong><%= @tag.name %></strong>
-=======
-<fieldset>
-  <legend>Tag info:</legend>
-  <dl>
-    <dt><%= f.label :name, 'Name' %></dt>
-    <dd>
-      <% if Tag::USER_DEFINED.include?(@tag.class.name) || (@tag[:type] == 'Media' && logged_in_as_admin?) %>
-        <%= f.text_field :name, :size => (@tag.name.length + 5) %>
-        <% unless logged_in_as_admin? %>
-        <p>Only changes to capitalization and diacritic marks are permitted.</p>
->>>>>>> 5845103d
         <% end %>
       </dd>
 
@@ -46,63 +34,36 @@
         <% end %>  
       </dd>
 
-<<<<<<< HEAD
       <% if @wranglers %>
-      <dt><%= ts('Wranglers') %></dt>
-      <dd><%= wrangler_list(@wranglers, @tag) %></dd>
-=======
-    <dt><%= f.label :canonical, 'Canonical' %></dt>
-    <dd>
-      <%= f.check_box("canonical", :disabled => !(logged_in_as_admin? || Tag::USER_DEFINED.include?(@tag.class.name)) || !@tag.mergers.empty? || !@tag.children.empty? ) %>&nbsp;
-      <p><%= "This is the official name for the " + @tag.class.name %></p>
-      <% if Tag::USER_DEFINED.include?(@tag.class.name) && @tag.canonical? && (!@tag.mergers.empty? || !@tag.children.empty?) %>
-      <p class="navigation actions" role="navigation"><%= link_to 'Make tag non-canonical and unhook all associations', {:controller => :tags, :action => :update, 'tag[canonical]' => 0, :id => @tag}, :method => :put, :confirm => "Are you sure?" %></p>
->>>>>>> 5845103d
+        <dt><%= ts('Wranglers') %></dt>
+        <dd><%= wrangler_list(@wranglers, @tag) %></dd>
       <% end %>
 
-<<<<<<< HEAD
       <dt><%= f.label :canonical, ts('Canonical') %></dt>
       <dd>
         <%= f.check_box("canonical", :disabled => !(logged_in_as_admin? || Tag::USER_DEFINED.include?(@tag.class.name)) || !@tag.mergers.empty? || !@tag.children.empty? ) %>&nbsp;
-        <%= ts("This is the official name for the %{tag_class_name}", :tag_class_name => @tag.class.name) %>
+        <p><%= ts("This is the official name for the %{tag_class_name}", :tag_class_name => @tag.class.name) %></p>
         <% if Tag::USER_DEFINED.include?(@tag.class.name) && @tag.canonical? && (!@tag.mergers.empty? || !@tag.children.empty?) %>
           <p class="navigation actions" role="navigation"><%= link_to ts('Make tag non-canonical and unhook all associations'), {:controller => :tags, :action => :update, 'tag[canonical]' => 0, :id => @tag}, :method => :put, :confirm => "Are you sure?" %></p>
         <% end %>
       </dd>
 
       <% if @tag.is_a?(Rating)%>
-      <dt><%= f.label :adult, ts('Adult') %></dt>
-      <dd><%= f.check_box("adult", :disabled => !logged_in_as_admin? )%>&nbsp;<%= ts('This tag indicates adult content.') %></dd>
-=======
-    <dt><%= f.label :unwrangleable %></dt>
-    <dd>
-      <%= f.check_box :unwrangleable %>&nbsp;
-      <p><%= "This tag will never be merged or made canonical and should not be included on wrangling pages." %></p>
-    </dd>
-
-    <% if @tag.is_a?(Rating)%>
-    <dt><%= f.label :adult, 'Adult' %></dt>
-    <dd><%= f.check_box("adult", :disabled => !logged_in_as_admin? )%>&nbsp;<%= 'This tag indicates adult content.'%></dd>
-    <% end %>
-
-    <% if Tag::USER_DEFINED.include?(@tag[:type]) %>
-    <dt><%= f.label :syn_string, 'Synonym of' %></dt>
-    <dd>
-      <%= f.text_field :syn_string, autocomplete_options("tag?type=#{@tag.type.downcase}", :class => 'autocomplete tags', :autocomplete_token_limit => 1) %>
-      <p>Choose an existing tag or add a new tag name here to create a new canonical and make this tag its synonym.</p>
-      <% if @tag.merger %>
-        <p class="navigation actions" role="navigation">Edit <%= link_to_edit_tag(@tag.merger) %></p>
-      <% elsif @tag.canonical? %>
-        <!-- FRONT-END: if we have some sort of ACHTUNG! class, this would be a good place for it. Attention SYSTEM MESSAGES wrangler-->
-        <p class="important warning">Adding a synonym to a canonical tag will make it non-canonical and move its associations to the other tag. <strong>(Be careful with this!)</strong></p>
->>>>>>> 5845103d
+        <dt><%= f.label :adult, ts('Adult') %></dt>
+        <dd><%= f.check_box("adult", :disabled => !logged_in_as_admin? )%>&nbsp;<%= ts('This tag indicates adult content.') %></dd>
       <% end %>
+    
+      <dt><%= f.label :unwrangleable %></dt>
+      <dd>
+        <%= f.check_box :unwrangleable %>&nbsp;
+        <p><%= ts("This tag will never be merged or made canonical and should not be included on wrangling pages.") %></p>
+      </dd>
 
       <% if Tag::USER_DEFINED.include?(@tag[:type]) %>
       <dt><%= f.label :syn_string, ts('Synonym of') %></dt>
       <dd>
         <%= f.text_field :syn_string, autocomplete_options("tag?type=#{@tag.type.downcase}", :class => 'autocomplete tags', :autocomplete_token_limit => 1) %>
-        <p><%= ts("Choose an existing tag or add a new tag name here to create a new canonical and associate this tag with it.") %></p>
+        <p><%= ts("Choose an existing tag or add a new tag name here to create a new canonical and make this tag its synonym.") %></p>
         <% if @tag.merger %>
           <p class="navigation actions" role="navigation"><%= ts("Edit") %> <%= link_to_edit_tag(@tag.merger) %></p>
         <% elsif @tag.canonical? %>

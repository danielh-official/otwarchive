<!--Descriptive page name, messages and instructions-->
<h2 class="heading"><%= ts("Edit %{tag_link} Tag", :tag_link => link_to_tag(@tag)).html_safe %></h2>
<%= error_messages_for :tag %>
<!--/descriptions-->

<!--subnav-->
<p class="navigation actions" role="navigation"><%= tag_comment_link(@tag) %></p>
<!--/subnav-->

<!--main content-->

<%= form_for @tag, :as => :tag, :url => { :action => "update", :id => @tag}, :html => { :method => :put } do |f| %>

  <fieldset>
    <legend><%= ts("Tag Info") %></legend>
    <h3 class="landmark heading"><%= ts("Tag Info") %></h3>

    <dl>
      <dt><%= f.label :name, ts('Name') %></dt>
      <dd>
        <% if Tag::USER_DEFINED.include?(@tag.class.name) || (@tag[:type] == 'Media' && logged_in_as_admin?) %>
          <%= f.text_field :name, :size => (@tag.name.length + 5) %>
          <% unless logged_in_as_admin? %>
            <p><%= ts("Only changes to capitalization and diacritic marks are permitted.") %></p>
          <% end %>
        <% else %>
          <strong><%= @tag.name %></strong>
        <% end %>
      </dd>

      <% if @tag.type.to_s == 'Fandom' %>
        <dt><%= f.label :sortable_name, ts('Name To Use For Alphabetical Sorting') %></dt>
        <dd>
          <%= f.text_field :sortable_name, :size => (@tag.sortable_name.length + 5) %>
        </dd>
      <% end %>

      <dt><%= ts('Category') %></dt>
      <dd>
        <% if @tag.can_change_type? %>
          <%= f.select :type, options_for_select(%w(Fandom Character Relationship Freeform UnsortedTag), @tag.type.to_s) %>
        <% else %>
          <strong><%= @tag.type %></strong>
        <% end %>  
      </dd>

      <% if @wranglers %>
        <dt><%= ts('Wranglers') %></dt>
        <dd><%= wrangler_list(@wranglers, @tag) %></dd>
      <% end %>

      <dt><%= f.label :canonical, ts('Canonical') %></dt>
      <dd>
        <%= f.check_box("canonical", :disabled => !(logged_in_as_admin? || Tag::USER_DEFINED.include?(@tag.class.name)) || !@tag.mergers.empty? || !@tag.children.empty? ) %>&nbsp;
        <p><%= ts("This is the official name for the %{tag_class_name}", :tag_class_name => @tag.class.name) %></p>
        <% if Tag::USER_DEFINED.include?(@tag.class.name) && @tag.canonical? && (!@tag.mergers.empty? || !@tag.children.empty?) %>
          <p class="actions" role="navigation"><%= link_to ts('Make tag non-canonical and unhook all associations'), {:controller => :tags, :action => :update, 'tag[canonical]' => 0, :id => @tag}, :method => :put, :confirm => "Are you sure?" %></p>
        <% end %>
      </dd>

      <% if @tag.is_a?(Rating)%>
        <dt><%= f.label :adult, ts('Adult') %></dt>
        <dd><%= f.check_box("adult", :disabled => !logged_in_as_admin? )%>&nbsp;<%= ts('This tag indicates adult content.') %></dd>
      <% end %>

      <% if Tag::USER_DEFINED.include?(@tag[:type]) %>
        <dt><%= f.label :syn_string, ts('Synonym of') %></dt>
        <dd>
          <%= f.text_field :syn_string, autocomplete_options("tag?type=#{@tag.type.downcase}", :class => 'autocomplete tags', :autocomplete_token_limit => 1) %>
          <p><%= ts("Choose an existing tag or add a new tag name here to create a new canonical and make this tag its synonym.") %></p>
          <% if @tag.merger %>
            <p class="actions" role="navigation">
              <%= link_to ts("Edit %{tag_name}", :tag_name => @tag.merger.name), edit_tag_path(@tag.merger) %>
            </p>
          <% elsif @tag.canonical? %>
            <p class="important caution notice"><%= ts("Adding a synonym to a canonical tag will make it non-canonical and move its associations to the other tag. (Be careful with this!)") %></p>
          <% end %>
        </dd>
      <% end %>

      <dt><%= f.label :unwrangleable %></dt>
      <dd>
        <%= f.check_box(:unwrangleable, :disabled => (@tag.class.name == "UnsortedTag")) %>&nbsp;
        <p><%= ts("This tag will never be merged or made canonical and should not be included on wrangling pages.") %></p>
      </dd>
    </dl>
  </fieldset>

  <% if (Tag::USER_DEFINED + ['Media']).include?(@tag[:type]) %>
    <fieldset>
      <legend><%= ts("Parent Tags") %></legend>
      <h3 class="landmark heading"><%= ts("Parent Tags") %></h3>
      <dl>
        <% @tag.parent_types.each do |tag_type| %>
          <% if tag_type == 'Fandom' && !@suggested_fandoms.blank? %>
            <dt><%= ts("Suggested Fandoms") %>:</dt>
            <dd>
            <% @suggested_fandoms[0..19].in_groups(2, false) do |fandom_list| %>
              <ul class="tags commas">
              <% for tag in fandom_list %>
                <li><%= link_to_edit_tag(tag) %></li>
              <% end %>
              </ul>
            <% end %>
            <% if @suggested_fandoms.length > 20 %>
              <p><%= link_to ts("See all (%{fandoms_len})", :fandoms_len => @suggested_fandoms.length), {:controller => :tags, :action => :wrangle, :id => @tag, :show => :suggested_fandoms} %></p>
            <% end %>
            </dd>
          <% end %>
          <dt><%= tag_category_name(tag_type) %></dt>
          <dd title="<%= tag_category_name(tag_type) %>" class="tags listbox group">
            <% if @parents[tag_type].present? %>
              <h4 class="heading"><%= ts("Check to remove:") %></h4>
              <%= check_all_none %>
              <%= checkbox_section(f, "associations_to_remove", @parents[tag_type], :name_helper_method => "remove_tag_association_label", :extra_info_method => "link_to_edit_tag",
                    :field_id => "parent_#{tag_type}_associations_to_remove", :concise => true) %>
              <h5 class="heading"><%= f.label tag_type.underscore + '_string', ts("Add:") %></h5>
            <% else %>
              <h4 class="heading"><%= f.label tag_type.underscore + '_string', ts("Add %{catname}:", :catname => tag_category_name(tag_type)) %></h4>
            <% end %>
            <div title="<%= ts('add tags') %>">
              <%= f.text_field tag_type.underscore + '_string', autocomplete_options("tag?type=#{(tag_type.downcase == 'metatag' ? @tag.type.downcase : tag_type.downcase)}", :class => 'tags autocomplete') %>
            </div>
          </dd>
        <% end %>
      </dl>
    </fieldset>

    <% if @tag.canonical? %>
      <fieldset>
        <legend><%= ts("Child Tags") %></legend>
        <h3 class="landmark heading"><%= ts("Child Tags") %></h3>
        <p class="actions" role="navigation"><%= link_to ts('wrangle all child tags'), {:controller => :tags, :action => :wrangle, :id => @tag} %></p>
        <dl>
          <% @tag.child_types.each do |tag_type| %>
            <dt><%= tag_category_name(tag_type) %></dt>
            <dd class="tags listbox group">
              <% if @children[tag_type].present? %>
                <h4 class="heading"><%= ts("Check to remove: ") %></h4>
                <%= check_all_none %>
                <%= checkbox_section(f, "associations_to_remove", @children[tag_type][0..19], :name_helper_method => "remove_tag_association_label", :extra_info_method => "link_to_edit_tag",
                      :field_id => "child_#{tag_type}_associations_to_remove", :concise => true) %>
                  <% if @children[tag_type].length > 20 %>
                    <p class="actions" role="navigation">
                      <%= link_to ts("See all (%{children_count})", :children_count => @tag.send(tag_type.underscore.pluralize).count), {:controller => :tags, :action => :wrangle, :id => @tag, :show => tag_type.underscore.pluralize} %>
                    </p>
                  <% end %>
<<<<<<< HEAD
                <h5 class="heading"><%= f.label tag_type.underscore + '_string', ts("Add:") %></h5>
              <% else %>
                <h4 class="heading"><%= f.label tag_type.underscore + '_string', ts("Add %{catname}:", :catname => tag_category_name(tag_type)) %></h4>
              <% end %>
              <div title="<%= ts("add tags") %>">
                <%= f.text_field tag_type.underscore + '_string', 
      							autocomplete_options("#{tag_type == 'Merger' ? ('noncanonical_tag?type=' + @tag.type.downcase) : (tag_type == 'SubTag' ? @tag.type.downcase : tag_type.downcase)}", 
      								:class => 'tags autocomplete') %>
              </div>
=======
                  <h5 class="heading"><%= f.label tag_type.underscore + '_string', ts("Add:") %></h5>
                <% else %>
                  <h4 class="heading"><%= f.label tag_type.underscore + '_string', ts("Add %{catname}:", :catname => tag_category_name(tag_type)) %></h4>
                <% end %>
                <div title="add tags">
                  <%= f.text_field tag_type.underscore + '_string', 
                      autocomplete_options("#{tag_type == 'Merger' ? ('noncanonical_tag?type=' + @tag.type.downcase) : (tag_type == 'SubTag' ? @tag.type.downcase : tag_type.downcase)}", 
                      :class => 'tags autocomplete') %>
                </div>
              </fieldset>
>>>>>>> e6ccd86f
            </dd>
          <% end %>
        </dl>
      </fieldset>
    <% end %>

  <% elsif @tag.is_a?(Media) %>
    <p class="actions" role="navigation"><%= link_to ts('See all fandoms'), {:controller => :tags, :action => :wrangle, :id => @tag, :show => 'fandoms'} %></p>
  <% end %>

  <fieldset>
    <legend><%= ts('Taggings Count') %></legend>
    <h3 class="landmark heading"><%= ts('Taggings Count') %></h3>

    <dl>
      <dt><%= f.label :fix_taggings_count, ts('Fix Taggings Count') %></dt>
      <dd>
        <%= f.check_box(:fix_taggings_count) %>&nbsp;
        <p><%= ts('Enable this if the number of taggings on search or wrangle pages needs to be fixed.') %></p>
      </dd>
    </dl>
  </fieldset>

  <fieldset>
    <legend><%= ts('Submit') %></legend>
    <p class="submit actions">
      <%= submit_tag ts('Save changes') %>
    </p>
  </fieldset>
<% end %>

<% if logged_in_as_admin? %>
  <p><%= ts("Last updated by") %> <%= @tag.last_wrangler.try(:login) || '---' %> <%= ts("on") %> <%= @tag.updated_at %></p>
<% end %>
<!--/content-->

<!--subnav-->
<!--/subnav--><|MERGE_RESOLUTION|>--- conflicted
+++ resolved
@@ -145,7 +145,6 @@
                       <%= link_to ts("See all (%{children_count})", :children_count => @tag.send(tag_type.underscore.pluralize).count), {:controller => :tags, :action => :wrangle, :id => @tag, :show => tag_type.underscore.pluralize} %>
                     </p>
                   <% end %>
-<<<<<<< HEAD
                 <h5 class="heading"><%= f.label tag_type.underscore + '_string', ts("Add:") %></h5>
               <% else %>
                 <h4 class="heading"><%= f.label tag_type.underscore + '_string', ts("Add %{catname}:", :catname => tag_category_name(tag_type)) %></h4>
@@ -153,20 +152,8 @@
               <div title="<%= ts("add tags") %>">
                 <%= f.text_field tag_type.underscore + '_string', 
       							autocomplete_options("#{tag_type == 'Merger' ? ('noncanonical_tag?type=' + @tag.type.downcase) : (tag_type == 'SubTag' ? @tag.type.downcase : tag_type.downcase)}", 
-      								:class => 'tags autocomplete') %>
+      							:class => 'tags autocomplete') %>
               </div>
-=======
-                  <h5 class="heading"><%= f.label tag_type.underscore + '_string', ts("Add:") %></h5>
-                <% else %>
-                  <h4 class="heading"><%= f.label tag_type.underscore + '_string', ts("Add %{catname}:", :catname => tag_category_name(tag_type)) %></h4>
-                <% end %>
-                <div title="add tags">
-                  <%= f.text_field tag_type.underscore + '_string', 
-                      autocomplete_options("#{tag_type == 'Merger' ? ('noncanonical_tag?type=' + @tag.type.downcase) : (tag_type == 'SubTag' ? @tag.type.downcase : tag_type.downcase)}", 
-                      :class => 'tags autocomplete') %>
-                </div>
-              </fieldset>
->>>>>>> e6ccd86f
             </dd>
           <% end %>
         </dl>

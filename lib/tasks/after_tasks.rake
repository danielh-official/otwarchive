namespace :After do

# everything commented out has already been run on the archive...
# keeping only the most recent tasks - if you need to go back further, check subversion

#  desc "Fix warning tags"
#  task(:fix_warnings => :environment) do
#    good_tag = Warning.find_by_name("Rape/Non-Con")
#    bad_tag = Warning.find_by_name("Rape/Non Con")
#    if good_tag && bad_tag
#      # First make them synonyms so that the works get the good tag as a filter
#      bad_tag.merger = good_tag
#      bad_tag.save!
#      # Then just move all the taggings to the right tag
#      Tagging.update_all("tagger_id = #{good_tag.id}", "tagger_id = #{bad_tag.id}")
#      bad_tag.reload
#      if bad_tag.taggings.count == 0
#        bad_tag.destroy
#      else
#        raise "Something went wrong with the warning tags"
#      end
#    end
#    violence_tag = Warning.find_by_name(ArchiveConfig.WARNING_VIOLENCE_TAG_NAME)
#    if violence_tag && violence_tag.name != ArchiveConfig.WARNING_VIOLENCE_TAG_NAME
#      violence_tag.update_attribute(:name, ArchiveConfig.WARNING_VIOLENCE_TAG_NAME)
#    end
#  end
#
#  desc "Clear up wrangling relationships"
#  task(:tidy_wranglings => :environment) do
#    [Character, Relationship, Freeform].each do |klass|
#      puts "Updating #{klass.to_s.downcase.pluralize}"
#      klass.by_name.find(:all, :conditions => "fandom_id IS NOT NULL").each do |tag|
#        begin
#          puts tag.name
#          if tag.fandom && !tag.fandoms.include?(tag.fandom)
#            tag.fandoms << tag.fandom
#          end
#        rescue
#          puts "Something went wrong with #{tag.name}!"
#        end
#      end
#    end
#    Fandom.by_name.each do |tag|
#      begin
#        puts tag.name
#        if tag.media_id && tag.media && !tag.medias.include?(tag.media)
#          tag.parents << tag.media
#        end
#        if tag.medias.empty?
#          tag.parents << Media.uncategorized
#        end
#      rescue
#        puts "Something went wrong with #{tag.name}!"
#      end
#    end
#  end
#
#  desc "Remove invalid synonyms from canonical tags"
#  task(:exorcise_syns => :environment) do
#    tags = Tag.canonical.find(:all, :conditions => "merger_id IS NOT NULL")
#    tags.each { |tag| tag.update_attribute(:merger_id, nil) }
#  end
#
#  desc "Clean up invites belonging to deleted users"
#  task(:deleted_invites_cleanup => :environment) do
#    UserInviteRequest.all.each do |user_invite_request|
#      if user_invite_request.user.nil?
#        user_invite_request.destroy
#      end
#    end
#  end
#
# desc "Map gifts to pseuds where that is feasible"
# task(:map_gifts => :environment) do
#   gifts = Gift.find(:all)
#   gifts.each do |gift|
#     puts "Setting recipient for gift to #{gift.recipient_name}"
#     gift.recipient = gift.recipient_name
#     gift.save
#   end
# end
#
# desc "Clean up related works that are connected to deleted works"
# task(:related_work_cleanup => :environment) do
#   RelatedWork.all.each do |rw|
#     unless rw.parent && rw.work
#       rw.destroy
#     end
#   end
# end
#

#  desc "Make reading count 1 instead of 0 for existing readings"
#  task(:reading_count_setup => :environment) do
#    Reading.update_all("view_count = 1", "view_count = 0")
#  end

#  desc "Move hit counts to their own table"
#  task(:move_hit_counts => :environment) do
#    Work.find_each do |work|
#      counter = work.build_stat_counter(:hit_count => work.hit_count_old, :last_visitor => work.last_visitor_old)
#      counter.save
#    end
#  end

#  desc "Add skins"
#  task(:add_skins => :environment) do
#    default = Skin.create_default
#    plain = Skin.import_plain_text
#    Preference.update_all("skin_id = #{default.id}")
#    Preference.update_all("skin_id = #{plain.id}", "plain_text_skin = 1")
#  end

#  desc "Rename Pairing tag type to Relationship"
#  task(:rename_pairing => :environment) do
#    Tag.update_all("type = 'Relationship'", "type = 'Pairing'")
#  end

#  desc "Set meta filter taggings to inherited"
#  task(:mark_meta_tags_inherited => :environment) do
#    Tag.canonical.meta_tag.find_each do |meta_tag|
#      puts "Meta tag: #{meta_tag.id}"
#      meta_tag.filter_taggings.update_all("inherited = 1")
#      filter_ids = [meta_tag.id] + meta_tag.mergers.map{|m| m.id}
#      # filter taggings that originated with the meta tag or one of its mergers
#      # should not be marked inherited
#      fts = FilterTagging.joins("LEFT JOIN taggings ON
#                                taggings.taggable_id = filter_taggings.filterable_id").
#                          where(["filter_taggings.filter_id = ? AND
#                                taggings.taggable_type = 'Work' AND
#                                filter_taggings.filterable_type = 'Work' AND
#                                taggings.id IS NOT NULL AND
#                                taggings.tagger_id IN (?)",
#                                meta_tag.id, filter_ids])
#      unless fts.blank?
#        FilterTagging.update_all("inherited = 0", ["id IN (?)", fts.map{|ft| ft.id}])
#      end
#    end
#  end

#  desc "fix old '- Pairing' names"
#  task(:update_pairing_names => :environment) do
#    tags = Relationship.where('name LIKE ?', "% - Pairing")
#    tags.each do |t|
#      oldname = t.name
#      newname = oldname.gsub(/ - Pairing$/, " - Relationship")
#      begin
#        t.update_attribute(:name, newname)
#      rescue ActiveRecord::RecordNotUnique
#        puts "\"#{oldname}\" couldn't be renamed because \"#{newname}\" already exists"
#      end
#    end
#  end


 desc "Clear out old epub files"
 task(:remove_old_epubs => :environment) do
   download_dir =  "#{Rails.public_path}/downloads/"
   cmd = %Q{find #{download_dir} -depth -name epub -exec rm -rf {} \\;}
   puts cmd
   `#{cmd}`
   cmd = %Q{find #{download_dir} -name "*.epub" -exec rm {} \\;}
   puts cmd
   `#{cmd}`
 end

#  desc "update filter taggings since nov 21"
#  task(:update_filter_taggings => :environment) do
#    Tag.where("updated_at > ?", "2010-11-21").where("canonical = 1 OR merger_id IS NOT NULL").where("taggings_count != 0").each do |tag|
#      tag.add_filter_taggings
#    end
#  end

#  desc "Create work skin"
#  task(:add_skins => :environment) do
#    default = WorkSkin.basic_formatting
#    default ? puts("Basic work skin") : puts("Check work skin!")
#  end

#  desc "Fix default pseuds"
#  task(:fix_default_pseuds => :environment) do
#    puts "Fixing default pseuds"
#    # for every user who doesn't have a pseud marked is_default
#    (User.all - (User.joins(:pseuds) & Pseud.where(:is_default => true))).each do |user|
#      if user.pseuds.first
#        # find the old default pseud and actually mark it default
#        user.pseuds.first.update_attribute(:is_default, true)
#      else
#        # create a new default pseud with the same name as the login
#        user.pseuds << Pseud.new(:name => user.login, :is_default => true)
#        puts "created pseud for #{user.login}"
#      end
#    end
#  end
#
#  desc "Remove owner kudos"
#  task(:remove_owner_kudos => :environment) do
#    puts "Removing owner kudos"
#    Kudo.with_pseud.each do |kudo|
#      if kudo.commentable.blank?
#        puts "the following kudo has no commentable!"
#        p kudo
#      elsif kudo.commentable.pseuds.include?(kudo.pseud)
#        puts "the following kudo was destroyed"
#        p kudo
#        kudo.destroy
#      end
#    end
#  end
#
# desc "Fix works without posted chapters"
# task(:post_chapters => :environment) do
#   Chapter.joins(:work).
#           where("works.posted = 1 AND chapters.posted = 0 AND chapters.position = 1").
#           readonly(false).each do |c|
#     if c.work.chapters.posted.count == 0
#       c.update_attribute(:posted, true)
#     end
#   end
# end

#  desc "Move kudos to works instead of chapters"
#  task(:move_kudos_to_works => :environment) do
#    Chapter.joins(:kudos).group("chapters.id").find_each do |chapter|
#      puts chapter.id
#      chapter.kudos.update_all("commentable_id = #{chapter.work_id}, commentable_type = 'Work'")
#    end
#  end
#
#  desc "Set restricted to false instead of null"
#  task(:fix_restricted => :environment) do
#    Work.where("restricted IS NULL").update_all(:restricted => false)
#  end


  
#  desc "Set complete status for works"
#  task(:set_complete_status => :environment) do
#    Work.update_all("complete = 1", "expected_number_of_chapters = 1")
#    Work.find_each(:conditions => "expected_number_of_chapters > 1") do |w|
#      puts w.id
#      if w.chapters.posted.count == w.expected_number_of_chapters
#        Work.update_all("complete = 1", "id = #{w.id}")
#      end
#    end
#  end

#  desc "Send out external author invitations that got missed"
#  task(:invite_external_authors => :environment) do
#    Invitation.where("sent_at is NULL").where("external_author_id IS NOT NULL").each do |invite|
#      archivist = invite.external_author.external_creatorships.collect(&:archivist).collect(&:login).uniq.join(", ")
#      UserMailer.invitation_to_claim(invite, archivist).deliver
#      invite.sent_at = Time.now
#      invite.save
#    end
#  end

# desc "Convert existing prompt restriction tag sets to owned tag sets"
# task(:convert_tag_sets => :environment) do
#   GiftExchange.includes(:prompt_restriction, :request_restriction, :offer_restriction).find_each do |exchange|
#     unless exchange.collection
#       puts "No collection for gift exchange #{exchange.id}!"
#       next
#     end
#     owners = exchange.collection.all_owners
#     title = exchange.collection.title
#     convert_restriction_tagset(exchange.prompt_restriction, owners, title + "_prompts")
#     convert_restriction_tagset(exchange.request_restriction, owners, title + "_requests")
#     convert_restriction_tagset(exchange.offer_restriction, owners, title + "_offers")
#   end
#   PromptMeme.includes(:request_restriction).find_each do |meme|
#     unless meme.collection
#       puts "No collection for prompt meme #{meme.id}!"
#       next
#     end
#     owners = meme.collection.all_owners
#     title = meme.collection.title
#     convert_restriction_tagset(meme.prompt_restriction, owners, title + "_prompts")
#     convert_restriction_tagset(meme.request_restriction, owners, title + "_requests")
#   end
# end
# 
# def convert_restriction_tagset(restriction, owner_pseuds, title)
#   if restriction && restriction.tag_set_id
#     tag_set_title = "Tag Set For #{title.gsub(/[^\w\s]+/, '_')}"
#     ots = OwnedTagSet.new(:tag_set_id => restriction.tag_set_id, :title => tag_set_title)
#     # make all the owners of the collection the owners of the tag set
#     owner_pseuds.each {|owner| ots.add_owner(owner)}
#     if ots.save
#       restriction.owned_tag_sets << ots
#       restriction.tag_set_id = nil
#       restriction.save
#     else
#       puts "Couldn't convert #{tag_set_title}: #{ots.errors.to_s}"
#     end
#   end
# end
# 
# desc "Convert existing skins to be based off version 1.0"
# task(:convert_existing_skins => :environment) do
#   oldskin = Skin.find_by_title_and_official("Archive 1.0", true)
#   unless oldskin
#     puts "WARNING: couldn't convert skins, version 1.0 skin not found: did you load the site skins?"
#     exit
#   end
#   Skin.site_skins.each do |skin|
#     next if skin.css.blank? || !skin.parent_skins.empty?
#     skin.role = "override"
#     if skin.save
#       skin.skin_parents.build(:position => (skin.parent_skins.count+1), :parent_skin => oldskin)
#       skin.save
#     else
#       puts "Couldn't convert #{skin.title}: #{skin.errors.to_s} - disabling"
#       if skin.official?
#         skin.update_attribute(:official, false)
#         skin.remove_me_from_preferences
#       end
#     end
#   end
# end
#
#
# require 'nokogiri'
# 
# desc "Esacape ampersands in work titles"
# task(:escape_ampersands => :environment) do
#   Work.where("title LIKE '%&%'").each do |work|
#     work.title = Nokogiri::HTML.fragment(work.title).to_s
#     work.save
#   end
# end
# 
# desc "Set stat counts for works"
# task(:set_work_stats => :environment) do
#   Work.find_each do |work|
#     puts work.id
#     work.update_stat_counter
#   end
# end
# 
# desc "Set anon/unrevealed status for works"
# task(:set_anon_unrevealed => :environment) do
#   CollectionItem.where("(anonymous = 1 OR unrevealed = 1) AND item_type = 'Work'").each do |collection_item|
#     puts collection_item.id
#     work = collection_item.item
#     if work.present?
#       work.update_attributes(
#         in_anon_collection: collection_item.anonymous, 
#         in_unrevealed_collection: collection_item.unrevealed
#       )
#     end
#   end
# end
# 
# desc "Add filters to external works"
# task(:external_work_filters => :environment) do
#   ExternalWork.find_each do |ew|
#     puts ew.id
#     ew.check_filter_taggings
#   end
# end

  #### Add your new tasks here
  

  desc "Set initial values for sortable tag names"
  task(:sortable_tag_names => :environment) do
    Media.all.each{ |m| m.save }
    
    Fandom.find_each do |fandom|
      fandom.set_sortable_name
      puts fandom.sortable_name
      fandom.save
    end
  end
  
<<<<<<< HEAD
  desc "Migrate marked for later to new table"
  task(:move_marked_for_later => :environment) do
    Reading.where(markedtoread: true).find_each do |r|
      SavedWork.create(user_id: r.user_id, work_id: r.work_id, created_at: r.created_at)
=======
  desc "Increase skins' width threshold for handheld devices to 640px"
  task(:increase_handheld_width => :environment) do
    hh_width_media = "only screen and (max-width: 480px)"
    hh_skins = Skin.select { |s| s.media.include? hh_width_media }
    hh_skins.each do |skin|
      new_media = skin.media.map { |m| m == hh_width_media ? "only screen and (max-width: 640px)" : m }
      skin.media = new_media
      skin.save
>>>>>>> 24abcf4e
    end
  end

end # this is the end that you have to put new tasks above

##################
# ADD NEW MIGRATE TASKS TO THIS LIST ONCE THEY ARE WORKING

# Remove tasks from the list once they've been run on the deployed site
# NOTE: 
desc "Run all current migrate tasks"
# task :After => ['After:convert_tag_sets', 'autocomplete:reload_tagset_data', 'skins:disable_all', 'skins:unapprove_all',
# 'skins:load_site_skins', 'After:convert_existing_skins', 'skins:load_user_skins', 'After:remove_old_epubs']
task :After => []<|MERGE_RESOLUTION|>--- conflicted
+++ resolved
@@ -234,7 +234,7 @@
 #  end
 
 
-  
+
 #  desc "Set complete status for works"
 #  task(:set_complete_status => :environment) do
 #    Work.update_all("complete = 1", "expected_number_of_chapters = 1")
@@ -280,7 +280,7 @@
 #     convert_restriction_tagset(meme.request_restriction, owners, title + "_requests")
 #   end
 # end
-# 
+#
 # def convert_restriction_tagset(restriction, owner_pseuds, title)
 #   if restriction && restriction.tag_set_id
 #     tag_set_title = "Tag Set For #{title.gsub(/[^\w\s]+/, '_')}"
@@ -296,7 +296,7 @@
 #     end
 #   end
 # end
-# 
+#
 # desc "Convert existing skins to be based off version 1.0"
 # task(:convert_existing_skins => :environment) do
 #   oldskin = Skin.find_by_title_and_official("Archive 1.0", true)
@@ -322,7 +322,7 @@
 #
 #
 # require 'nokogiri'
-# 
+#
 # desc "Esacape ampersands in work titles"
 # task(:escape_ampersands => :environment) do
 #   Work.where("title LIKE '%&%'").each do |work|
@@ -330,7 +330,7 @@
 #     work.save
 #   end
 # end
-# 
+#
 # desc "Set stat counts for works"
 # task(:set_work_stats => :environment) do
 #   Work.find_each do |work|
@@ -338,7 +338,7 @@
 #     work.update_stat_counter
 #   end
 # end
-# 
+#
 # desc "Set anon/unrevealed status for works"
 # task(:set_anon_unrevealed => :environment) do
 #   CollectionItem.where("(anonymous = 1 OR unrevealed = 1) AND item_type = 'Work'").each do |collection_item|
@@ -346,13 +346,13 @@
 #     work = collection_item.item
 #     if work.present?
 #       work.update_attributes(
-#         in_anon_collection: collection_item.anonymous, 
+#         in_anon_collection: collection_item.anonymous,
 #         in_unrevealed_collection: collection_item.unrevealed
 #       )
 #     end
 #   end
 # end
-# 
+#
 # desc "Add filters to external works"
 # task(:external_work_filters => :environment) do
 #   ExternalWork.find_each do |ew|
@@ -362,25 +362,26 @@
 # end
 
   #### Add your new tasks here
-  
+
 
   desc "Set initial values for sortable tag names"
   task(:sortable_tag_names => :environment) do
     Media.all.each{ |m| m.save }
-    
+
     Fandom.find_each do |fandom|
       fandom.set_sortable_name
       puts fandom.sortable_name
       fandom.save
     end
   end
-  
-<<<<<<< HEAD
+
   desc "Migrate marked for later to new table"
   task(:move_marked_for_later => :environment) do
     Reading.where(markedtoread: true).find_each do |r|
       SavedWork.create(user_id: r.user_id, work_id: r.work_id, created_at: r.created_at)
-=======
+    end
+  end
+
   desc "Increase skins' width threshold for handheld devices to 640px"
   task(:increase_handheld_width => :environment) do
     hh_width_media = "only screen and (max-width: 480px)"
@@ -389,7 +390,6 @@
       new_media = skin.media.map { |m| m == hh_width_media ? "only screen and (max-width: 640px)" : m }
       skin.media = new_media
       skin.save
->>>>>>> 24abcf4e
     end
   end
 
@@ -399,7 +399,7 @@
 # ADD NEW MIGRATE TASKS TO THIS LIST ONCE THEY ARE WORKING
 
 # Remove tasks from the list once they've been run on the deployed site
-# NOTE: 
+# NOTE:
 desc "Run all current migrate tasks"
 # task :After => ['After:convert_tag_sets', 'autocomplete:reload_tagset_data', 'skins:disable_all', 'skins:unapprove_all',
 # 'skins:load_site_skins', 'After:convert_existing_skins', 'skins:load_user_skins', 'After:remove_old_epubs']

namespace :After do

  ##################################################################
  # LEAVE THIS SECTION ALONE -- turns off TS deltas and turns them back on
  # after all migrate tasks are run
#  desc "Turn off thinking sphinx deltas"
#  task(:turn_off_deltas => :environment) do
#    puts "Disabling Thinking Sphinx updates while we migrate..."
#    ThinkingSphinx.deltas_enabled=false
#    puts %x{script/delayed_job stop}
#  end
#
#  desc "Turn on thinking sphinx deltas"
#  task(:turn_on_deltas => :environment) do
#    ThinkingSphinx.deltas_enabled=true
#    puts "Re-enabled Thinking Sphinx updates"
#    puts %x{script/delayed_job start}
#  end
#
#  # top_level_tasks isn't writable so we need to do this
#  # instance_variable_set hack to prepend/append the delta
#  # tasks when the After tasks are run
#  current_tasks =  Rake.application.top_level_tasks
#  if current_tasks.first && current_tasks.first.match(/After/)
#    current_tasks.unshift('After:turn_off_deltas')
#    current_tasks << 'After:turn_on_deltas'
#    Rake.application.instance_variable_set(:@top_level_tasks, current_tasks)
#  end
  ###################################################################


# everything commented out has already been run on the archive...
# keeping only the most recent tasks - if you need to go back further, check subversion

#  desc "Fix warning tags"
#  task(:fix_warnings => :environment) do
#    good_tag = Warning.find_by_name("Rape/Non-Con")
#    bad_tag = Warning.find_by_name("Rape/Non Con")
#    if good_tag && bad_tag
#      # First make them synonyms so that the works get the good tag as a filter
#      bad_tag.merger = good_tag
#      bad_tag.save!
#      # Then just move all the taggings to the right tag
#      Tagging.update_all("tagger_id = #{good_tag.id}", "tagger_id = #{bad_tag.id}")
#      bad_tag.reload
#      if bad_tag.taggings.count == 0
#        bad_tag.destroy
#      else
#        raise "Something went wrong with the warning tags"
#      end
#    end
#    violence_tag = Warning.find_by_name(ArchiveConfig.WARNING_VIOLENCE_TAG_NAME)
#    if violence_tag && violence_tag.name != ArchiveConfig.WARNING_VIOLENCE_TAG_NAME
#      violence_tag.update_attribute(:name, ArchiveConfig.WARNING_VIOLENCE_TAG_NAME)
#    end
#  end
#
#  desc "Clear up wrangling relationships"
#  task(:tidy_wranglings => :environment) do
#    [Character, Relationship, Freeform].each do |klass|
#      puts "Updating #{klass.to_s.downcase.pluralize}"
#      klass.by_name.find(:all, :conditions => "fandom_id IS NOT NULL").each do |tag|
#        begin
#          puts tag.name
#          if tag.fandom && !tag.fandoms.include?(tag.fandom)
#            tag.fandoms << tag.fandom
#          end
#        rescue
#          puts "Something went wrong with #{tag.name}!"
#        end
#      end
#    end
#    Fandom.by_name.each do |tag|
#      begin
#        puts tag.name
#        if tag.media_id && tag.media && !tag.medias.include?(tag.media)
#          tag.parents << tag.media
#        end
#        if tag.medias.empty?
#          tag.parents << Media.uncategorized
#        end
#      rescue
#        puts "Something went wrong with #{tag.name}!"
#      end
#    end
#  end
#
#  desc "Remove invalid synonyms from canonical tags"
#  task(:exorcise_syns => :environment) do
#    tags = Tag.canonical.find(:all, :conditions => "merger_id IS NOT NULL")
#    tags.each { |tag| tag.update_attribute(:merger_id, nil) }
#  end
#
#  desc "Clean up invites belonging to deleted users"
#  task(:deleted_invites_cleanup => :environment) do
#    UserInviteRequest.all.each do |user_invite_request|
#      if user_invite_request.user.nil?
#        user_invite_request.destroy
#      end
#    end
#  end
#
# desc "Map gifts to pseuds where that is feasible"
# task(:map_gifts => :environment) do
#   gifts = Gift.find(:all)
#   gifts.each do |gift|
#     puts "Setting recipient for gift to #{gift.recipient_name}"
#     gift.recipient = gift.recipient_name
#     gift.save
#   end
# end
#
# desc "Clean up related works that are connected to deleted works"
# task(:related_work_cleanup => :environment) do
#   RelatedWork.all.each do |rw|
#     unless rw.parent && rw.work
#       rw.destroy
#     end
#   end
# end
#

#  desc "Make reading count 1 instead of 0 for existing readings"
#  task(:reading_count_setup => :environment) do
#    Reading.update_all("view_count = 1", "view_count = 0")
#  end

#  desc "Move hit counts to their own table"
#  task(:move_hit_counts => :environment) do
#    Work.find_each do |work|
#      counter = work.build_hit_counter(:hit_count => work.hit_count_old, :last_visitor => work.last_visitor_old)
#      counter.save
#    end
#  end

#  desc "Add skins"
#  task(:add_skins => :environment) do
#    default = Skin.create_default
#    plain = Skin.import_plain_text
#    Preference.update_all("skin_id = #{default.id}")
#    Preference.update_all("skin_id = #{plain.id}", "plain_text_skin = 1")
#  end

#  desc "Rename Pairing tag type to Relationship"
#  task(:rename_pairing => :environment) do
#    Tag.update_all("type = 'Relationship'", "type = 'Pairing'")
#  end

#  desc "Set meta filter taggings to inherited"
#  task(:mark_meta_tags_inherited => :environment) do
#    Tag.canonical.meta_tag.find_each do |meta_tag|
#      puts "Meta tag: #{meta_tag.id}"
#      meta_tag.filter_taggings.update_all("inherited = 1")
#      filter_ids = [meta_tag.id] + meta_tag.mergers.map{|m| m.id}
#      # filter taggings that originated with the meta tag or one of its mergers
#      # should not be marked inherited
#      fts = FilterTagging.joins("LEFT JOIN taggings ON
#                                taggings.taggable_id = filter_taggings.filterable_id").
#                          where(["filter_taggings.filter_id = ? AND
#                                taggings.taggable_type = 'Work' AND
#                                filter_taggings.filterable_type = 'Work' AND
#                                taggings.id IS NOT NULL AND
#                                taggings.tagger_id IN (?)",
#                                meta_tag.id, filter_ids])
#      unless fts.blank?
#        FilterTagging.update_all("inherited = 0", ["id IN (?)", fts.map{|ft| ft.id}])
#      end
#    end
#  end

#  desc "fix old '- Pairing' names"
#  task(:update_pairing_names => :environment) do
#    tags = Relationship.where('name LIKE ?', "% - Pairing")
#    tags.each do |t|
#      oldname = t.name
#      newname = oldname.gsub(/ - Pairing$/, " - Relationship")
#      begin
#        t.update_attribute(:name, newname)
#      rescue ActiveRecord::RecordNotUnique
#        puts "\"#{oldname}\" couldn't be renamed because \"#{newname}\" already exists"
#      end
#    end
#  end


#  desc "Clear out old epub files"
#  task(:remove_old_epubs => :environment) do
#    download_dir =  "#{Rails.public_path}/downloads/"
#    cmd = %Q{find #{download_dir} -depth -name epub -exec rm -rf {} \\;}
#    puts cmd
#    `#{cmd}`
#    cmd = %Q{find #{download_dir} -name "*.epub" -exec rm {} \\;}
#    puts cmd
#    `#{cmd}`
#  end

#  desc "update filter taggings since nov 21"
#  task(:update_filter_taggings => :environment) do
#    Tag.where("updated_at > ?", "2010-11-21").where("canonical = 1 OR merger_id IS NOT NULL").where("taggings_count != 0").each do |tag|
#      tag.add_filter_taggings
#    end
#  end

#  desc "Create work skin"
#  task(:add_skins => :environment) do
#    default = WorkSkin.basic_formatting
#    default ? puts("Basic work skin") : puts("Check work skin!")
#  end

#  desc "Fix default pseuds"
#  task(:fix_default_pseuds => :environment) do
#    puts "Fixing default pseuds"
#    # for every user who doesn't have a pseud marked is_default
#    (User.all - (User.joins(:pseuds) & Pseud.where(:is_default => true))).each do |user|
#      if user.pseuds.first
#        # find the old default pseud and actually mark it default
#        user.pseuds.first.update_attribute(:is_default, true)
#      else
#        # create a new default pseud with the same name as the login
#        user.pseuds << Pseud.new(:name => user.login, :is_default => true)
#        puts "created pseud for #{user.login}"
#      end
#    end
#  end
#
#  desc "Remove owner kudos"
#  task(:remove_owner_kudos => :environment) do
#    puts "Removing owner kudos"
#    Kudo.with_pseud.each do |kudo|
#      if kudo.commentable.blank?
#        puts "the following kudo has no commentable!"
#        p kudo
#      elsif kudo.commentable.pseuds.include?(kudo.pseud)
#        puts "the following kudo was destroyed"
#        p kudo
#        kudo.destroy
#      end
#    end
#  end
#
# desc "Fix works without posted chapters"
# task(:post_chapters => :environment) do
#   Chapter.joins(:work).
#           where("works.posted = 1 AND chapters.posted = 0 AND chapters.position = 1").
#           readonly(false).each do |c|
#     if c.work.chapters.posted.count == 0
#       c.update_attribute(:posted, true)
#     end
#   end
# end

#  desc "Move kudos to works instead of chapters"
#  task(:move_kudos_to_works => :environment) do
#    Chapter.joins(:kudos).group("chapters.id").find_each do |chapter|
#      puts chapter.id
#      chapter.kudos.update_all("commentable_id = #{chapter.work_id}, commentable_type = 'Work'")
#    end
#  end
#
#  desc "Set restricted to false instead of null"
#  task(:fix_restricted => :environment) do
#    Work.where("restricted IS NULL").update_all(:restricted => false)
#  end


  #### Add your new tasks here
  
end # this is the end that you have to put new tasks above

##################
# ADD NEW MIGRATE TASKS TO THIS LIST ONCE THEY ARE WORKING

# Remove tasks from the list once they've been run on the deployed site
desc "Run all current migrate tasks"
#task :After => ['After:fix_default_pseuds', 'After:remove_owner_kudos']
<<<<<<< HEAD
task :After => []
=======
task :After => ['After:fix_restricted', 'autocomplete:reload_data']
>>>>>>> 3c77395b
<|MERGE_RESOLUTION|>--- conflicted
+++ resolved
@@ -273,8 +273,4 @@
 # Remove tasks from the list once they've been run on the deployed site
 desc "Run all current migrate tasks"
 #task :After => ['After:fix_default_pseuds', 'After:remove_owner_kudos']
-<<<<<<< HEAD
-task :After => []
-=======
-task :After => ['After:fix_restricted', 'autocomplete:reload_data']
->>>>>>> 3c77395b
+task :After => ['autocomplete:reload_data']